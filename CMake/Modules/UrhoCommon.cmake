--- conflicted
+++ resolved
@@ -31,161 +31,12 @@
 execute_process (COMMAND ${CMAKE_COMMAND} -P ${CMAKE_CURRENT_SOURCE_DIR}/CMake/Modules/GetUrhoRevision.cmake WORKING_DIRECTORY ${CMAKE_CURRENT_SOURCE_DIR} OUTPUT_VARIABLE URHO3D_VERSION OUTPUT_STRIP_TRAILING_WHITESPACE)
 string (REGEX MATCH "([^.]+)\\.([^.]+)\\.(.+)" MATCHED "${URHO3D_VERSION}")
 
-<<<<<<< HEAD
 # Setup SDK install destinations
 set (PATH_SUFFIX Urho3D)
 if (WIN32)
     set (SCRIPT_EXT .bat)
     if (CMAKE_HOST_WIN32)
         set (PATH_SUFFIX .)
-=======
-# Extra linker flags for linking against indirect dependencies (linking shared lib with dependencies)
-if (RPI)
-    # Extra linker flags for Raspbian because it installs VideoCore libraries in the "/opt/vc/lib" directory (no harm in doing so for other distros)
-    set (INDIRECT_DEPS_EXE_LINKER_FLAGS "${INDIRECT_DEPS_EXE_LINKER_FLAGS} -Wl,-rpath-link,\"${CMAKE_SYSROOT}/opt/vc/lib\"")      # CMAKE_SYSROOT is empty when not cross-compiling
-elseif (APPLE AND NOT CMAKE_CXX_COMPILER_VERSION VERSION_LESS 8.0.0)
-    set (INDIRECT_DEPS_EXE_LINKER_FLAGS "${INDIRECT_DEPS_EXE_LINKER_FLAGS} -Wl,-no_weak_imports")
-endif ()
-if (ARM AND CMAKE_SYSTEM_NAME STREQUAL Linux AND CMAKE_CROSSCOMPILING)
-    # Cannot do this in the toolchain file because CMAKE_LIBRARY_ARCHITECTURE is not yet defined when CMake is processing toolchain file
-    set (INDIRECT_DEPS_EXE_LINKER_FLAGS "${INDIRECT_DEPS_EXE_LINKER_FLAGS} -Wl,-rpath-link,\"${CMAKE_SYSROOT}/usr/lib/${CMAKE_LIBRARY_ARCHITECTURE}\":\"${CMAKE_SYSROOT}/lib/${CMAKE_LIBRARY_ARCHITECTURE}\"")
-endif ()
-set (CMAKE_REQUIRED_FLAGS "${INDIRECT_DEPS_EXE_LINKER_FLAGS} ${CMAKE_REQUIRED_FLAGS}")
-set (CMAKE_EXE_LINKER_FLAGS "${INDIRECT_DEPS_EXE_LINKER_FLAGS} ${CMAKE_EXE_LINKER_FLAGS}")
-
-# Define all supported build options
-include (CMakeDependentOption)
-cmake_dependent_option (IOS "Setup build for iOS platform" FALSE "XCODE" FALSE)
-cmake_dependent_option (TVOS "Setup build for tvOS platform" FALSE "XCODE" FALSE)
-cmake_dependent_option (URHO3D_64BIT "Enable 64-bit build, the default is set based on the native ABI of the chosen compiler toolchain" "${NATIVE_64BIT}" "NOT MSVC AND NOT ANDROID AND NOT (ARM AND NOT IOS) AND NOT WEB AND NOT POWERPC" "${NATIVE_64BIT}")     # Intentionally only enable the option for iOS but not for tvOS as the latter is 64-bit only
-option (URHO3D_ANGELSCRIPT "Enable AngelScript scripting support" TRUE)
-option (URHO3D_IK "Enable inverse kinematics support" TRUE)
-option (URHO3D_LUA "Enable additional Lua scripting support" TRUE)
-option (URHO3D_NAVIGATION "Enable navigation support" TRUE)
-# Urho's Network subsystem depends on kNet library which uses C++ exceptions feature
-cmake_dependent_option (URHO3D_NETWORK "Enable networking support" TRUE "NOT WEB AND EXCEPTIONS" FALSE)
-option (URHO3D_PHYSICS "Enable physics support" TRUE)
-option (URHO3D_URHO2D "Enable 2D graphics and physics support" TRUE)
-option (URHO3D_WEBP "Enable WebP support" TRUE)
-if (ARM AND NOT ANDROID AND NOT RPI AND NOT APPLE)
-    set (ARM_ABI_FLAGS "" CACHE STRING "Specify ABI compiler flags (ARM on Linux platform only); e.g. Orange-Pi Mini 2 could use '-mcpu=cortex-a7 -mfpu=neon-vfpv4'")
-endif ()
-if ((RPI AND "${RPI_ABI}" MATCHES NEON) OR (ARM AND (APPLE OR URHO3D_64BIT OR "${ARM_ABI_FLAGS}" MATCHES neon)))    # Stringify in case RPI_ABI/ARM_ABI_FLAGS is not set explicitly
-    # TODO: remove this logic when the compiler flags are set in each toolchain file, such that the CheckCompilerToolchain can perform the check automatically
-    set (NEON 1)
-endif ()
-# For Raspbery Pi, find Broadcom VideoCore IV firmware
-if (RPI)
-    # TODO: this logic is earmarked to be moved into SDL's CMakeLists.txt when refactoring the library dependency handling
-    find_package (VideoCore REQUIRED)
-    include_directories (SYSTEM ${VIDEOCORE_INCLUDE_DIRS})
-    link_directories (${VIDEOCORE_LIBRARY_DIRS})
-endif ()
-if (CMAKE_PROJECT_NAME STREQUAL Urho3D)
-    set (URHO3D_LIB_TYPE STATIC CACHE STRING "Specify Urho3D library type, possible values are STATIC (default), SHARED, and MODULE; the last value is available for Emscripten only")
-    # Non-Windows platforms always use OpenGL, the URHO3D_OPENGL variable will always be forced to TRUE, i.e. it is not an option at all
-    # Windows platform has URHO3D_OPENGL as an option, MSVC compiler default to FALSE (i.e. prefers Direct3D) while MinGW compiler default to TRUE
-    if (MINGW)
-        set (DEFAULT_OPENGL TRUE)
-    endif ()
-    cmake_dependent_option (URHO3D_OPENGL "Use OpenGL instead of Direct3D (Windows platform only)" "${DEFAULT_OPENGL}" WIN32 TRUE)
-    # On Windows platform Direct3D11 can be optionally chosen
-    # Using Direct3D11 on non-MSVC compiler may require copying and renaming Microsoft official libraries (.lib to .a), else link failures or non-functioning graphics may result
-    cmake_dependent_option (URHO3D_D3D11 "Use Direct3D11 instead of Direct3D9 (Windows platform only); overrides URHO3D_OPENGL option" FALSE "WIN32" FALSE)
-    if (X86 OR WEB)
-        # TODO: Rename URHO3D_SSE to URHO3D_SIMD
-        if (MINGW AND CMAKE_CXX_COMPILER_VERSION VERSION_LESS 4.9.1)
-            if (NOT DEFINED URHO3D_SSE)     # Only give the warning once during initial configuration
-                # Certain MinGW versions fail to compile SSE code. This is the initial guess for known "bad" version range, and can be tightened later
-                message (WARNING "Disabling SSE by default due to MinGW version. It is recommended to upgrade to MinGW with GCC >= 4.9.1. "
-                    "You can also try to re-enable SSE with CMake option -DURHO3D_SSE=1, but this may result in compile errors.")
-            endif ()
-            set (URHO3D_DEFAULT_SIMD FALSE)
-        else ()
-            set (URHO3D_DEFAULT_SIMD ${HAVE_SSE})
-        endif ()
-        # It is not possible to turn SSE off on 64-bit MSVC and it appears it is also not able to do so safely on 64-bit GCC
-        cmake_dependent_option (URHO3D_SSE "Enable SIMD instruction set (32-bit Web and Intel platforms only, including Android on Intel Atom); default to true on Intel and false on Web platform; the effective SSE level could be higher, see also URHO3D_DEPLOYMENT_TARGET and CMAKE_OSX_DEPLOYMENT_TARGET build options" "${URHO3D_DEFAULT_SIMD}" "NOT URHO3D_64BIT" TRUE)
-    endif ()
-    cmake_dependent_option (URHO3D_3DNOW "Enable 3DNow! instruction set (Linux platform only); should only be used for older CPU with (legacy) 3DNow! support" "${HAVE_3DNOW}" "X86 AND CMAKE_SYSTEM_NAME STREQUAL Linux AND NOT URHO3D_SSE" FALSE)
-    cmake_dependent_option (URHO3D_MMX "Enable MMX instruction set (32-bit Linux platform only); the MMX is effectively enabled when 3DNow! or SSE is enabled; should only be used for older CPU with MMX support" "${HAVE_MMX}" "X86 AND CMAKE_SYSTEM_NAME STREQUAL Linux AND NOT URHO3D_64BIT AND NOT URHO3D_SSE AND NOT URHO3D_3DNOW" FALSE)
-    # For completeness sake - this option is intentionally not documented as we do not officially support PowerPC (yet)
-    cmake_dependent_option (URHO3D_ALTIVEC "Enable AltiVec instruction set (PowerPC only)" "${HAVE_ALTIVEC}" POWERPC FALSE)
-    cmake_dependent_option (URHO3D_LUAJIT "Enable Lua scripting support using LuaJIT (check LuaJIT's CMakeLists.txt for more options)" FALSE "NOT WEB" FALSE)
-    cmake_dependent_option (URHO3D_LUAJIT_AMALG "Enable LuaJIT amalgamated build (LuaJIT only)" FALSE URHO3D_LUAJIT FALSE)
-    cmake_dependent_option (URHO3D_SAFE_LUA "Enable Lua C++ wrapper safety checks (Lua/LuaJIT only)" FALSE URHO3D_LUA FALSE)
-    if (NOT CMAKE_BUILD_TYPE STREQUAL Release AND NOT CMAKE_CONFIGURATION_TYPES)
-        set (DEFAULT_LUA_RAW TRUE)
-    endif ()
-    cmake_dependent_option (URHO3D_LUA_RAW_SCRIPT_LOADER "Prefer loading raw script files from the file system before falling back on Urho3D resource cache. Useful for debugging (e.g. breakpoints), but less performant (Lua/LuaJIT only)" "${DEFAULT_LUA_RAW}" URHO3D_LUA FALSE)
-    option (URHO3D_SAMPLES "Build sample applications" TRUE)
-    option (URHO3D_UPDATE_SOURCE_TREE "Enable commands to copy back some of the generated build artifacts from build tree to source tree to facilitate devs to push them as part of a commit (for library devs with push right only)")
-    option (URHO3D_BINDINGS "Enable API binding generation support for script subystems")
-    cmake_dependent_option (URHO3D_CLANG_TOOLS "Build Clang tools (native on host system only)" FALSE "NOT CMAKE_CROSSCOMPILING" FALSE)
-    mark_as_advanced (URHO3D_UPDATE_SOURCE_TREE URHO3D_BINDINGS URHO3D_CLANG_TOOLS)
-    cmake_dependent_option (URHO3D_TOOLS "Build tools (native, RPI, and ARM on Linux only)" TRUE "NOT IOS AND NOT TVOS AND NOT ANDROID AND NOT WEB" FALSE)
-    cmake_dependent_option (URHO3D_EXTRAS "Build extras (native, RPI, and ARM on Linux only)" FALSE "NOT IOS AND NOT TVOS AND NOT ANDROID AND NOT WEB" FALSE)
-    option (URHO3D_DOCS "Generate documentation as part of normal build")
-    option (URHO3D_DOCS_QUIET "Generate documentation as part of normal build, suppress generation process from sending anything to stdout")
-    option (URHO3D_PCH "Enable PCH support" TRUE)
-    cmake_dependent_option (URHO3D_DATABASE_ODBC "Enable Database support with ODBC, requires vendor-specific ODBC driver" FALSE "NOT IOS AND NOT TVOS AND NOT ANDROID AND NOT WEB;NOT MSVC OR NOT MSVC_VERSION VERSION_LESS 1900" FALSE)
-    option (URHO3D_DATABASE_SQLITE "Enable Database support with SQLite embedded")
-    # Enable file watcher support for automatic resource reloads by default.
-    option (URHO3D_FILEWATCHER "Enable filewatcher support" TRUE)
-    option (URHO3D_TESTING "Enable testing support")
-    # By default this option is off (i.e. we use the MSVC dynamic runtime), this can be switched on if using Urho3D as a STATIC library
-    cmake_dependent_option (URHO3D_STATIC_RUNTIME "Use static C/C++ runtime libraries and eliminate the need for runtime DLLs installation (VS only)" FALSE "MSVC" FALSE)
-    if (((URHO3D_LUA AND NOT URHO3D_LUAJIT) OR URHO3D_DATABASE_SQLITE) AND NOT ANDROID AND NOT IOS AND NOT TVOS AND NOT WEB AND NOT WIN32)
-        # Find GNU Readline development library for Lua interpreter and SQLite's isql
-        find_package (Readline)
-    endif ()
-    if (CPACK_SYSTEM_NAME STREQUAL Linux)
-        cmake_dependent_option (URHO3D_USE_LIB64_RPM "Enable 64-bit RPM CPack generator using /usr/lib64 and disable all other generators (Debian-based host only)" FALSE "URHO3D_64BIT AND NOT HAS_LIB64" FALSE)
-        cmake_dependent_option (URHO3D_USE_LIB_DEB "Enable 64-bit DEB CPack generator using /usr/lib and disable all other generators (Redhat-based host only)" FALSE "URHO3D_64BIT AND HAS_LIB64" FALSE)
-    endif ()
-    # Set to search in 'lib' or 'lib64' based on the chosen ABI
-    if (NOT CMAKE_HOST_WIN32)
-        set_property (GLOBAL PROPERTY FIND_LIBRARY_USE_LIB64_PATHS ${URHO3D_64BIT})
-    endif ()
-else ()
-    set (URHO3D_LIB_TYPE "" CACHE STRING "Specify Urho3D library type, possible values are STATIC (default), SHARED, and MODULE; the last value is available for Emscripten only")
-    set (URHO3D_HOME "" CACHE PATH "Path to Urho3D build tree or SDK installation location (downstream project only)")
-    if (URHO3D_PCH OR URHO3D_UPDATE_SOURCE_TREE OR URHO3D_TOOLS)
-        # Just reference it to suppress "unused variable" CMake warning on downstream projects using this CMake module
-    endif ()
-    if (CMAKE_PROJECT_NAME MATCHES ^Urho3D-ExternalProject-)
-        set (URHO3D_SSE ${HAVE_SSE})
-    else ()
-        # All Urho3D downstream projects require Urho3D library, so find Urho3D library here now
-        find_package (Urho3D REQUIRED)
-        include_directories (${URHO3D_INCLUDE_DIRS})
-    endif ()
-endif ()
-cmake_dependent_option (URHO3D_PACKAGING "Enable resources packaging support" FALSE "NOT WEB" TRUE)
-# Enable profiling by default. If disabled, autoprofileblocks become no-ops and the Profiler subsystem is not instantiated.
-option (URHO3D_PROFILING "Enable profiling support" TRUE)
-# Enable logging by default. If disabled, LOGXXXX macros become no-ops and the Log subsystem is not instantiated.
-option (URHO3D_LOGGING "Enable logging support" TRUE)
-# Enable threading by default, except for Emscripten because its thread support is yet experimental
-if (NOT WEB)
-    set (THREADING_DEFAULT TRUE)
-endif ()
-option (URHO3D_THREADING "Enable thread support, on Web platform default to 0, on other platforms default to 1" ${THREADING_DEFAULT})
-if (URHO3D_TESTING)
-    if (WEB)
-        set (DEFAULT_TIMEOUT 10)
-        if (EMSCRIPTEN)
-            set (EMSCRIPTEN_EMRUN_BROWSER firefox CACHE STRING "Specify the particular browser to be spawned by emrun during testing (Emscripten only), use 'emrun --list_browsers' command to get the list of possible values")
-        endif ()
-    else ()
-        set (DEFAULT_TIMEOUT 5)
-    endif ()
-    set (URHO3D_TEST_TIMEOUT ${DEFAULT_TIMEOUT} CACHE STRING "Number of seconds to test run the executables (when testing support is enabled only), default to 10 on Web platform and 5 on other platforms")
-else ()
-    unset (URHO3D_TEST_TIMEOUT CACHE)
-    if (EMSCRIPTEN_EMRUN_BROWSER)   # Suppress unused variable warning at the same time
-        unset (EMSCRIPTEN_EMRUN_BROWSER CACHE)
->>>>>>> 28e4c64b
     endif ()
 else ()
     set (SCRIPT_EXT .sh)
@@ -236,226 +87,11 @@
     if (EMSCRIPTEN_EMCC_VERSION VERSION_LESS 1.31.3)
         message(FATAL_ERROR "Unsupported compiler version")
     endif ()
-<<<<<<< HEAD
     set (CMAKE_C_FLAGS "${CMAKE_C_FLAGS} -Wno-warn-absolute-paths -Wno-unknown-warning-option")
     set (CMAKE_CXX_FLAGS "${CMAKE_CXX_FLAGS} -Wno-warn-absolute-paths -Wno-unknown-warning-option")
     if (URHO3D_THREADING)
         set (CMAKE_C_FLAGS "${CMAKE_C_FLAGS} -s USE_PTHREADS=1")
         set (CMAKE_CXX_FLAGS "${CMAKE_CXX_FLAGS} -s USE_PTHREADS=1")
-=======
-endif ()
-if (MSVC)
-    # VS-specific setup
-    add_definitions (-D_CRT_SECURE_NO_WARNINGS)
-    if (URHO3D_STATIC_RUNTIME)
-        set (RELEASE_RUNTIME /MT)
-        set (DEBUG_RUNTIME /MTd)
-    endif ()
-    set (CMAKE_C_FLAGS "${CMAKE_C_FLAGS} /MP")
-    set (CMAKE_C_FLAGS_DEBUG "${CMAKE_C_FLAGS_DEBUG} ${DEBUG_RUNTIME}")
-    set (CMAKE_C_FLAGS_RELWITHDEBINFO "${CMAKE_C_FLAGS_RELEASE} ${RELEASE_RUNTIME} /fp:fast /Zi /GS-")
-    set (CMAKE_C_FLAGS_RELEASE ${CMAKE_C_FLAGS_RELWITHDEBINFO})
-    set (CMAKE_CXX_FLAGS "${CMAKE_CXX_FLAGS} /MP")
-    set (CMAKE_CXX_FLAGS_DEBUG "${CMAKE_CXX_FLAGS_DEBUG} ${DEBUG_RUNTIME}")
-    set (CMAKE_CXX_FLAGS_RELWITHDEBINFO "${CMAKE_CXX_FLAGS_RELEASE} ${RELEASE_RUNTIME} /fp:fast /Zi /GS- /D _SECURE_SCL=0")
-    set (CMAKE_CXX_FLAGS_RELEASE ${CMAKE_CXX_FLAGS_RELWITHDEBINFO})
-    # Visual Studio 2012 onward enables the SSE2 by default, however, we set the flag to AVX so that we get the SSE3 support (required by SDL)
-    # We must set the flag to IA32 if user intention is to turn the SIMD off
-    if (URHO3D_SSE)
-        set (CMAKE_C_FLAGS "${CMAKE_C_FLAGS} /arch:AVX")
-        set (CMAKE_CXX_FLAGS "${CMAKE_CXX_FLAGS} /arch:AVX")
-    else ()
-        set (CMAKE_C_FLAGS "${CMAKE_C_FLAGS} /arch:IA32")
-        set (CMAKE_CXX_FLAGS "${CMAKE_CXX_FLAGS} /arch:IA32")
-    endif ()
-    set (CMAKE_EXE_LINKER_FLAGS_RELWITHDEBINFO "${CMAKE_EXE_LINKER_FLAGS_RELEASE} /OPT:REF /OPT:ICF /DEBUG")
-    set (CMAKE_EXE_LINKER_FLAGS_RELEASE "${CMAKE_EXE_LINKER_FLAGS_RELEASE} /OPT:REF /OPT:ICF")
-else ()
-    # GCC/Clang-specific setup
-    set (CMAKE_CXX_VISIBILITY_PRESET hidden)
-    set (CMAKE_VISIBILITY_INLINES_HIDDEN true)
-    set (CMAKE_CXX_FLAGS "${CMAKE_CXX_FLAGS} -Wno-invalid-offsetof")
-    if (NOT ANDROID)    # Most of the flags are already setup in Android toolchain file
-        if (ARM AND CMAKE_SYSTEM_NAME STREQUAL Linux)
-            # Common compiler flags for aarch64-linux-gnu and arm-linux-gnueabihf, we do not support ARM on Windows for now
-            set (ARM_CFLAGS "${ARM_CFLAGS} -fsigned-char -pipe")
-            if (NOT URHO3D_64BIT)
-                # We only support armhf distros, so turn on hard-float by default
-                set (ARM_CFLAGS "${ARM_CFLAGS} -mfloat-abi=hard -Wno-psabi")
-            endif ()
-            # The configuration is done here instead of in CMake toolchain file because we also support native build which does not use toolchain file at all
-            if (RPI)
-                # RPI-specific setup
-                add_definitions (-DRPI)
-                if (RPI_ABI MATCHES ^armeabi-v7a)
-                    set (ARM_CFLAGS "${ARM_CFLAGS} -mcpu=cortex-a7")
-                    if (RPI_ABI MATCHES NEON)
-                        set (ARM_CFLAGS "${ARM_CFLAGS} -mfpu=neon-vfpv4")
-                    elseif (RPI_ABI MATCHES VFPV4)
-                        set (ARM_CFLAGS "${ARM_CFLAGS} -mfpu=vfpv4")
-                    else ()
-                        set (ARM_CFLAGS "${ARM_CFLAGS} -mfpu=vfpv4-d16")
-                    endif ()
-                else ()
-                    set (ARM_CFLAGS "${ARM_CFLAGS} -mcpu=arm1176jzf-s -mfpu=vfp")
-                endif ()
-            else ()
-                # Generic ARM-specific setup
-                add_definitions (-DGENERIC_ARM)
-                if (URHO3D_64BIT)
-                    # aarch64 has only one valid arch so far
-                    set (ARM_CFLAGS "${ARM_CFLAGS} -march=armv8-a")
-                elseif (URHO3D_ANGELSCRIPT)
-                    # Angelscript seems to fail to compile using Thumb states, so force to use ARM states by default
-                    set (ARM_CFLAGS "${ARM_CFLAGS} -marm")
-                endif ()
-                if (ARM_ABI_FLAGS)
-                    # Instead of guessing all the possible ABIs, user would have to specify the ABI compiler flags explicitly via ARM_ABI_FLAGS build option
-                    set (ARM_CFLAGS "${ARM_CFLAGS} ${ARM_ABI_FLAGS}")
-                endif ()
-            endif ()
-            set (CMAKE_C_FLAGS "${CMAKE_C_FLAGS} ${ARM_CFLAGS}")
-            set (CMAKE_CXX_FLAGS "${CMAKE_CXX_FLAGS} ${ARM_CFLAGS}")
-        else ()
-            if (URHO3D_SSE AND NOT XCODE AND NOT WEB)
-                # This may influence the effective SSE level when URHO3D_SSE is on as well
-                set (URHO3D_DEPLOYMENT_TARGET native CACHE STRING "Specify the minimum CPU type on which the target binaries are to be deployed (non-ARM platform only), see GCC/Clang's -march option for possible values; Use 'generic' for targeting a wide range of generic processors")
-                if (NOT URHO3D_DEPLOYMENT_TARGET STREQUAL generic)
-                    set (CMAKE_C_FLAGS "${CMAKE_C_FLAGS} -march=${URHO3D_DEPLOYMENT_TARGET}")
-                    set (CMAKE_CXX_FLAGS "${CMAKE_CXX_FLAGS} -march=${URHO3D_DEPLOYMENT_TARGET}")
-                endif ()
-            endif ()
-            set (CMAKE_C_FLAGS "${CMAKE_C_FLAGS} -ffast-math")
-            set (CMAKE_CXX_FLAGS "${CMAKE_CXX_FLAGS} -ffast-math")
-            # We don't add these flags directly here for Xcode because we support Mach-O universal binary build
-            # The compiler flags will be added later conditionally when the effective arch is i386 during build time (using XCODE_ATTRIBUTE target property)
-            if (NOT XCODE)
-                if (URHO3D_64BIT)
-                    set (CMAKE_C_FLAGS "${CMAKE_C_FLAGS} -msse3")
-                    set (CMAKE_CXX_FLAGS "${CMAKE_CXX_FLAGS} -msse3")
-                else ()
-                    # Not the compiler native ABI, this could only happen on multilib-capable compilers
-                    if (NATIVE_64BIT)
-                        set (CMAKE_C_FLAGS "${CMAKE_C_FLAGS} -m32")
-                        set (CMAKE_CXX_FLAGS "${CMAKE_CXX_FLAGS} -m32")
-                    endif ()
-                    # The effective SSE level could be higher, see also URHO3D_DEPLOYMENT_TARGET and CMAKE_OSX_DEPLOYMENT_TARGET build options
-                    # The -mfpmath=sse is not set in global scope but it may be set in local scope when building LuaJIT sub-library for x86 arch
-                    if (URHO3D_SSE)
-                        if (HAVE_SSE3)
-                            set (SIMD_FLAG -msse3)
-                        elseif (HAVE_SSE2)
-                            set (SIMD_FLAG -msse2)
-                        else ()
-                            set (SIMD_FLAG -msse)
-                        endif ()
-                        set (CMAKE_C_FLAGS "${CMAKE_C_FLAGS} ${SIMD_FLAG}")
-                        set (CMAKE_CXX_FLAGS "${CMAKE_CXX_FLAGS} ${SIMD_FLAG}")
-                    endif ()
-                endif ()
-                if (NOT URHO3D_SSE)
-                    if (CMAKE_CXX_COMPILER_ID MATCHES Clang)
-                        # Clang enables SSE support for i386 ABI by default, so use the '-mno-sse' compiler flag to nullify that and make it consistent with GCC
-                        set (CMAKE_C_FLAGS "${CMAKE_C_FLAGS} -mno-sse")
-                        set (CMAKE_CXX_FLAGS "${CMAKE_CXX_FLAGS} -mno-sse")
-                    endif ()
-                    if (URHO3D_MMX)
-                        set (CMAKE_C_FLAGS "${CMAKE_C_FLAGS} -mmmx")
-                        set (CMAKE_CXX_FLAGS "${CMAKE_CXX_FLAGS} -mmmx")
-                    endif ()
-                    if (URHO3D_3DNOW)
-                        set (CMAKE_C_FLAGS "${CMAKE_C_FLAGS} -m3dnow")
-                        set (CMAKE_CXX_FLAGS "${CMAKE_CXX_FLAGS} -m3dnow")
-                    endif ()
-                endif ()
-                # For completeness sake only as we do not support PowerPC (yet)
-                if (URHO3D_ALTIVEC)
-                    set (CMAKE_C_FLAGS "${CMAKE_C_FLAGS} -maltivec")
-                    set (CMAKE_CXX_FLAGS "${CMAKE_CXX_FLAGS} -maltivec")
-                endif ()
-            endif ()
-        endif ()
-        if (WEB)
-            if (EMSCRIPTEN)
-                # Emscripten-specific setup
-                set (CMAKE_C_FLAGS "${CMAKE_C_FLAGS} -Wno-warn-absolute-paths -Wno-unknown-warning-option")
-                set (CMAKE_CXX_FLAGS "${CMAKE_CXX_FLAGS} -Wno-warn-absolute-paths -Wno-unknown-warning-option")
-                if (URHO3D_THREADING)
-                    set (CMAKE_C_FLAGS "${CMAKE_C_FLAGS} -s USE_PTHREADS=1")
-                    set (CMAKE_CXX_FLAGS "${CMAKE_CXX_FLAGS} -s USE_PTHREADS=1")
-                endif ()
-                # Since version 1.37.25 emcc reduces default runtime exports, but we need "Pointer_stringify" so it needs to be explicitly declared now
-                # (See https://github.com/kripken/emscripten/commit/3bc1f9f08b9f420680124af703c787244468cedc for more detail)
-                if (NOT EMSCRIPTEN_EMCC_VERSION VERSION_LESS 1.37.25)
-                    set (CMAKE_EXE_LINKER_FLAGS "${CMAKE_EXE_LINKER_FLAGS} -s EXTRA_EXPORTED_RUNTIME_METHODS=\"['Pointer_stringify']\"")
-                    set (CMAKE_MODULE_LINKER_FLAGS "${CMAKE_MODULE_LINKER_FLAGS} -s EXTRA_EXPORTED_RUNTIME_METHODS=\"['Pointer_stringify']\"")
-                endif ()
-                set (CMAKE_C_FLAGS_RELEASE "-Oz -DNDEBUG")
-                set (CMAKE_CXX_FLAGS_RELEASE "-Oz -DNDEBUG")
-                # Remove variables to make the -O3 regalloc easier, embed data in asm.js to reduce number of moving part
-                set (CMAKE_EXE_LINKER_FLAGS_RELEASE "${CMAKE_EXE_LINKER_FLAGS_RELEASE} -O3 -s AGGRESSIVE_VARIABLE_ELIMINATION=1 --memory-init-file 0")
-                set (CMAKE_MODULE_LINKER_FLAGS_RELEASE "${CMAKE_MODULE_LINKER_FLAGS_RELEASE} -O3 -s AGGRESSIVE_VARIABLE_ELIMINATION=1 --memory-init-file 0")
-                # Preserve LLVM debug information, show line number debug comments, and generate source maps; always disable exception handling codegen
-                set (CMAKE_EXE_LINKER_FLAGS_DEBUG "${CMAKE_EXE_LINKER_FLAGS_DEBUG} -g4 -s DISABLE_EXCEPTION_CATCHING=1")
-                set (CMAKE_MODULE_LINKER_FLAGS_DEBUG "${CMAKE_MODULE_LINKER_FLAGS_DEBUG} -g4 -s DISABLE_EXCEPTION_CATCHING=1")
-            endif ()
-        elseif (MINGW)
-            # MinGW-specific setup
-            set (CMAKE_C_FLAGS "${CMAKE_C_FLAGS} -static -static-libgcc -fno-keep-inline-dllexport")
-            set (CMAKE_CXX_FLAGS "${CMAKE_CXX_FLAGS} -static -static-libgcc -static-libstdc++ -fno-keep-inline-dllexport")
-            if (NOT URHO3D_64BIT)
-                set (CMAKE_C_FLAGS_RELEASE "-O2 -DNDEBUG")
-                set (CMAKE_CXX_FLAGS_RELEASE "-O2 -DNDEBUG")
-                # Prevent auto-vectorize optimization when using -O2, unless stack realign is being enforced globally
-                if (URHO3D_SSE)
-                    set (CMAKE_C_FLAGS "${CMAKE_C_FLAGS} -mstackrealign")
-                    set (CMAKE_CXX_FLAGS "${CMAKE_CXX_FLAGS} -mstackrealign")
-                else ()
-                    set (CMAKE_C_FLAGS_RELEASE "${CMAKE_C_FLAGS_RELEASE} -fno-tree-slp-vectorize -fno-tree-vectorize")
-                    set (CMAKE_CXX_FLAGS_RELEASE "${CMAKE_CXX_FLAGS_RELEASE} -fno-tree-slp-vectorize -fno-tree-vectorize")
-                endif ()
-            endif ()
-        else ()
-            # Not Android and not Emscripten and not MinGW derivative
-            set (CMAKE_C_FLAGS "${CMAKE_C_FLAGS} -pthread")     # This will emit '-DREENTRANT' to compiler and '-lpthread' to linker on Linux and Mac OSX platform
-            set (CMAKE_CXX_FLAGS "${CMAKE_CXX_FLAGS} -pthread") # However, it may emit other equivalent compiler define and/or linker flag on other *nix platforms
-        endif ()
-        set (CMAKE_C_FLAGS_DEBUG "${CMAKE_C_FLAGS_DEBUG} -DDEBUG -D_DEBUG")
-        set (CMAKE_CXX_FLAGS_DEBUG "${CMAKE_CXX_FLAGS_DEBUG} -DDEBUG -D_DEBUG")
-    endif ()
-    if (CMAKE_CXX_COMPILER_ID MATCHES Clang)
-        # Clang-specific
-        set (CMAKE_C_FLAGS "${CMAKE_C_FLAGS} -Qunused-arguments")
-        set (CMAKE_CXX_FLAGS "${CMAKE_CXX_FLAGS} -Qunused-arguments")
-        if (NINJA OR "$ENV{USE_CCACHE}")    # Stringify to guard against undefined environment variable
-            # When ccache support is on, these flags keep the color diagnostics pipe through ccache output and suppress Clang warning due ccache internal preprocessing step
-            set (CMAKE_C_FLAGS "${CMAKE_C_FLAGS} -fcolor-diagnostics")
-            set (CMAKE_CXX_FLAGS "${CMAKE_CXX_FLAGS} -fcolor-diagnostics")
-        endif ()
-    else ()
-        # GCC-specific
-        if (CMAKE_CXX_COMPILER_VERSION VERSION_GREATER 4.9.1)
-            set (CMAKE_C_FLAGS "${CMAKE_C_FLAGS} -fdiagnostics-color=auto")
-            set (CMAKE_CXX_FLAGS "${CMAKE_CXX_FLAGS} -fdiagnostics-color=auto")
-        endif ()
-    endif ()
-endif ()
-# LuaJIT specific - extra linker flags for linking against LuaJIT (adapted from LuaJIT's original Makefile)
-if (URHO3D_LUAJIT)
-    if (URHO3D_64BIT AND APPLE AND NOT ARM)
-        # 64-bit macOS: it simply won't work without these flags; if you are reading this comment then you may want to know the following also
-        # it's recommended to rebase all (self-compiled) shared libraries which are loaded at runtime on OSX/x64 (e.g. C extension modules for Lua), see: man rebase
-        set (LUAJIT_EXE_LINKER_FLAGS_APPLE "-pagezero_size 10000 -image_base 100000000")
-        set (LUAJIT_SHARED_LINKER_FLAGS_APPLE "-image_base 7fff04c4a000")
-        if (NOT XCODE)
-            set (CMAKE_EXE_LINKER_FLAGS "${CMAKE_EXE_LINKER_FLAGS} ${LUAJIT_EXE_LINKER_FLAGS_APPLE}")
-            set (CMAKE_SHARED_LINKER_FLAGS "${CMAKE_SHARED_LINKER_FLAGS} ${LUAJIT_SHARED_LINKER_FLAGS_APPLE}")
-        endif ()
-    elseif (URHO3D_LIB_TYPE STREQUAL STATIC AND NOT WIN32 AND NOT APPLE)    # The original condition also checks: AND NOT SunOS AND NOT PS3
-        # We assume user may want to load C modules compiled for plain Lua with require(), so we have to ensure all the public symbols are exported when linking with Urho3D (and therefore LuaJIT) statically
-        # Note: this implies that loading such modules on Windows platform may only work with SHARED library type
-        set (CMAKE_EXE_LINKER_FLAGS "${CMAKE_EXE_LINKER_FLAGS} -Wl,-E")
->>>>>>> 28e4c64b
     endif ()
     set (CMAKE_C_FLAGS_RELEASE "-Oz -DNDEBUG")
     set (CMAKE_CXX_FLAGS_RELEASE "-Oz -DNDEBUG")
@@ -517,7 +153,6 @@
 macro (add_sample TARGET)
     file (GLOB SOURCE_FILES *.cpp *.h)
     if (ANDROID)
-        list (APPEND SOURCE_FILES ${Urho3D_SOURCE_DIR}/Source/ThirdParty/SDL/src/main/android/SDL_android_main.c)
         add_library(${TARGET} SHARED ${SOURCE_FILES})
     else ()
         add_executable (${TARGET} WIN32 ${SOURCE_FILES})
@@ -578,7 +213,6 @@
     endif ()
 endmacro()
 
-<<<<<<< HEAD
 macro(group_sources curdir)
     if (WIN32)
         file(GLOB children RELATIVE ${CMAKE_CURRENT_SOURCE_DIR}/${curdir} ${CMAKE_CURRENT_SOURCE_DIR}/${curdir}/*)
@@ -586,143 +220,6 @@
             if (IS_DIRECTORY ${CMAKE_CURRENT_SOURCE_DIR}/${curdir}/${child})
                 if ("${curdir}" STREQUAL "")
                     group_sources(${child})
-=======
-# Macro for setting up an executable target with resources to copy/package/bundle/preload
-# Macro arguments:
-#  NODEPS - setup executable target without defining Urho3D dependency libraries
-#  NOBUNDLE - do not use MACOSX_BUNDLE even when URHO3D_MACOSX_BUNDLE build option is enabled
-#  WIN32/MACOSX_BUNDLE/EXCLUDE_FROM_ALL - see CMake help on add_executable() command
-# CMake variables:
-#  RESOURCE_DIRS - list of resource directories (will be packaged into *.pak when URHO3D_PACKAGING build option is set)
-#  RESOURCE_FILES - list of additional resource files (will not be packaged into *.pak in any case)
-#  SOURCE_FILES - list of source files
-#  INCLUDE_DIRS - list of directories for include search path
-#  LIBS - list of dependent libraries that are built internally in the project
-#  ABSOLUTE_PATH_LIBS - list of dependent libraries that are external to the project
-#  LINK_DEPENDS - list of additional files on which a target binary depends for linking (Makefile-based generator only)
-#  LINK_FLAGS - list of additional link flags
-#  TARGET_PROPERTIES - list of target properties
-macro (setup_main_executable)
-    cmake_parse_arguments (ARG "NOBUNDLE;MACOSX_BUNDLE;WIN32" "" "" ${ARGN})
-    if (NOT RESOURCE_DIRS)
-        define_resource_dirs ()
-    endif ()
-    if (ANDROID)
-        # Setup shared library output path
-        set_output_directories (${CMAKE_BINARY_DIR}/libs/${ANDROID_NDK_ABI_NAME} LIBRARY)
-        # Setup target as main shared library
-        setup_library (SHARED)
-        if (DEST_LIBRARY_DIR)
-            install (TARGETS ${TARGET_NAME} LIBRARY DESTINATION ${DEST_LIBRARY_DIR} ARCHIVE DESTINATION ${DEST_LIBRARY_DIR})
-        endif ()
-        # Copy other dependent shared libraries to Android library output path
-        if (ANDROID_STL MATCHES shared)
-            # Android toolchain may already copy a shared C++ STL runtime to library output path,
-            # still we configure another post build command to copy the runtime and its clean up here for consistency sake
-            add_custom_command (TARGET ${TARGET_NAME} POST_BUILD
-                COMMAND ${CMAKE_COMMAND} ARGS -E copy_if_different ${STL_LIBRARY_DIR}/lib${ANDROID_STL}.so ${CMAKE_BINARY_DIR}/libs/${ANDROID_NDK_ABI_NAME}/lib${ANDROID_STL}.so)
-            add_make_clean_files (${CMAKE_BINARY_DIR}/libs/${ANDROID_NDK_ABI_NAME}/lib${ANDROID_STL}.so)
-        endif ()
-        foreach (FILE ${ABSOLUTE_PATH_LIBS})
-            get_filename_component (EXT ${FILE} EXT)
-            if (EXT STREQUAL .so)
-                get_filename_component (NAME ${FILE} NAME)
-                add_custom_command (TARGET ${TARGET_NAME} POST_BUILD
-                    COMMAND ${CMAKE_COMMAND} ARGS -E copy_if_different ${FILE} ${CMAKE_BINARY_DIR}/libs/${ANDROID_NDK_ABI_NAME}
-                    COMMENT "Copying ${NAME} to library output directory")
-                add_make_clean_files (${CMAKE_BINARY_DIR}/libs/${ANDROID_NDK_ABI_NAME}/${NAME})
-            endif ()
-        endforeach ()
-        if (ANDROID_NDK_GDB)
-            # Copy the library while it still has debug symbols for ndk-gdb
-            add_custom_command (TARGET ${TARGET_NAME} POST_BUILD
-                COMMAND ${CMAKE_COMMAND} -E copy_if_different $<TARGET_FILE:${TARGET_NAME}> ${NDK_GDB_SOLIB_PATH}
-                COMMENT "Copying lib${TARGET_NAME}.so with debug symbols to ${NDK_GDB_SOLIB_PATH} directory")
-            add_make_clean_files (${NDK_GDB_SOLIB_PATH}/$<TARGET_FILE_NAME:${TARGET_NAME}>)
-        endif ()
-        # When performing packaging, include the final apk file
-        if (CMAKE_PROJECT_NAME STREQUAL Urho3D AND NOT APK_INCLUDED)
-            install (FILES ${LIBRARY_OUTPUT_PATH_ROOT}/bin/Urho3D-debug.apk DESTINATION ${DEST_RUNTIME_DIR} OPTIONAL)
-            set (APK_INCLUDED 1)
-        endif ()
-    else ()
-        # Setup target as executable
-        if (WIN32)
-            if (NOT URHO3D_WIN32_CONSOLE OR ARG_WIN32)
-                set (EXE_TYPE WIN32)
-            endif ()
-            list (APPEND TARGET_PROPERTIES DEBUG_POSTFIX _d)
-        elseif (IOS)
-            set (EXE_TYPE MACOSX_BUNDLE)
-            list (APPEND TARGET_PROPERTIES XCODE_ATTRIBUTE_TARGETED_DEVICE_FAMILY 1,2 MACOSX_BUNDLE_INFO_PLIST iOSBundleInfo.plist.template)
-        elseif (TVOS)
-            set (EXE_TYPE MACOSX_BUNDLE)
-            list (APPEND TARGET_PROPERTIES XCODE_ATTRIBUTE_TARGETED_DEVICE_FAMILY 3 MACOSX_BUNDLE_INFO_PLIST tvOSBundleInfo.plist.template)
-        elseif (APPLE)
-            if ((URHO3D_MACOSX_BUNDLE OR ARG_MACOSX_BUNDLE) AND NOT ARG_NOBUNDLE)
-                set (EXE_TYPE MACOSX_BUNDLE)
-                list (APPEND TARGET_PROPERTIES MACOSX_BUNDLE_INFO_PLIST MacOSXBundleInfo.plist.template)
-            endif ()
-        elseif (WEB)
-            if (EMSCRIPTEN)
-                # Output to HTML when a HTML shell-file is being added in source files list
-                foreach (FILE ${SOURCE_FILES})
-                    get_property (EMCC_OPTION SOURCE ${FILE} PROPERTY EMCC_OPTION)
-                    if (EMCC_OPTION STREQUAL shell-file)
-                        list (APPEND TARGET_PROPERTIES SUFFIX .html)
-                        # Check if the shell-file is self-executable
-                        file (READ ${FILE} SHEBANG LIMIT 3)     # Workaround CMake's funny way of file I/O operation
-                        string (COMPARE EQUAL ${SHEBANG} "#!\n" SELF_EXECUTABLE_SHELL)
-                        set (HAS_SHELL_FILE 1)
-                        break ()
-                    endif ()
-                endforeach ()
-                if (URHO3D_TESTING)
-                    # Auto adding the HTML shell-file during testing with emrun, if it has not been added yet
-                    if (NOT EMCC_OPTION STREQUAL shell-file)
-                        add_html_shell ()
-                        list (APPEND TARGET_PROPERTIES SUFFIX .html)
-                        set (SELF_EXECUTABLE_SHELL 1)
-                        set (HAS_SHELL_FILE 1)
-                    endif ()
-                endif ()
-            endif ()
-        endif ()
-        setup_executable (${EXE_TYPE} ${ARG_UNPARSED_ARGUMENTS})
-        if (HAS_SHELL_FILE)
-            get_target_property (LOCATION ${TARGET_NAME} LOCATION)
-            get_filename_component (NAME_WE ${LOCATION} NAME_WE)
-            add_make_clean_files ($<TARGET_FILE_DIR:${TARGET_NAME}>/${NAME_WE}.js $<TARGET_FILE_DIR:${TARGET_NAME}>/${NAME_WE}.wasm)
-        endif ()
-    endif ()
-    # Setup custom resource checker target
-    if ((EXE_TYPE STREQUAL MACOSX_BUNDLE OR URHO3D_PACKAGING) AND RESOURCE_DIRS)
-        if (URHO3D_PACKAGING)
-            # Urho3D project builds the PackageTool as required; downstream project uses PackageTool found in the Urho3D build tree or Urho3D SDK
-            find_Urho3d_tool (PACKAGE_TOOL PackageTool
-                HINTS ${CMAKE_BINARY_DIR}/bin/tool ${URHO3D_HOME}/bin/tool
-                DOC "Path to PackageTool" MSG_MODE WARNING)
-            if (CMAKE_PROJECT_NAME STREQUAL Urho3D)
-                set (PACKAGING_DEP DEPENDS PackageTool)
-            endif ()
-            set (PACKAGING_COMMENT " and packaging")
-        endif ()
-        # Share a same custom target that checks for a same resource dirs list
-        foreach (DIR ${RESOURCE_DIRS})
-            string (MD5 MD5 ${DIR})
-            set (MD5ALL ${MD5ALL}${MD5})
-            if (CMAKE_HOST_WIN32)
-                # On Windows host, always assumes there are changes so resource dirs would be repackaged in each build, however, still make sure the *.pak timestamp is not altered unnecessarily
-                if (URHO3D_PACKAGING)
-                    set (PACKAGING_COMMAND && echo Packaging ${DIR}... && ${PACKAGE_TOOL} ${DIR} ${RESOURCE_${DIR}_PATHNAME}.new -c -q && ${CMAKE_COMMAND} -E copy_if_different ${RESOURCE_${DIR}_PATHNAME}.new ${RESOURCE_${DIR}_PATHNAME} && ${CMAKE_COMMAND} -E remove ${RESOURCE_${DIR}_PATHNAME}.new)
-                endif ()
-                list (APPEND COMMANDS COMMAND ${CMAKE_COMMAND} -E touch ${DIR} ${PACKAGING_COMMAND})
-            else ()
-                # On Unix-like hosts, detect the changes in the resource directory recursively so they are only repackaged and/or rebundled (Xcode only) as necessary
-                if (URHO3D_PACKAGING)
-                    set (PACKAGING_COMMAND && echo Packaging ${DIR}... && ${PACKAGE_TOOL} ${DIR} ${RESOURCE_${DIR}_PATHNAME} -c -q)
-                    set (OUTPUT_COMMAND test -e ${RESOURCE_${DIR}_PATHNAME} || \( true ${PACKAGING_COMMAND} \))
->>>>>>> 28e4c64b
                 else ()
                     group_sources(${curdir}/${child})
                 endif ()
