--- conflicted
+++ resolved
@@ -140,10 +140,4 @@
     bool WriteLine(const ea::string& value);
 };
 
-<<<<<<< HEAD
-/// Write a string data without zero termination. This should be last or the only write into serializer.
-bool WriteStringData(Serializer* serializer, const ea::string& value);
-
-=======
->>>>>>> 300980b5
 } // namespace Urho3D