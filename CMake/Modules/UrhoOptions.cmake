#
# Copyright (c) 2008-2017 the Urho3D project.
#
# Permission is hereby granted, free of charge, to any person obtaining a copy
# of this software and associated documentation files (the "Software"), to deal
# in the Software without restriction, including without limitation the rights
# to use, copy, modify, merge, publish, distribute, sublicense, and/or sell
# copies of the Software, and to permit persons to whom the Software is
# furnished to do so, subject to the following conditions:
#
# The above copyright notice and this permission notice shall be included in
# all copies or substantial portions of the Software.
#
# THE SOFTWARE IS PROVIDED "AS IS", WITHOUT WARRANTY OF ANY KIND, EXPRESS OR
# IMPLIED, INCLUDING BUT NOT LIMITED TO THE WARRANTIES OF MERCHANTABILITY,
# FITNESS FOR A PARTICULAR PURPOSE AND NONINFRINGEMENT. IN NO EVENT SHALL THE
# AUTHORS OR COPYRIGHT HOLDERS BE LIABLE FOR ANY CLAIM, DAMAGES OR OTHER
# LIABILITY, WHETHER IN AN ACTION OF CONTRACT, TORT OR OTHERWISE, ARISING FROM,
# OUT OF OR IN CONNECTION WITH THE SOFTWARE OR THE USE OR OTHER DEALINGS IN
# THE SOFTWARE.
#

# Source environment
if ("${CMAKE_HOST_SYSTEM_NAME}" STREQUAL "Windows")
    execute_process(COMMAND cmd /c set OUTPUT_VARIABLE ENVIRONMENT)
else ()
    execute_process(COMMAND env OUTPUT_VARIABLE ENVIRONMENT)
endif ()
string(REGEX REPLACE "=[^\n]*\n?" ";" ENVIRONMENT "${ENVIRONMENT}")
set(IMPORT_URHO3D_VARIABLES_FROM_ENV BUILD_SHARED_LIBS SWIG_EXECUTABLE SWIG_DIR)
foreach(key ${ENVIRONMENT})
    list (FIND IMPORT_URHO3D_VARIABLES_FROM_ENV ${key} _index)
    if ("${key}" MATCHES "^(URHO3D_|CMAKE_|ANDROID_).+" OR ${_index} GREATER -1)
        if (NOT DEFINED ${key})
            set (${key} $ENV{${key}} CACHE STRING "" FORCE)
        endif ()
    endif ()
endforeach()

# https://cmake.org/cmake/help/v3.18/policy/CMP0077.html
# Note that cmake_minimum_required() + project() resets policies, so dependencies using lower CMake version would not
# properly accept options before we add_subdirectory() them without setting this policy to NEW __in their build script__.
if (POLICY CMP0077)
    cmake_policy(SET CMP0077 NEW)
    set(CMAKE_POLICY_DEFAULT_CMP0077 NEW)
endif ()

foreach (feature ${URHO3D_FEATURES})
    set (URHO3D_${feature} ON)
endforeach()

include(CMakeDependentOption)

# Set platform and compiler variables
if (CMAKE_SYSTEM_NAME STREQUAL "Linux")
    set (LINUX ON)
elseif (CMAKE_SYSTEM_NAME STREQUAL "WindowsStore")
    set (UWP ON)
elseif (APPLE AND NOT IOS)
    set (MACOS ON)
endif ()

if (ANDROID OR IOS)
    set (MOBILE ON)
endif ()

if (APPLE OR CMAKE_SYSTEM_NAME MATCHES "Darwin")
    set (APPLE ON)
endif ()

# Even though UWP can run on desktop, we do not treat it as a desktop platform, because it behaves more like a mobile app.
if ((WIN32 OR LINUX OR MACOS) AND NOT EMSCRIPTEN AND NOT MOBILE AND NOT UWP)
    set (DESKTOP ON)
endif ()

if (CMAKE_CXX_COMPILER_ID STREQUAL "Clang")
    set (CLANG ON)
    set (GNU ON)
elseif (CMAKE_CXX_COMPILER_ID STREQUAL "GNU")
    set (GCC ON)
    set (GNU ON)
endif()

if (CMAKE_HOST_SYSTEM_NAME STREQUAL "Linux")
    set (HOST_LINUX ON)
elseif (CMAKE_HOST_SYSTEM_NAME STREQUAL "Windows")
    set (HOST_WIN32 ON)
elseif (CMAKE_HOST_SYSTEM_NAME STREQUAL "Darwin")
    set (HOST_MACOS ON)
endif ()

# Determine build arch
string(TOLOWER "${CMAKE_GENERATOR_PLATFORM}" CMAKE_GENERATOR_PLATFORM)
set(URHO3D_PLATFORM "${CMAKE_GENERATOR_PLATFORM}")
if (CMAKE_SIZEOF_VOID_P MATCHES 8)
    set(URHO3D_64BIT ON)
else ()
    set(URHO3D_64BIT OFF)
endif ()

# TODO: Arm support.
# NOTE: URHO3D_PLATFORM is only used in .csproj
if (NOT URHO3D_PLATFORM)
    if (URHO3D_64BIT)
        set (URHO3D_PLATFORM x64)
    else ()
        set (URHO3D_PLATFORM x86)
    endif ()
endif ()
if (URHO3D_PLATFORM STREQUAL "win32")
    set (URHO3D_PLATFORM x86)
endif ()

# Build properties
option(BUILD_SHARED_LIBS                        "Build engine as shared library."       ON)
option(URHO3D_ENABLE_ALL                        "Enable (almost) all engine features."  ON)
option(URHO3D_STATIC_RUNTIME                    "Link to static runtime"               OFF)
if (${CMAKE_VERSION} VERSION_GREATER_EQUAL 3.16)
    option(URHO3D_PCH                           "Enable precompiled header"                              ON)
else ()
    set (URHO3D_PCH OFF)
endif ()

if (UWP)
    set (URHO3D_SSE OFF)
else ()
    set (URHO3D_SSE           SSE2 CACHE STRING "Enable SSE instructions")
endif ()

# Determine SSE support.
if (URHO3D_SSE)
    if (DESKTOP)
        string (TOLOWER "${URHO3D_SSE}" URHO3D_SSE)
        if (MSVC)
            list (APPEND VALID_SSE_OPTIONS sse sse2 avx avx2)
        else ()
            list (APPEND VALID_SSE_OPTIONS sse sse2 sse3 sse4 sse4a sse4.1 sse4.2 avx avx2)
        endif ()
        list (FIND VALID_SSE_OPTIONS "${URHO3D_SSE}" SSE_INDEX)
        if (SSE_INDEX EQUAL -1)
            set (URHO3D_SSE sse2)
        endif ()
        if (MSVC)
            string (TOUPPER "${URHO3D_SSE}" URHO3D_SSE)
        endif ()
    else ()
        set (URHO3D_SSE OFF)
    endif ()
endif ()

# Our version of cmake_dependent_option, but with a twist. When "FORCE_OFF" is not specified, option value is set to
# "VALUE" or "VALUE_OFF" depending on whether "DEPENDS" evaluates to true or false, unless user set a custom value. If
# custom value was set and "DEPENDS" changed - "OPTION" value will not be modified.
function (rbfx_dependent_option OPTION DOCSTRING VALUE DEPENDS VALUE_OFF)
    cmake_parse_arguments(ARG "FORCE_OFF" "" "" ${ARGN})
    if (ARG_FORCE_OFF)
        cmake_dependent_option(${OPTION} "${DOCSTRING}" ${VALUE} "${${DEPENDS}}" ${VALUE_OFF})
    else ()
        if (${DEPENDS})
            set (set_value ${VALUE})
        else ()
            set (set_value ${VALUE_OFF})
        endif ()
        if (${DEPENDS} AND ("${${OPTION}}" STREQUAL "${VALUE_OFF}"))
            set (force FORCE)
            set (set_value ${VALUE})
        elseif (NOT ${DEPENDS} AND ("${${OPTION}}" STREQUAL "${VALUE}"))
            set (VALUE "${VALUE_OFF}")
            set (force FORCE)
        endif()
        set (${OPTION} "${set_value}" CACHE STRING ${DOCSTRING} ${force})
    endif()
endfunction ()

# Subsystems
cmake_dependent_option(URHO3D_GLOW               "Lightmapping subsystem enabled"                        ${URHO3D_ENABLE_ALL} "DESKTOP;NOT MINGW"             OFF)
option                (URHO3D_IK                 "Inverse kinematics subsystem enabled"                  ${URHO3D_ENABLE_ALL})
option                (URHO3D_LOGGING            "Enable logging subsystem"                              ${URHO3D_ENABLE_ALL})
option                (URHO3D_NAVIGATION         "Navigation subsystem enabled"                          ${URHO3D_ENABLE_ALL})
cmake_dependent_option(URHO3D_NETWORK            "Networking subsystem enabled"                          ${URHO3D_ENABLE_ALL} "NOT EMSCRIPTEN"                       OFF)
option                (URHO3D_PHYSICS            "Physics subsystem enabled"                             ${URHO3D_ENABLE_ALL})
cmake_dependent_option(URHO3D_PROFILING          "Profiler support enabled"                              ${URHO3D_ENABLE_ALL} "NOT EMSCRIPTEN;NOT MINGW;NOT UWP"     OFF)
cmake_dependent_option(URHO3D_PROFILING_FALLBACK "Profiler uses low-precision timer"                     OFF                  "URHO3D_PROFILING"              OFF)
cmake_dependent_option(URHO3D_PROFILING_SYSTRACE "Profiler systrace support enabled"                     OFF                  "URHO3D_PROFILING"              OFF)
option                (URHO3D_SYSTEMUI           "Build SystemUI subsystem"                              ${URHO3D_ENABLE_ALL})
option                (URHO3D_URHO2D             "2D subsystem enabled"                                  ${URHO3D_ENABLE_ALL})
option                (URHO3D_PHYSICS2D          "2D physics subsystem enabled"                          ${URHO3D_ENABLE_ALL})
option                (URHO3D_RMLUI              "HTML subset UIs via RmlUI middleware"                  ${URHO3D_ENABLE_ALL})
option                (URHO3D_PARTICLE_GRAPH     "Particle Graph Effects"                                ${URHO3D_ENABLE_ALL})
option                (URHO3D_ACTIONS            "Tweening actions"                                      ${URHO3D_ENABLE_ALL})
option                (URHO3D_SHADER_TRANSLATOR  "Enable shader translation from universal GLSL shaders to other GAPI via glslang and SPIRV-Cross" ${URHO3D_ENABLE_ALL})
option                (URHO3D_SHADER_OPTIMIZER   "Enable shader optimization via SPIRV-Tools"            ${URHO3D_ENABLE_ALL})

# Features
cmake_dependent_option(URHO3D_CSHARP             "Enable C# support"                                     OFF                  "NOT MINGW"   OFF)
# Valid values at https://docs.microsoft.com/en-us/dotnet/standard/frameworks
# At the moment only netstandard2.1 supported
set(URHO3D_NETFX netstandard2.1 CACHE STRING "TargetFramework value for .NET libraries")
set_property(CACHE URHO3D_NETFX PROPERTY STRINGS netstandard2.1)
set(URHO3D_NETFX_RUNTIME_VERSION OFF CACHE STRING "Version of runtime to use.")
option                (URHO3D_DEBUG_ASSERT       "Enable Urho3D assert macros"                           ${URHO3D_ENABLE_ALL}                                    )
cmake_dependent_option(URHO3D_FILEWATCHER        "Watch filesystem for resource changes"                 ${URHO3D_ENABLE_ALL} "URHO3D_THREADING;NOT UWP"      OFF)
option                (URHO3D_HASH_DEBUG         "Enable StringHash name debugging"                      ${URHO3D_ENABLE_ALL}                                    )
option                (URHO3D_MONOLITHIC_HEADER  "Create Urho3DAll.h which includes all engine headers." OFF                                                     )
cmake_dependent_option(URHO3D_MINIDUMPS          "Enable writing minidumps on crash"                     ${URHO3D_ENABLE_ALL} "MSVC;NOT UWP"                  OFF)
cmake_dependent_option(URHO3D_PLUGINS            "Enable plugins"                                        ${URHO3D_ENABLE_ALL} "NOT EMSCRIPTEN;NOT UWP"               OFF)
cmake_dependent_option(URHO3D_THREADING          "Enable multithreading"                                 ${URHO3D_ENABLE_ALL} "NOT EMSCRIPTEN"                       OFF)
option                (URHO3D_WEBP               "WebP support enabled"                                  ${URHO3D_ENABLE_ALL}                                    )
cmake_dependent_option(URHO3D_TESTING            "Enable unit tests"                                     OFF                  "NOT EMSCRIPTEN;NOT MOBILE;NOT UWP"    OFF)
option                (URHO3D_PACKAGING          "Enable *.pak file creation"                            OFF                                                     )
# Web
cmake_dependent_option(EMSCRIPTEN_WASM           "Use wasm instead of asm.js"                            ON                   "EMSCRIPTEN"                           OFF)
set(EMSCRIPTEN_TOTAL_MEMORY 128 CACHE STRING  "Memory limit in megabytes. Set to 0 for dynamic growth. Must be multiple of 64KB.")

# Graphics configuration
option                (URHO3D_DEBUG_GRAPHICS     "Enable debug checks in renderer"                       OFF)
option                (URHO3D_GRAPHICS_NO_GL     "Disable OpenGL backend in renderer"                    OFF)
cmake_dependent_option(URHO3D_GRAPHICS_NO_D3D11  "Disable Direct3D11 backend in renderer"                OFF "URHO3D_SHADER_TRANSLATOR" ON)
cmake_dependent_option(URHO3D_GRAPHICS_NO_D3D12  "Disable Direct3D12 backend in renderer"                OFF "URHO3D_SHADER_TRANSLATOR" ON)
cmake_dependent_option(URHO3D_GRAPHICS_NO_VULKAN "Disable Vulkan backend in renderer"                    OFF "URHO3D_SHADER_TRANSLATOR" ON)

# Misc
rbfx_dependent_option(URHO3D_PLUGIN_LIST "List of plugins to be statically linked with Editor and Player executables" "103_GamePlugin;113_InputLogger" URHO3D_SAMPLES "")
option               (URHO3D_PARALLEL_BUILD     "MSVC-only: enable parallel builds. A bool or a number of processors to use." ON)

option(URHO3D_PLAYER                            "Build player application"                              ${URHO3D_ENABLE_ALL})
cmake_dependent_option(URHO3D_EDITOR            "Build editor application"                              ${URHO3D_ENABLE_ALL} "DESKTOP"                       OFF)
cmake_dependent_option(URHO3D_EXTRAS            "Build extra tools"                                     ${URHO3D_ENABLE_ALL} "NOT EMSCRIPTEN;NOT MOBILE;NOT UWP"    OFF)
cmake_dependent_option(URHO3D_TOOLS             "Tools enabled. Bool or a list of tool target names."   ${URHO3D_ENABLE_ALL} "DESKTOP"                       OFF)
option(URHO3D_SAMPLES                           "Build samples"                                         OFF)
cmake_dependent_option(URHO3D_MERGE_STATIC_LIBS "Merge third party dependency libs to Urho3D.a"         OFF "NOT BUILD_SHARED_LIBS"                          OFF)
option(URHO3D_NO_EDITOR_PLAYER_EXE              "Do not build editor or player executables."            OFF)
option(URHO3D_SSL                               "Enable OpenSSL support"                                OFF)
option(URHO3D_OPENXR                            "Enable OpenXR support"                                 OFF)

if (WIN32)
    option(URHO3D_WIN32_CONSOLE "Show log messages in win32 console"                     OFF)
endif ()

if (URHO3D_CSHARP)
    set (URHO3D_MONOLITHIC_HEADER ON)   # Used by wrapper code
endif ()

# Implicit configuration
if (ANDROID OR EMSCRIPTEN OR IOS)
    set (URHO3D_SSE OFF)
<<<<<<< HEAD
    if (NOT URHO3D_GLES3)
#        set (URHO3D_SYSTEMUI OFF)
    endif ()
elseif ((URHO3D_TOOLS OR URHO3D_EDITOR))
=======
elseif (URHO3D_TOOLS OR URHO3D_EDITOR)
>>>>>>> 1bd04f91
    set (URHO3D_SYSTEMUI ON)
    set (URHO3D_FILEWATCHER ON)
    set (URHO3D_LOGGING ON)
    set (URHO3D_HASH_DEBUG ON)
endif ()

if (EMSCRIPTEN)
    if (BUILD_SHARED_LIBS)
        set (BUILD_SHARED_LIBS OFF)
        message(WARNING "Shared builds unsupported when compiling with emscripten")     # For now.
    endif ()
    if (NOT URHO3D_PACKAGING)
        # Web builds do not function without data packaging.
        set (URHO3D_PACKAGING ON)
    endif ()
endif ()

if (ANDROID)
    set (SDL_CPUINFO ON)
endif ()

# At the end because it depends on URHO3D_SYSTEMUI which is may be off, but implicitly enabled if URHO3D_TOOLS is enabled.
cmake_dependent_option(URHO3D_SYSTEMUI_VIEWPORTS "Use native viewports in supported applications" ON "URHO3D_SYSTEMUI" OFF)<|MERGE_RESOLUTION|>--- conflicted
+++ resolved
@@ -244,14 +244,7 @@
 # Implicit configuration
 if (ANDROID OR EMSCRIPTEN OR IOS)
     set (URHO3D_SSE OFF)
-<<<<<<< HEAD
-    if (NOT URHO3D_GLES3)
-#        set (URHO3D_SYSTEMUI OFF)
-    endif ()
-elseif ((URHO3D_TOOLS OR URHO3D_EDITOR))
-=======
 elseif (URHO3D_TOOLS OR URHO3D_EDITOR)
->>>>>>> 1bd04f91
     set (URHO3D_SYSTEMUI ON)
     set (URHO3D_FILEWATCHER ON)
     set (URHO3D_LOGGING ON)
