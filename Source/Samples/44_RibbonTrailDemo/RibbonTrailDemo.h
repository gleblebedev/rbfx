--- conflicted
+++ resolved
@@ -70,13 +70,6 @@
     void CreateInstructions();
     /// Set up a viewport for displaying the scene.
     void SetupViewport();
-<<<<<<< HEAD
-    /// Subscribe to application-wide logic update events.
-    void SubscribeToEvents();
-=======
-    /// Move camera.
-    void MoveCamera(float timeStep);
->>>>>>> 4c6e1c2d
     /// Handle the logic update event.
-    void Update(float timeStep);
+    void Update(float timeStep) override;
 };