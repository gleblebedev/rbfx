//
// Copyright (c) 2008-2020 the Urho3D project.
//
// Permission is hereby granted, free of charge, to any person obtaining a copy
// of this software and associated documentation files (the "Software"), to deal
// in the Software without restriction, including without limitation the rights
// to use, copy, modify, merge, publish, distribute, sublicense, and/or sell
// copies of the Software, and to permit persons to whom the Software is
// furnished to do so, subject to the following conditions:
//
// The above copyright notice and this permission notice shall be included in
// all copies or substantial portions of the Software.
//
// THE SOFTWARE IS PROVIDED "AS IS", WITHOUT WARRANTY OF ANY KIND, EXPRESS OR
// IMPLIED, INCLUDING BUT NOT LIMITED TO THE WARRANTIES OF MERCHANTABILITY,
// FITNESS FOR A PARTICULAR PURPOSE AND NONINFRINGEMENT. IN NO EVENT SHALL THE
// AUTHORS OR COPYRIGHT HOLDERS BE LIABLE FOR ANY CLAIM, DAMAGES OR OTHER
// LIABILITY, WHETHER IN AN ACTION OF CONTRACT, TORT OR OTHERWISE, ARISING FROM,
// OUT OF OR IN CONNECTION WITH THE SOFTWARE OR THE USE OR OTHER DEALINGS IN
// THE SOFTWARE.
//

#include "../../Precompiled.h"

#include "../../Core/Context.h"
#include "../../Core/ProcessUtils.h"
#include "../../Core/Profiler.h"
#include "../../Graphics/ConstantBuffer.h"
#include "../../Graphics/Geometry.h"
#include "../../Graphics/Graphics.h"
#include "../../Graphics/GraphicsEvents.h"
#include "../../Graphics/GraphicsImpl.h"
#include "../../Graphics/IndexBuffer.h"
#include "../../Graphics/Renderer.h"
#include "../../Graphics/Shader.h"
#include "../../Graphics/ShaderPrecache.h"
#include "../../Graphics/ShaderProgram.h"
#include "../../Graphics/Texture2D.h"
#include "../../Graphics/TextureCube.h"
#include "../../Graphics/VertexBuffer.h"
#include "../../IO/File.h"
#include "../../IO/Log.h"
#include "../../Resource/ResourceCache.h"

#if UWP
#include <wrl/client.h>
#include <windows.ui.xaml.media.dxinterop.h>
using namespace Microsoft::WRL;
using namespace Windows::Foundation;
using namespace Windows::Graphics::Display;
using namespace Windows::UI::Core;
using namespace Windows::UI::Xaml;
using namespace Windows::UI::Xaml::Controls;
using namespace Windows::UI::Xaml::Media;
using namespace Platform;
#endif

#if URHO3D_OPENXR
// Tell OpenXR what platform code we'll be using
#define XR_USE_PLATFORM_WIN32
#define XR_USE_GRAPHICS_API_D3D11
//#include <openxr/openxr.h>
//#include <openxr/openxr_platform.h>
#endif

#include <SDL/SDL.h>
#include <SDL/SDL_syswm.h>

#include "../../DebugNew.h"

#ifdef _MSC_VER
#pragma warning(disable:4355)
#endif

// Prefer the high-performance GPU on switchable GPU systems
extern "C"
{
__declspec(dllexport) DWORD NvOptimusEnablement = 1;
__declspec(dllexport) int AmdPowerXpressRequestHighPerformance = 1;
}

namespace Urho3D
{

static const D3D11_COMPARISON_FUNC d3dCmpFunc[] =
{
    D3D11_COMPARISON_ALWAYS,
    D3D11_COMPARISON_EQUAL,
    D3D11_COMPARISON_NOT_EQUAL,
    D3D11_COMPARISON_LESS,
    D3D11_COMPARISON_LESS_EQUAL,
    D3D11_COMPARISON_GREATER,
    D3D11_COMPARISON_GREATER_EQUAL
};

static const DWORD d3dBlendEnable[] =
{
    FALSE,
    TRUE,
    TRUE,
    TRUE,
    TRUE,
    TRUE,
    TRUE,
    TRUE,
    TRUE
};

static const D3D11_BLEND d3dSrcBlend[] =
{
    D3D11_BLEND_ONE,
    D3D11_BLEND_ONE,
    D3D11_BLEND_DEST_COLOR,
    D3D11_BLEND_SRC_ALPHA,
    D3D11_BLEND_SRC_ALPHA,
    D3D11_BLEND_ONE,
    D3D11_BLEND_INV_DEST_ALPHA,
    D3D11_BLEND_ONE,
    D3D11_BLEND_SRC_ALPHA,
};

static const D3D11_BLEND d3dDestBlend[] =
{
    D3D11_BLEND_ZERO,
    D3D11_BLEND_ONE,
    D3D11_BLEND_ZERO,
    D3D11_BLEND_INV_SRC_ALPHA,
    D3D11_BLEND_ONE,
    D3D11_BLEND_INV_SRC_ALPHA,
    D3D11_BLEND_DEST_ALPHA,
    D3D11_BLEND_ONE,
    D3D11_BLEND_ONE
};

static const D3D11_BLEND_OP d3dBlendOp[] =
{
    D3D11_BLEND_OP_ADD,
    D3D11_BLEND_OP_ADD,
    D3D11_BLEND_OP_ADD,
    D3D11_BLEND_OP_ADD,
    D3D11_BLEND_OP_ADD,
    D3D11_BLEND_OP_ADD,
    D3D11_BLEND_OP_ADD,
    D3D11_BLEND_OP_REV_SUBTRACT,
    D3D11_BLEND_OP_REV_SUBTRACT
};

static const D3D11_STENCIL_OP d3dStencilOp[] =
{
    D3D11_STENCIL_OP_KEEP,
    D3D11_STENCIL_OP_ZERO,
    D3D11_STENCIL_OP_REPLACE,
    D3D11_STENCIL_OP_INCR,
    D3D11_STENCIL_OP_DECR
};

static const D3D11_CULL_MODE d3dCullMode[] =
{
    D3D11_CULL_NONE,
    D3D11_CULL_BACK,
    D3D11_CULL_FRONT
};

static const D3D11_FILL_MODE d3dFillMode[] =
{
    D3D11_FILL_SOLID,
    D3D11_FILL_WIREFRAME,
    D3D11_FILL_WIREFRAME // Point fill mode not supported
};

struct ClearFramebufferConstantBuffer
{
    Matrix3x4 matrix_;
    Vector4 color_;
};

static void GetD3DPrimitiveType(unsigned elementCount, PrimitiveType type, unsigned& primitiveCount,
    D3D_PRIMITIVE_TOPOLOGY& d3dPrimitiveType)
{
    switch (type)
    {
    case TRIANGLE_LIST:
        primitiveCount = elementCount / 3;
        d3dPrimitiveType = D3D_PRIMITIVE_TOPOLOGY_TRIANGLELIST;
        break;

    case LINE_LIST:
        primitiveCount = elementCount / 2;
        d3dPrimitiveType = D3D_PRIMITIVE_TOPOLOGY_LINELIST;
        break;

    case POINT_LIST:
        primitiveCount = elementCount;
        d3dPrimitiveType = D3D_PRIMITIVE_TOPOLOGY_POINTLIST;
        break;

    case TRIANGLE_STRIP:
        primitiveCount = elementCount - 2;
        d3dPrimitiveType = D3D_PRIMITIVE_TOPOLOGY_TRIANGLESTRIP;
        break;

    case LINE_STRIP:
        primitiveCount = elementCount - 1;
        d3dPrimitiveType = D3D_PRIMITIVE_TOPOLOGY_LINESTRIP;
        break;

    case TRIANGLE_FAN:
        // Triangle fan is not supported on D3D11
        primitiveCount = 0;
        d3dPrimitiveType = D3D_PRIMITIVE_TOPOLOGY_UNDEFINED;
        break;
    }
}

#ifndef UWP
static HWND GetWindowHandle(SDL_Window* window)
{
    SDL_SysWMinfo sysInfo;

    SDL_VERSION(&sysInfo.version);
    SDL_GetWindowWMInfo(window, &sysInfo);
    return sysInfo.info.win.window;
}
#endif

const Vector2 Graphics::pixelUVOffset(0.0f, 0.0f);
bool Graphics::gl3Support = false;

Graphics::Graphics(Context* context) :
    Object(context),
    impl_(new GraphicsImpl()),
    position_(SDL_WINDOWPOS_UNDEFINED, SDL_WINDOWPOS_UNDEFINED),
    shaderPath_("Shaders/HLSL/"),
    shaderExtension_(".hlsl"),
    orientations_("LandscapeLeft LandscapeRight"),
    apiName_("D3D11")
{
    SetTextureUnitMappings();
    ResetCachedState();

    context_->RequireSDL(SDL_INIT_VIDEO);

    // Register Graphics library object factories
    RegisterGraphicsLibrary(context_);
}

Graphics::~Graphics()
{
    {
        MutexLock lock(gpuObjectMutex_);

        // Release all GPU objects that still exist
        for (auto i = gpuObjects_.begin(); i != gpuObjects_.end(); ++i)
            (*i)->Release();
        gpuObjects_.clear();
    }

    impl_->vertexDeclarations_.clear();
    impl_->allConstantBuffers_.clear();

    for (auto i = impl_->blendStates_.begin(); i != impl_->blendStates_.end(); ++i)
    {
        URHO3D_SAFE_RELEASE(i->second);
    }
    impl_->blendStates_.clear();

    for (auto i = impl_->depthStates_.begin(); i != impl_->depthStates_.end(); ++i)
    {
        URHO3D_SAFE_RELEASE(i->second);
    }
    impl_->depthStates_.clear();

    for (auto i = impl_->rasterizerStates_.begin();
         i != impl_->rasterizerStates_.end(); ++i)
    {
        URHO3D_SAFE_RELEASE(i->second);
    }
    impl_->rasterizerStates_.clear();

    URHO3D_SAFE_RELEASE(impl_->defaultRenderTargetView_);
    URHO3D_SAFE_RELEASE(impl_->defaultDepthStencilView_);
    URHO3D_SAFE_RELEASE(impl_->defaultDepthTexture_);
    URHO3D_SAFE_RELEASE(impl_->resolveTexture_);
    URHO3D_SAFE_RELEASE(impl_->swapChain_);
    URHO3D_SAFE_RELEASE(impl_->deviceContext_);
    URHO3D_SAFE_RELEASE(impl_->device_);

    if (window_)
    {
        SDL_ShowCursor(SDL_TRUE);
        SDL_DestroyWindow(window_);
        window_ = nullptr;
    }

    delete impl_;
    impl_ = nullptr;

    context_->ReleaseSDL();
}

bool Graphics::SetScreenMode(int width, int height, const ScreenModeParams& params, bool maximize)
{
    URHO3D_PROFILE("SetScreenMode");

    // Ensure that parameters are properly filled
    ScreenModeParams newParams = params;
    AdjustScreenMode(width, height, newParams, maximize);

    // Find out the full screen mode display format (match desktop color depth)
    SDL_DisplayMode mode;
    SDL_GetDesktopDisplayMode(newParams.monitor_, &mode);
    const DXGI_FORMAT fullscreenFormat = SDL_BITSPERPIXEL(mode.format) == 16 ? DXGI_FORMAT_B5G6R5_UNORM : DXGI_FORMAT_R8G8B8A8_UNORM;

    // If nothing changes, do not reset the device
    if (width == width_ && height == height_ && newParams == screenParams_)
        return true;

    SDL_SetHint(SDL_HINT_ORIENTATIONS, orientations_.c_str());

    if (!window_)
    {
        if (!OpenWindow(width, height, newParams.resizable_, newParams.borderless_))
            return false;
    }

    AdjustWindow(width, height, newParams.fullscreen_, newParams.borderless_, newParams.monitor_);

    if (maximize)
    {
        Maximize();
        SDL_GetWindowSize(window_, &width, &height);
    }

    const int oldMultiSample = screenParams_.multiSample_;
    screenParams_ = newParams;

    if (!impl_->device_ || screenParams_.multiSample_ != oldMultiSample)
        CreateDevice(width, height);
    UpdateSwapChain(width, height);

    // Clear the initial window contents to black
    Clear(CLEAR_COLOR);
    impl_->swapChain_->Present(0, 0);

    OnScreenModeChanged();
    return true;
}

void Graphics::SetSRGB(bool enable)
{
    bool newEnable = enable && sRGBWriteSupport_;
    if (newEnable != sRGB_)
    {
        sRGB_ = newEnable;
        if (impl_->swapChain_)
        {
            // Recreate swap chain for the new backbuffer format
            CreateDevice(width_, height_);
            UpdateSwapChain(width_, height_);
        }
    }
}

void Graphics::SetDither(bool enable)
{
    // No effect on Direct3D11
}

void Graphics::SetFlushGPU(bool enable)
{
    flushGPU_ = enable;

    if (impl_->device_)
    {
        IDXGIDevice1* dxgiDevice;
        impl_->device_->QueryInterface(IID_IDXGIDevice1, (void**)&dxgiDevice);
        if (dxgiDevice)
        {
            dxgiDevice->SetMaximumFrameLatency(enable ? 1 : 3);
            dxgiDevice->Release();
        }
    }
}

void Graphics::SetForceGL2(bool enable)
{
    // No effect on Direct3D11
}

void Graphics::Close()
{
    if (window_)
    {
        SDL_ShowCursor(SDL_TRUE);
        SDL_DestroyWindow(window_);
        window_ = nullptr;
    }
}

bool Graphics::TakeScreenShot(Image& destImage)
{
    URHO3D_PROFILE("TakeScreenShot");

    if (!impl_->device_)
        return false;

    D3D11_TEXTURE2D_DESC textureDesc;
    memset(&textureDesc, 0, sizeof textureDesc);
    textureDesc.Width = (UINT)width_;
    textureDesc.Height = (UINT)height_;
    textureDesc.MipLevels = 1;
    textureDesc.ArraySize = 1;
    textureDesc.Format = DXGI_FORMAT_R8G8B8A8_UNORM;
    textureDesc.SampleDesc.Count = 1;
    textureDesc.SampleDesc.Quality = 0;
    textureDesc.Usage = D3D11_USAGE_STAGING;
    textureDesc.CPUAccessFlags = D3D11_CPU_ACCESS_READ;

    ID3D11Texture2D* stagingTexture = nullptr;
    HRESULT hr = impl_->device_->CreateTexture2D(&textureDesc, nullptr, &stagingTexture);
    if (FAILED(hr))
    {
        URHO3D_SAFE_RELEASE(stagingTexture);
        URHO3D_LOGD3DERROR("Could not create staging texture for screenshot", hr);
        return false;
    }

    ID3D11Resource* source = nullptr;
    impl_->defaultRenderTargetView_->GetResource(&source);

    if (screenParams_.multiSample_ > 1)
    {
        // If backbuffer is multisampled, need another DEFAULT usage texture to resolve the data to first
        CreateResolveTexture();

        if (!impl_->resolveTexture_)
        {
            stagingTexture->Release();
            source->Release();
            return false;
        }

        impl_->deviceContext_->ResolveSubresource(impl_->resolveTexture_, 0, source, 0, DXGI_FORMAT_R8G8B8A8_UNORM);
        impl_->deviceContext_->CopyResource(stagingTexture, impl_->resolveTexture_);
    }
    else
        impl_->deviceContext_->CopyResource(stagingTexture, source);

    source->Release();

    D3D11_MAPPED_SUBRESOURCE mappedData;
    mappedData.pData = nullptr;
    hr = impl_->deviceContext_->Map(stagingTexture, 0, D3D11_MAP_READ, 0, &mappedData);
    if (FAILED(hr) || !mappedData.pData)
    {
        URHO3D_LOGD3DERROR("Could not map staging texture for screenshot", hr);
        stagingTexture->Release();
        return false;
    }

    destImage.SetSize(width_, height_, 3);
    unsigned char* destData = destImage.GetData();
    for (int y = 0; y < height_; ++y)
    {
        unsigned char* src = (unsigned char*)mappedData.pData + y * mappedData.RowPitch;
        for (int x = 0; x < width_; ++x)
        {
            *destData++ = *src++;
            *destData++ = *src++;
            *destData++ = *src++;
            ++src;
        }
    }

    impl_->deviceContext_->Unmap(stagingTexture, 0);
    stagingTexture->Release();
    return true;
}

bool Graphics::BeginFrame()
{
    if (!IsInitialized())
        return false;

    if (!externalWindow_)
    {
        // To prevent a loop of endless device loss and flicker, do not attempt to render when in fullscreen
        // and the window is minimized
        if (screenParams_.fullscreen_ && (SDL_GetWindowFlags(window_) & SDL_WINDOW_MINIMIZED))
            return false;
    }

    // Set default rendertarget and depth buffer
    ResetRenderTargets();

    // Cleanup textures from previous frame
    for (unsigned i = 0; i < MAX_TEXTURE_UNITS; ++i)
        SetTexture(i, nullptr);

    numPrimitives_ = 0;
    numBatches_ = 0;

    SendEvent(E_BEGINRENDERING);
    return true;
}

void Graphics::EndFrame()
{
    if (!IsInitialized())
        return;

    {
        URHO3D_PROFILE("Present");

        SendEvent(E_ENDRENDERING);
        impl_->swapChain_->Present(screenParams_.vsync_ ? 1 : 0, 0);
    }

    // Clean up too large scratch buffers
    CleanupScratchBuffers();

    // If using an external window, check it for size changes, and reset screen mode if necessary
    if (externalWindow_)
    {
        int width, height;

        SDL_GetWindowSize(window_, &width, &height);
        if (width != width_ || height != height_)
            SetMode(width, height);
    }
}

void Graphics::Clear(ClearTargetFlags flags, const Color& color, float depth, unsigned stencil)
{
    IntVector2 rtSize = GetRenderTargetDimensions();

    bool oldColorWrite = colorWrite_;
    bool oldDepthWrite = depthWrite_;

    // D3D11 clear always clears the whole target regardless of viewport or scissor test settings
    // Emulate partial clear by rendering a quad
    if (!viewport_.left_ && !viewport_.top_ && viewport_.right_ == rtSize.x_ && viewport_.bottom_ == rtSize.y_)
    {
        // Make sure we use the read-write version of the depth stencil
        SetDepthWrite(true);
        PrepareDraw();

        if ((flags & CLEAR_COLOR) && impl_->renderTargetViews_[0])
            impl_->deviceContext_->ClearRenderTargetView(impl_->renderTargetViews_[0], color.Data());

        if ((flags & (CLEAR_DEPTH | CLEAR_STENCIL)) && impl_->depthStencilView_)
        {
            unsigned depthClearFlags = 0;
            if (flags & CLEAR_DEPTH)
                depthClearFlags |= D3D11_CLEAR_DEPTH;
            if (flags & CLEAR_STENCIL)
                depthClearFlags |= D3D11_CLEAR_STENCIL;
            impl_->deviceContext_->ClearDepthStencilView(impl_->depthStencilView_, depthClearFlags, depth, (UINT8)stencil);
        }
    }
    else
    {
        Renderer* renderer = GetSubsystem<Renderer>();
        if (!renderer)
            return;

        Geometry* geometry = renderer->GetQuadGeometry();

        ClearFramebufferConstantBuffer bufferData;
        bufferData.matrix_.m23_ = Clamp(depth, 0.0f, 1.0f);
        bufferData.color_ = color.ToVector4();

        ConstantBufferRange buffers[MAX_SHADER_PARAMETER_GROUPS];
        buffers[0].constantBuffer_ = GetOrCreateConstantBuffer(VS, 0, sizeof(bufferData));
        buffers[0].constantBuffer_->Update(&bufferData);
        buffers[0].size_ = sizeof(bufferData);

        SetBlendMode(BLEND_REPLACE);
        SetColorWrite(flags & CLEAR_COLOR);
        SetCullMode(CULL_NONE);
        SetDepthTest(CMP_ALWAYS);
        SetDepthWrite(flags & CLEAR_DEPTH);
        SetFillMode(FILL_SOLID);
        SetScissorTest(false);
        SetStencilTest(flags & CLEAR_STENCIL, CMP_ALWAYS, OP_REF, OP_KEEP, OP_KEEP, stencil);
        SetShaders(GetShader(VS, "ClearFramebuffer"), GetShader(PS, "ClearFramebuffer"));
        SetShaderConstantBuffers(buffers);

        geometry->Draw(this);

        SetStencilTest(false);
        ClearParameterSources();
    }

    // Restore color & depth write state now
    SetColorWrite(oldColorWrite);
    SetDepthWrite(oldDepthWrite);
}

bool Graphics::ResolveToTexture(Texture2D* destination, const IntRect& viewport)
{
    if (!destination || !destination->GetRenderSurface())
        return false;

    URHO3D_PROFILE("ResolveToTexture");

    IntRect vpCopy = viewport;
    if (vpCopy.right_ <= vpCopy.left_)
        vpCopy.right_ = vpCopy.left_ + 1;
    if (vpCopy.bottom_ <= vpCopy.top_)
        vpCopy.bottom_ = vpCopy.top_ + 1;

    D3D11_BOX srcBox;
    srcBox.left = Clamp(vpCopy.left_, 0, width_);
    srcBox.top = Clamp(vpCopy.top_, 0, height_);
    srcBox.right = Clamp(vpCopy.right_, 0, width_);
    srcBox.bottom = Clamp(vpCopy.bottom_, 0, height_);
    srcBox.front = 0;
    srcBox.back = 1;

    ID3D11Resource* source = nullptr;
    const bool resolve = screenParams_.multiSample_ > 1;
    impl_->defaultRenderTargetView_->GetResource(&source);

    if (!resolve)
    {
        if (!srcBox.left && !srcBox.top && srcBox.right == width_ && srcBox.bottom == height_)
            impl_->deviceContext_->CopyResource((ID3D11Resource*)destination->GetGPUObject(), source);
        else
            impl_->deviceContext_->CopySubresourceRegion((ID3D11Resource*)destination->GetGPUObject(), 0, 0, 0, 0, source, 0, &srcBox);
    }
    else
    {
        if (!srcBox.left && !srcBox.top && srcBox.right == width_ && srcBox.bottom == height_)
        {
            impl_->deviceContext_->ResolveSubresource((ID3D11Resource*)destination->GetGPUObject(), 0, source, 0, (DXGI_FORMAT)
                destination->GetFormat());
        }
        else
        {
            CreateResolveTexture();

            if (impl_->resolveTexture_)
            {
                impl_->deviceContext_->ResolveSubresource(impl_->resolveTexture_, 0, source, 0, DXGI_FORMAT_R8G8B8A8_UNORM);
                impl_->deviceContext_->CopySubresourceRegion((ID3D11Resource*)destination->GetGPUObject(), 0, 0, 0, 0, impl_->resolveTexture_, 0, &srcBox);
            }
        }
    }

    source->Release();

    return true;
}

bool Graphics::ResolveToTexture(Texture2D* texture)
{
    if (!texture)
        return false;
    RenderSurface* surface = texture->GetRenderSurface();
    if (!surface)
        return false;

    texture->SetResolveDirty(false);
    surface->SetResolveDirty(false);
    ID3D11Resource* source = (ID3D11Resource*)texture->GetGPUObject();
    ID3D11Resource* dest = (ID3D11Resource*)texture->GetResolveTexture();
    if (!source || !dest)
        return false;

    impl_->deviceContext_->ResolveSubresource(dest, 0, source, 0, (DXGI_FORMAT)texture->GetFormat());
    return true;
}

bool Graphics::ResolveToTexture(TextureCube* texture)
{
    if (!texture)
        return false;

    texture->SetResolveDirty(false);
    ID3D11Resource* source = (ID3D11Resource*)texture->GetGPUObject();
    ID3D11Resource* dest = (ID3D11Resource*)texture->GetResolveTexture();
    if (!source || !dest)
        return false;

    for (unsigned i = 0; i < MAX_CUBEMAP_FACES; ++i)
    {
        // Resolve only the surface(s) that were actually rendered to
        RenderSurface* surface = texture->GetRenderSurface((CubeMapFace)i);
        if (!surface->IsResolveDirty())
            continue;

        surface->SetResolveDirty(false);
        unsigned subResource = D3D11CalcSubresource(0, i, texture->GetLevels());
        impl_->deviceContext_->ResolveSubresource(dest, subResource, source, subResource, (DXGI_FORMAT)texture->GetFormat());
    }

    return true;
}


void Graphics::Draw(PrimitiveType type, unsigned vertexStart, unsigned vertexCount)
{
    if (!vertexCount || !impl_->shaderProgram_)
        return;

    PrepareDraw();

    unsigned primitiveCount;
    D3D_PRIMITIVE_TOPOLOGY d3dPrimitiveType;

    if (fillMode_ == FILL_POINT)
        type = POINT_LIST;

    GetD3DPrimitiveType(vertexCount, type, primitiveCount, d3dPrimitiveType);
    if (d3dPrimitiveType != primitiveType_)
    {
        impl_->deviceContext_->IASetPrimitiveTopology(d3dPrimitiveType);
        primitiveType_ = d3dPrimitiveType;
    }
    impl_->deviceContext_->Draw(vertexCount, vertexStart);

    numPrimitives_ += primitiveCount;
    ++numBatches_;
}

void Graphics::Draw(PrimitiveType type, unsigned indexStart, unsigned indexCount, unsigned minVertex, unsigned vertexCount)
{
    if (!impl_->shaderProgram_)
        return;

    PrepareDraw();

    unsigned primitiveCount;
    D3D_PRIMITIVE_TOPOLOGY d3dPrimitiveType;

    if (fillMode_ == FILL_POINT)
        type = POINT_LIST;

    GetD3DPrimitiveType(indexCount, type, primitiveCount, d3dPrimitiveType);
    if (d3dPrimitiveType != primitiveType_)
    {
        impl_->deviceContext_->IASetPrimitiveTopology(d3dPrimitiveType);
        primitiveType_ = d3dPrimitiveType;
    }
    impl_->deviceContext_->DrawIndexed(indexCount, indexStart, 0);

    numPrimitives_ += primitiveCount;
    ++numBatches_;
}

void Graphics::Draw(PrimitiveType type, unsigned indexStart, unsigned indexCount, unsigned baseVertexIndex, unsigned minVertex, unsigned vertexCount)
{
    if (!impl_->shaderProgram_)
        return;

    PrepareDraw();

    unsigned primitiveCount;
    D3D_PRIMITIVE_TOPOLOGY d3dPrimitiveType;

    if (fillMode_ == FILL_POINT)
        type = POINT_LIST;

    GetD3DPrimitiveType(indexCount, type, primitiveCount, d3dPrimitiveType);
    if (d3dPrimitiveType != primitiveType_)
    {
        impl_->deviceContext_->IASetPrimitiveTopology(d3dPrimitiveType);
        primitiveType_ = d3dPrimitiveType;
    }
    impl_->deviceContext_->DrawIndexed(indexCount, indexStart, baseVertexIndex);

    numPrimitives_ += primitiveCount;
    ++numBatches_;
}

void Graphics::DrawInstanced(PrimitiveType type, unsigned indexStart, unsigned indexCount, unsigned minVertex, unsigned vertexCount,
    unsigned instanceCount)
{
    if (!indexCount || !instanceCount || !impl_->shaderProgram_)
        return;

    PrepareDraw();

    unsigned primitiveCount;
    D3D_PRIMITIVE_TOPOLOGY d3dPrimitiveType;

    if (fillMode_ == FILL_POINT)
        type = POINT_LIST;

    GetD3DPrimitiveType(indexCount, type, primitiveCount, d3dPrimitiveType);
    if (d3dPrimitiveType != primitiveType_)
    {
        impl_->deviceContext_->IASetPrimitiveTopology(d3dPrimitiveType);
        primitiveType_ = d3dPrimitiveType;
    }
    impl_->deviceContext_->DrawIndexedInstanced(indexCount, instanceCount, indexStart, 0, 0);

    numPrimitives_ += instanceCount * primitiveCount;
    ++numBatches_;
}

void Graphics::DrawInstanced(PrimitiveType type, unsigned indexStart, unsigned indexCount, unsigned baseVertexIndex, unsigned minVertex, unsigned vertexCount,
    unsigned instanceCount)
{
    if (!indexCount || !instanceCount || !impl_->shaderProgram_)
        return;

    PrepareDraw();

    unsigned primitiveCount;
    D3D_PRIMITIVE_TOPOLOGY d3dPrimitiveType;

    if (fillMode_ == FILL_POINT)
        type = POINT_LIST;

    GetD3DPrimitiveType(indexCount, type, primitiveCount, d3dPrimitiveType);
    if (d3dPrimitiveType != primitiveType_)
    {
        impl_->deviceContext_->IASetPrimitiveTopology(d3dPrimitiveType);
        primitiveType_ = d3dPrimitiveType;
    }
    impl_->deviceContext_->DrawIndexedInstanced(indexCount, instanceCount, indexStart, baseVertexIndex, 0);

    numPrimitives_ += instanceCount * primitiveCount;
    ++numBatches_;
}

void Graphics::SetVertexBuffer(VertexBuffer* buffer)
{
    // Note: this is not multi-instance safe
    static ea::vector<VertexBuffer*> vertexBuffers(1);
    vertexBuffers[0] = buffer;
    SetVertexBuffers(vertexBuffers);
}

bool Graphics::SetVertexBuffers(const ea::vector<VertexBuffer*>& buffers, unsigned instanceOffset)
{
    if (buffers.size() > MAX_VERTEX_STREAMS)
    {
        URHO3D_LOGERROR("Too many vertex buffers");
        return false;
    }

    for (unsigned i = 0; i < MAX_VERTEX_STREAMS; ++i)
    {
        VertexBuffer* buffer = nullptr;
        bool changed = false;

        buffer = i < buffers.size() ? buffers[i] : nullptr;
        if (buffer)
        {
            const ea::vector<VertexElement>& elements = buffer->GetElements();
            // Check if buffer has per-instance data
            bool hasInstanceData = elements.size() && elements[0].perInstance_;
            unsigned offset = hasInstanceData ? instanceOffset * buffer->GetVertexSize() : 0;

            if (buffer != vertexBuffers_[i] || offset != impl_->vertexOffsets_[i])
            {
                vertexBuffers_[i] = buffer;
                impl_->vertexBuffers_[i] = (ID3D11Buffer*)buffer->GetGPUObject();
                impl_->vertexSizes_[i] = buffer->GetVertexSize();
                impl_->vertexOffsets_[i] = offset;
                changed = true;
            }
        }
        else if (vertexBuffers_[i])
        {
            vertexBuffers_[i] = nullptr;
            impl_->vertexBuffers_[i] = nullptr;
            impl_->vertexSizes_[i] = 0;
            impl_->vertexOffsets_[i] = 0;
            changed = true;
        }

        if (changed)
        {
            impl_->vertexDeclarationDirty_ = true;

            if (impl_->firstDirtyVB_ == M_MAX_UNSIGNED)
                impl_->firstDirtyVB_ = impl_->lastDirtyVB_ = i;
            else
            {
                if (i < impl_->firstDirtyVB_)
                    impl_->firstDirtyVB_ = i;
                if (i > impl_->lastDirtyVB_)
                    impl_->lastDirtyVB_ = i;
            }
        }
    }

    return true;
}

bool Graphics::SetVertexBuffers(const ea::vector<SharedPtr<VertexBuffer> >& buffers, unsigned instanceOffset)
{
    ea::vector<VertexBuffer*> bufferPointers;
    bufferPointers.reserve(buffers.size());
    for (auto& buffer : buffers)
        bufferPointers.push_back(buffer.Get());
    return SetVertexBuffers(bufferPointers, instanceOffset);
}

void Graphics::SetIndexBuffer(IndexBuffer* buffer)
{
    if (buffer != indexBuffer_)
    {
        if (buffer)
            impl_->deviceContext_->IASetIndexBuffer((ID3D11Buffer*)buffer->GetGPUObject(),
                buffer->GetIndexSize() == sizeof(unsigned short) ? DXGI_FORMAT_R16_UINT : DXGI_FORMAT_R32_UINT, 0);
        else
            impl_->deviceContext_->IASetIndexBuffer(nullptr, DXGI_FORMAT_UNKNOWN, 0);

        indexBuffer_ = buffer;
    }
}

ShaderProgramLayout* Graphics::GetShaderProgramLayout(ShaderVariation* vs, ShaderVariation* ps)
{
    const auto combination = ea::make_pair(vs, ps);
    auto iter = impl_->shaderPrograms_.find(combination);
    if (iter != impl_->shaderPrograms_.end())
        return iter->second;
<<<<<<< HEAD

    // TODO: Some overhead due to redundant setting of shader program
    ShaderVariation* prevVertexShader = vertexShader_;
    ShaderVariation* prevPixelShader = pixelShader_;
    SetShaders(vs, ps);
    ShaderProgramLayout* layout = impl_->shaderProgram_;
    SetShaders(prevVertexShader, prevPixelShader);
    return layout;
}

=======

    // TODO: Some overhead due to redundant setting of shader program
    ShaderVariation* prevVertexShader = vertexShader_;
    ShaderVariation* prevPixelShader = pixelShader_;
    SetShaders(vs, ps);
    ShaderProgramLayout* layout = impl_->shaderProgram_;
    SetShaders(prevVertexShader, prevPixelShader);
    return layout;
}

>>>>>>> 280d2975
void Graphics::SetShaders(ShaderVariation* vs, ShaderVariation* ps)
{
    if (vs == vertexShader_ && ps == pixelShader_)
        return;

    if (vs != vertexShader_)
    {
        // Create the shader now if not yet created. If already attempted, do not retry
        if (vs && !vs->GetGPUObject())
        {
            if (vs->GetCompilerOutput().empty())
            {
                URHO3D_PROFILE("CompileVertexShader");

                bool success = vs->Create();
                if (!success)
                {
                    URHO3D_LOGERROR("Failed to compile vertex shader " + vs->GetFullName() + ":\n" + vs->GetCompilerOutput());
                    vs = nullptr;
                }
            }
            else
                vs = nullptr;
        }

        impl_->deviceContext_->VSSetShader((ID3D11VertexShader*)(vs ? vs->GetGPUObject() : nullptr), nullptr, 0);
        vertexShader_ = vs;
        impl_->vertexDeclarationDirty_ = true;
    }

    if (ps != pixelShader_)
    {
        if (ps && !ps->GetGPUObject())
        {
            if (ps->GetCompilerOutput().empty())
            {
                URHO3D_PROFILE("CompilePixelShader");

                bool success = ps->Create();
                if (!success)
                {
                    URHO3D_LOGERROR("Failed to compile pixel shader " + ps->GetFullName() + ":\n" + ps->GetCompilerOutput());
                    ps = nullptr;
                }
            }
            else
                ps = nullptr;
        }

        impl_->deviceContext_->PSSetShader((ID3D11PixelShader*)(ps ? ps->GetGPUObject() : nullptr), nullptr, 0);
        pixelShader_ = ps;
    }

    // Update current shader parameters & constant buffers
    if (vertexShader_ && pixelShader_)
    {
        ea::pair<ShaderVariation*, ShaderVariation*> key = ea::make_pair(vertexShader_, pixelShader_);
        auto i = impl_->shaderPrograms_.find(key);
        if (i != impl_->shaderPrograms_.end())
            impl_->shaderProgram_ = i->second.Get();
        else
        {
            ShaderProgram* newProgram = impl_->shaderPrograms_[key] = new ShaderProgram(this, vertexShader_, pixelShader_);
            impl_->shaderProgram_ = newProgram;
        }
    }
    else
        impl_->shaderProgram_ = nullptr;

    // Store shader combination if shader dumping in progress
    if (shaderPrecache_)
        shaderPrecache_->StoreShaders(vertexShader_, pixelShader_);
}
<<<<<<< HEAD

void Graphics::SetShaderConstantBuffers(ea::span<const ConstantBufferRange, MAX_SHADER_PARAMETER_GROUPS> constantBuffers)
{
    bool buffersDirty = false;
    for (unsigned i = 0; i < MAX_SHADER_PARAMETER_GROUPS; ++i)
    {
        const ConstantBufferRange& range = constantBuffers[i];
        if (range != constantBuffers_[i])
        {
            buffersDirty = true;
            impl_->constantBuffers_[i] = reinterpret_cast<ID3D11Buffer*>(range.constantBuffer_->GetGPUObject());
            impl_->constantBuffersStartSlots_[i] = range.offset_ / 16;
            impl_->constantBuffersNumSlots_[i] = (range.size_ / 16 + 15) / 16 * 16;
        }
    }

=======

void Graphics::SetShaderConstantBuffers(ea::span<const ConstantBufferRange, MAX_SHADER_PARAMETER_GROUPS> constantBuffers)
{
    bool buffersDirty = false;
    for (unsigned i = 0; i < MAX_SHADER_PARAMETER_GROUPS; ++i)
    {
        const ConstantBufferRange& range = constantBuffers[i];
        if (range != constantBuffers_[i])
        {
            buffersDirty = true;
            impl_->constantBuffers_[i] = reinterpret_cast<ID3D11Buffer*>(range.constantBuffer_->GetGPUObject());
            impl_->constantBuffersStartSlots_[i] = range.offset_ / 16;
            impl_->constantBuffersNumSlots_[i] = (range.size_ / 16 + 15) / 16 * 16;
        }
    }

>>>>>>> 280d2975
    if (buffersDirty)
    {
        // TODO: Optimize unused buffers
        impl_->deviceContext_->VSSetConstantBuffers1(0, MAX_SHADER_PARAMETER_GROUPS,
            impl_->constantBuffers_, impl_->constantBuffersStartSlots_, impl_->constantBuffersNumSlots_);
        impl_->deviceContext_->PSSetConstantBuffers1(0, MAX_SHADER_PARAMETER_GROUPS,
            impl_->constantBuffers_, impl_->constantBuffersStartSlots_, impl_->constantBuffersNumSlots_);
    }
}

void Graphics::SetShaderParameter(StringHash param, const float data[], unsigned count)
{
    URHO3D_LOGERROR("Graphics::SetShaderParameter is not supported for DX11");
}

void Graphics::SetShaderParameter(StringHash param, float value)
{
    URHO3D_LOGERROR("Graphics::SetShaderParameter is not supported for DX11");
}

void Graphics::SetShaderParameter(StringHash param, int value)
{
    URHO3D_LOGERROR("Graphics::SetShaderParameter is not supported for DX11");
}

void Graphics::SetShaderParameter(StringHash param, bool value)
{
    URHO3D_LOGERROR("Graphics::SetShaderParameter is not supported for DX11");
}

void Graphics::SetShaderParameter(StringHash param, const Color& color)
{
    URHO3D_LOGERROR("Graphics::SetShaderParameter is not supported for DX11");
}

void Graphics::SetShaderParameter(StringHash param, const Vector2& vector)
{
    URHO3D_LOGERROR("Graphics::SetShaderParameter is not supported for DX11");
}

void Graphics::SetShaderParameter(StringHash param, const Matrix3& matrix)
{
    URHO3D_LOGERROR("Graphics::SetShaderParameter is not supported for DX11");
}

void Graphics::SetShaderParameter(StringHash param, const Vector3& vector)
{
    URHO3D_LOGERROR("Graphics::SetShaderParameter is not supported for DX11");
}

void Graphics::SetShaderParameter(StringHash param, const Matrix4& matrix)
{
    URHO3D_LOGERROR("Graphics::SetShaderParameter is not supported for DX11");
}

void Graphics::SetShaderParameter(StringHash param, const Vector4& vector)
{
    URHO3D_LOGERROR("Graphics::SetShaderParameter is not supported for DX11");
}

void Graphics::SetShaderParameter(StringHash param, const Matrix3x4& matrix)
{
    URHO3D_LOGERROR("Graphics::SetShaderParameter is not supported for DX11");
}

bool Graphics::NeedParameterUpdate(ShaderParameterGroup group, const void* source)
{
    URHO3D_LOGERROR("Graphics::NeedParameterUpdate is not supported for DX11");
    return false;
}

bool Graphics::HasShaderParameter(StringHash param)
{
    URHO3D_LOGERROR("Graphics::HasShaderParameter is not supported for DX11");
    return false;
}

bool Graphics::HasTextureUnit(TextureUnit unit)
{
    return (vertexShader_ && vertexShader_->HasTextureUnit(unit)) || (pixelShader_ && pixelShader_->HasTextureUnit(unit));
}

void Graphics::ClearParameterSource(ShaderParameterGroup group)
{
    shaderParameterSources_[group] = (const void*)M_MAX_UNSIGNED;
}

void Graphics::ClearParameterSources()
{
    for (unsigned i = 0; i < MAX_SHADER_PARAMETER_GROUPS; ++i)
        shaderParameterSources_[i] = (const void*)M_MAX_UNSIGNED;
}

void Graphics::ClearTransformSources()
{
    shaderParameterSources_[SP_CAMERA] = (const void*)M_MAX_UNSIGNED;
    shaderParameterSources_[SP_OBJECT] = (const void*)M_MAX_UNSIGNED;
}

void Graphics::SetTexture(unsigned index, Texture* texture)
{
    if (index >= MAX_TEXTURE_UNITS)
        return;

    // Check if texture is currently bound as a rendertarget. In that case, use its backup texture, or blank if not defined
    if (texture)
    {
        if (renderTargets_[0] && renderTargets_[0]->GetParentTexture() == texture)
            texture = texture->GetBackupTexture();
        else
        {
            // Resolve multisampled texture now as necessary
            if (texture->GetMultiSample() > 1 && texture->GetAutoResolve() && texture->IsResolveDirty())
            {
                if (texture->GetType() == Texture2D::GetTypeStatic())
                    ResolveToTexture(static_cast<Texture2D*>(texture));
                if (texture->GetType() == TextureCube::GetTypeStatic())
                    ResolveToTexture(static_cast<TextureCube*>(texture));
            }
        }

        if (texture && texture->GetLevelsDirty())
            texture->RegenerateLevels();
    }

    if (texture && texture->GetParametersDirty())
    {
        texture->UpdateParameters();
        textures_[index] = nullptr; // Force reassign
    }

    if (texture != textures_[index])
    {
        if (impl_->firstDirtyTexture_ == M_MAX_UNSIGNED)
            impl_->firstDirtyTexture_ = impl_->lastDirtyTexture_ = index;
        else
        {
            if (index < impl_->firstDirtyTexture_)
                impl_->firstDirtyTexture_ = index;
            if (index > impl_->lastDirtyTexture_)
                impl_->lastDirtyTexture_ = index;
        }

        textures_[index] = texture;
        impl_->shaderResourceViews_[index] = texture ? (ID3D11ShaderResourceView*)texture->GetShaderResourceView() : nullptr;
        impl_->samplers_[index] = texture ? (ID3D11SamplerState*)texture->GetSampler() : nullptr;
        impl_->texturesDirty_ = true;
    }
}

void SetTextureForUpdate(Texture* texture)
{
    // No-op on Direct3D11
}

void Graphics::SetDefaultTextureFilterMode(TextureFilterMode mode)
{
    if (mode != defaultTextureFilterMode_)
    {
        defaultTextureFilterMode_ = mode;
        SetTextureParametersDirty();
    }
}

void Graphics::SetDefaultTextureAnisotropy(unsigned level)
{
    level = Max(level, 1U);

    if (level != defaultTextureAnisotropy_)
    {
        defaultTextureAnisotropy_ = level;
        SetTextureParametersDirty();
    }
}

void Graphics::Restore()
{
    // No-op on Direct3D11
}

void Graphics::SetTextureParametersDirty()
{
    MutexLock lock(gpuObjectMutex_);

    for (auto i = gpuObjects_.begin(); i != gpuObjects_.end(); ++i)
    {
        Texture* texture = dynamic_cast<Texture*>(*i);
        if (texture)
            texture->SetParametersDirty();
    }
}

void Graphics::ResetRenderTargets()
{
    for (unsigned i = 0; i < MAX_RENDERTARGETS; ++i)
        SetRenderTarget(i, (RenderSurface*)nullptr);
    SetDepthStencil((RenderSurface*)nullptr);
    SetViewport(IntRect(0, 0, width_, height_));
}

void Graphics::ResetRenderTarget(unsigned index)
{
    SetRenderTarget(index, (RenderSurface*)nullptr);
}

void Graphics::ResetDepthStencil()
{
    SetDepthStencil((RenderSurface*)nullptr);
}

void Graphics::SetRenderTarget(unsigned index, RenderSurface* renderTarget)
{
    if (index >= MAX_RENDERTARGETS)
        return;

    if (renderTarget != renderTargets_[index])
    {
        renderTargets_[index] = renderTarget;
        impl_->renderTargetsDirty_ = true;

        // If the rendertarget is also bound as a texture, replace with backup texture or null
        if (renderTarget)
        {
            Texture* parentTexture = renderTarget->GetParentTexture();

            for (unsigned i = 0; i < MAX_TEXTURE_UNITS; ++i)
            {
                if (textures_[i] == parentTexture)
                    SetTexture(i, textures_[i]->GetBackupTexture());
            }

            // If multisampled, mark the texture & surface needing resolve
            if (parentTexture->GetMultiSample() > 1 && parentTexture->GetAutoResolve())
            {
                parentTexture->SetResolveDirty(true);
                renderTarget->SetResolveDirty(true);
            }

            // If mipmapped, mark the levels needing regeneration
            if (parentTexture->GetLevels() > 1)
                parentTexture->SetLevelsDirty();
        }
    }
}

void Graphics::SetRenderTarget(unsigned index, Texture2D* texture)
{
    RenderSurface* renderTarget = nullptr;
    if (texture)
        renderTarget = texture->GetRenderSurface();

    SetRenderTarget(index, renderTarget);
}

void Graphics::SetDepthStencil(RenderSurface* depthStencil)
{
    if (depthStencil != depthStencil_)
    {
        depthStencil_ = depthStencil;
        impl_->renderTargetsDirty_ = true;
    }
}

void Graphics::SetDepthStencil(Texture2D* texture)
{
    RenderSurface* depthStencil = nullptr;
    if (texture)
        depthStencil = texture->GetRenderSurface();

    SetDepthStencil(depthStencil);
    // Constant depth bias depends on the bitdepth
    impl_->rasterizerStateDirty_ = true;
}

void Graphics::SetViewport(const IntRect& rect)
{
    IntVector2 size = GetRenderTargetDimensions();

    IntRect rectCopy = rect;

    if (rectCopy.right_ <= rectCopy.left_)
        rectCopy.right_ = rectCopy.left_ + 1;
    if (rectCopy.bottom_ <= rectCopy.top_)
        rectCopy.bottom_ = rectCopy.top_ + 1;
    rectCopy.left_ = Clamp(rectCopy.left_, 0, size.x_);
    rectCopy.top_ = Clamp(rectCopy.top_, 0, size.y_);
    rectCopy.right_ = Clamp(rectCopy.right_, 0, size.x_);
    rectCopy.bottom_ = Clamp(rectCopy.bottom_, 0, size.y_);

    static D3D11_VIEWPORT d3dViewport;
    d3dViewport.TopLeftX = (float)rectCopy.left_;
    d3dViewport.TopLeftY = (float)rectCopy.top_;
    d3dViewport.Width = (float)(rectCopy.right_ - rectCopy.left_);
    d3dViewport.Height = (float)(rectCopy.bottom_ - rectCopy.top_);
    d3dViewport.MinDepth = 0.0f;
    d3dViewport.MaxDepth = 1.0f;

    impl_->deviceContext_->RSSetViewports(1, &d3dViewport);

    viewport_ = rectCopy;

    // Disable scissor test, needs to be re-enabled by the user
    SetScissorTest(false);
}

void Graphics::SetBlendMode(BlendMode mode, bool alphaToCoverage)
{
    if (mode != blendMode_ || alphaToCoverage != alphaToCoverage_)
    {
        blendMode_ = mode;
        alphaToCoverage_ = alphaToCoverage;
        impl_->blendStateDirty_ = true;
    }
}

void Graphics::SetColorWrite(bool enable)
{
    if (enable != colorWrite_)
    {
        colorWrite_ = enable;
        impl_->blendStateDirty_ = true;
    }
}

void Graphics::SetCullMode(CullMode mode)
{
    if (mode != cullMode_)
    {
        cullMode_ = mode;
        impl_->rasterizerStateDirty_ = true;
    }
}

void Graphics::SetDepthBias(float constantBias, float slopeScaledBias)
{
    if (constantBias != constantDepthBias_ || slopeScaledBias != slopeScaledDepthBias_)
    {
        constantDepthBias_ = constantBias;
        slopeScaledDepthBias_ = slopeScaledBias;
        impl_->rasterizerStateDirty_ = true;
    }
}

void Graphics::SetDepthTest(CompareMode mode)
{
    if (mode != depthTestMode_)
    {
        depthTestMode_ = mode;
        impl_->depthStateDirty_ = true;
    }
}

void Graphics::SetDepthWrite(bool enable)
{
    if (enable != depthWrite_)
    {
        depthWrite_ = enable;
        impl_->depthStateDirty_ = true;
        // Also affects whether a read-only version of depth-stencil should be bound, to allow sampling
        impl_->renderTargetsDirty_ = true;
    }
}

void Graphics::SetFillMode(FillMode mode)
{
    if (mode != fillMode_)
    {
        fillMode_ = mode;
        impl_->rasterizerStateDirty_ = true;
    }
}

void Graphics::SetLineAntiAlias(bool enable)
{
    if (enable != lineAntiAlias_)
    {
        lineAntiAlias_ = enable;
        impl_->rasterizerStateDirty_ = true;
    }
}

void Graphics::SetScissorTest(bool enable, const Rect& rect, bool borderInclusive)
{
    // During some light rendering loops, a full rect is toggled on/off repeatedly.
    // Disable scissor in that case to reduce state changes
    if (rect.min_.x_ <= 0.0f && rect.min_.y_ <= 0.0f && rect.max_.x_ >= 1.0f && rect.max_.y_ >= 1.0f)
        enable = false;

    if (enable)
    {
        IntVector2 rtSize(GetRenderTargetDimensions());
        IntVector2 viewSize(viewport_.Size());
        IntVector2 viewPos(viewport_.left_, viewport_.top_);
        IntRect intRect;
        int expand = borderInclusive ? 1 : 0;

        intRect.left_ = Clamp((int)((rect.min_.x_ + 1.0f) * 0.5f * viewSize.x_) + viewPos.x_, 0, rtSize.x_ - 1);
        intRect.top_ = Clamp((int)((-rect.max_.y_ + 1.0f) * 0.5f * viewSize.y_) + viewPos.y_, 0, rtSize.y_ - 1);
        intRect.right_ = Clamp((int)((rect.max_.x_ + 1.0f) * 0.5f * viewSize.x_) + viewPos.x_ + expand, 0, rtSize.x_);
        intRect.bottom_ = Clamp((int)((-rect.min_.y_ + 1.0f) * 0.5f * viewSize.y_) + viewPos.y_ + expand, 0, rtSize.y_);

        if (intRect.right_ == intRect.left_)
            intRect.right_++;
        if (intRect.bottom_ == intRect.top_)
            intRect.bottom_++;

        if (intRect.right_ < intRect.left_ || intRect.bottom_ < intRect.top_)
            enable = false;

        if (enable && intRect != scissorRect_)
        {
            scissorRect_ = intRect;
            impl_->scissorRectDirty_ = true;
        }
    }

    if (enable != scissorTest_)
    {
        scissorTest_ = enable;
        impl_->rasterizerStateDirty_ = true;
    }
}

void Graphics::SetScissorTest(bool enable, const IntRect& rect)
{
    IntVector2 rtSize(GetRenderTargetDimensions());
    IntVector2 viewPos(viewport_.left_, viewport_.top_);

    if (enable)
    {
        IntRect intRect;
        intRect.left_ = Clamp(rect.left_ + viewPos.x_, 0, rtSize.x_ - 1);
        intRect.top_ = Clamp(rect.top_ + viewPos.y_, 0, rtSize.y_ - 1);
        intRect.right_ = Clamp(rect.right_ + viewPos.x_, 0, rtSize.x_);
        intRect.bottom_ = Clamp(rect.bottom_ + viewPos.y_, 0, rtSize.y_);

        if (intRect.right_ == intRect.left_)
            intRect.right_++;
        if (intRect.bottom_ == intRect.top_)
            intRect.bottom_++;

        if (intRect.right_ < intRect.left_ || intRect.bottom_ < intRect.top_)
            enable = false;

        if (enable && intRect != scissorRect_)
        {
            scissorRect_ = intRect;
            impl_->scissorRectDirty_ = true;
        }
    }

    if (enable != scissorTest_)
    {
        scissorTest_ = enable;
        impl_->rasterizerStateDirty_ = true;
    }
}

void Graphics::SetStencilTest(bool enable, CompareMode mode, StencilOp pass, StencilOp fail, StencilOp zFail, unsigned stencilRef,
    unsigned compareMask, unsigned writeMask)
{
    if (enable != stencilTest_)
    {
        stencilTest_ = enable;
        impl_->depthStateDirty_ = true;
    }

    if (enable)
    {
        if (mode != stencilTestMode_)
        {
            stencilTestMode_ = mode;
            impl_->depthStateDirty_ = true;
        }
        if (pass != stencilPass_)
        {
            stencilPass_ = pass;
            impl_->depthStateDirty_ = true;
        }
        if (fail != stencilFail_)
        {
            stencilFail_ = fail;
            impl_->depthStateDirty_ = true;
        }
        if (zFail != stencilZFail_)
        {
            stencilZFail_ = zFail;
            impl_->depthStateDirty_ = true;
        }
        if (compareMask != stencilCompareMask_)
        {
            stencilCompareMask_ = compareMask;
            impl_->depthStateDirty_ = true;
        }
        if (writeMask != stencilWriteMask_)
        {
            stencilWriteMask_ = writeMask;
            impl_->depthStateDirty_ = true;
        }
        if (stencilRef != stencilRef_)
        {
            stencilRef_ = stencilRef;
            impl_->stencilRefDirty_ = true;
            impl_->depthStateDirty_ = true;
        }
    }
}

void Graphics::SetClipPlane(bool enable, const Plane& clipPlane, const Matrix3x4& view, const Matrix4& projection)
{
    // Basically no-op for DX11, clip plane has to be managed in user code
    useClipPlane_ = enable;
}

bool Graphics::IsInitialized() const
{
    return window_ != nullptr && impl_->GetDevice() != nullptr;
}

ea::vector<int> Graphics::GetMultiSampleLevels() const
{
    ea::vector<int> ret;
    ret.emplace_back(1);

    if (impl_->device_)
    {
        for (unsigned i = 2; i <= 16; ++i)
        {
            if (impl_->CheckMultiSampleSupport(sRGB_ ? DXGI_FORMAT_R8G8B8A8_UNORM_SRGB : DXGI_FORMAT_R8G8B8A8_UNORM, i))
                ret.emplace_back(i);
        }
    }

    return ret;
}

unsigned Graphics::GetFormat(CompressedFormat format) const
{
    switch (format)
    {
    case CF_RGBA:
        return DXGI_FORMAT_R8G8B8A8_UNORM;

    case CF_DXT1:
        return DXGI_FORMAT_BC1_UNORM;

    case CF_DXT3:
        return DXGI_FORMAT_BC2_UNORM;

    case CF_DXT5:
        return DXGI_FORMAT_BC3_UNORM;

    default:
        return 0;
    }
}

ShaderVariation* Graphics::GetShader(ShaderType type, const ea::string& name, const ea::string& defines) const
{
    return GetShader(type, name.c_str(), defines.c_str());
}

ShaderVariation* Graphics::GetShader(ShaderType type, const char* name, const char* defines) const
{
    // Return cached shader
    if (lastShaderName_ == name && lastShader_)
        return lastShader_->GetVariation(type, defines);

    auto cache = context_->GetSubsystem<ResourceCache>();
    lastShader_ = nullptr;

    // Try to load universal shader
    if (strncmp(universalShaderNamePrefix_.c_str(), name, universalShaderNamePrefix_.size()) == 0)
    {
        const ea::string universalShaderName = Format(universalShaderPath_, name);
        if (cache->Exists(universalShaderName))
        {
            lastShader_ = cache->GetResource<Shader>(universalShaderName);
            lastShaderName_ = name;
        }
    }

    // Try to load native shader
    if (!lastShader_)
    {
        const ea::string fullShaderName = shaderPath_ + name + shaderExtension_;
        // Try to reduce repeated error log prints because of missing shaders
        if (lastShaderName_ != name || cache->Exists(fullShaderName))
        {
            lastShader_ = cache->GetResource<Shader>(fullShaderName);
            lastShaderName_ = name;
        }
    }

    return lastShader_ ? lastShader_->GetVariation(type, defines) : nullptr;
}

VertexBuffer* Graphics::GetVertexBuffer(unsigned index) const
{
    return index < MAX_VERTEX_STREAMS ? vertexBuffers_[index] : nullptr;
}

ShaderProgram* Graphics::GetShaderProgram() const
{
    return impl_->shaderProgram_;
}

TextureUnit Graphics::GetTextureUnit(const ea::string& name)
{
    auto i = textureUnits_.find(name);
    if (i != textureUnits_.end())
        return i->second;
    else
        return MAX_TEXTURE_UNITS;
}

const ea::string& Graphics::GetTextureUnitName(TextureUnit unit)
{
    for (auto i = textureUnits_.begin(); i != textureUnits_.end(); ++i)
    {
        if (i->second == unit)
            return i->first;
    }
    return EMPTY_STRING;
}

Texture* Graphics::GetTexture(unsigned index) const
{
    return index < MAX_TEXTURE_UNITS ? textures_[index] : nullptr;
}

RenderSurface* Graphics::GetRenderTarget(unsigned index) const
{
    return index < MAX_RENDERTARGETS ? renderTargets_[index] : nullptr;
}

IntVector2 Graphics::GetRenderTargetDimensions() const
{
    int width, height;

    if (renderTargets_[0])
    {
        width = renderTargets_[0]->GetWidth();
        height = renderTargets_[0]->GetHeight();
    }
    else if (depthStencil_) // Depth-only rendering
    {
        width = depthStencil_->GetWidth();
        height = depthStencil_->GetHeight();
    }
    else
    {
        width = width_;
        height = height_;
    }

    return IntVector2(width, height);
}

bool Graphics::GetDither() const
{
    return false;
}

bool Graphics::IsDeviceLost() const
{
    // Direct3D11 graphics context is never considered lost
    /// \todo The device could be lost in case of graphics adapters getting disabled during runtime. This is not currently handled
    return false;
}

void Graphics::OnWindowResized()
{
    if (!impl_->device_ || !window_)
        return;

    int newWidth, newHeight;

    SDL_GetWindowSize(window_, &newWidth, &newHeight);
    if (newWidth == width_ && newHeight == height_)
        return;

    UpdateSwapChain(newWidth, newHeight);

    // Reset rendertargets and viewport for the new screen size
    ResetRenderTargets();

    URHO3D_LOGTRACEF("Window was resized to %dx%d", width_, height_);

    using namespace ScreenMode;

    VariantMap& eventData = GetEventDataMap();
    eventData[P_WIDTH] = width_;
    eventData[P_HEIGHT] = height_;
    eventData[P_FULLSCREEN] = screenParams_.fullscreen_;
    eventData[P_RESIZABLE] = screenParams_.resizable_;
    eventData[P_BORDERLESS] = screenParams_.borderless_;
    eventData[P_HIGHDPI] = screenParams_.highDPI_;
    SendEvent(E_SCREENMODE, eventData);
}

void Graphics::OnWindowMoved()
{
    if (!impl_->device_ || !window_ || screenParams_.fullscreen_)
        return;

    int newX, newY;

    SDL_GetWindowPosition(window_, &newX, &newY);
    if (newX == position_.x_ && newY == position_.y_)
        return;

    position_.x_ = newX;
    position_.y_ = newY;

    URHO3D_LOGTRACEF("Window was moved to %d,%d", position_.x_, position_.y_);

    using namespace WindowPos;

    VariantMap& eventData = GetEventDataMap();
    eventData[P_X] = position_.x_;
    eventData[P_Y] = position_.y_;
    SendEvent(E_WINDOWPOS, eventData);
}

void Graphics::CleanupShaderPrograms(ShaderVariation* variation)
{
    for (auto i = impl_->shaderPrograms_.begin(); i != impl_->shaderPrograms_.end();)
    {
        if (i->first.first == variation || i->first.second == variation)
            i = impl_->shaderPrograms_.erase(i);
        else
            ++i;
    }

    if (vertexShader_ == variation || pixelShader_ == variation)
        impl_->shaderProgram_ = nullptr;
}

void Graphics::CleanupRenderSurface(RenderSurface* surface)
{
    // No-op on Direct3D11
}

ConstantBuffer* Graphics::GetOrCreateConstantBuffer(ShaderType type, unsigned index, unsigned size)
{
    // Ensure that different shader types and index slots get unique buffers, even if the size is same
    unsigned key = type | (index << 1) | (size << 4);
    auto i = impl_->allConstantBuffers_.find(key);
    if (i != impl_->allConstantBuffers_.end())
        return i->second.Get();
    else
    {
        SharedPtr<ConstantBuffer> newConstantBuffer(context_->CreateObject<ConstantBuffer>());
        newConstantBuffer->SetSize(size);
        impl_->allConstantBuffers_[key] = newConstantBuffer;
        return newConstantBuffer.Get();
    }
}

unsigned Graphics::GetAlphaFormat()
{
    return DXGI_FORMAT_A8_UNORM;
}

unsigned Graphics::GetLuminanceFormat()
{
    // Note: not same sampling behavior as on D3D9; need to sample the R channel only
    return DXGI_FORMAT_R8_UNORM;
}

unsigned Graphics::GetLuminanceAlphaFormat()
{
    // Note: not same sampling behavior as on D3D9; need to sample the RG channels
    return DXGI_FORMAT_R8G8_UNORM;
}

unsigned Graphics::GetRGBFormat()
{
    return DXGI_FORMAT_R8G8B8A8_UNORM;
}

unsigned Graphics::GetRGBAFormat()
{
    return DXGI_FORMAT_R8G8B8A8_UNORM;
}

unsigned Graphics::GetRGBA16Format()
{
    return DXGI_FORMAT_R16G16B16A16_UNORM;
}

unsigned Graphics::GetRGBAFloat16Format()
{
    return DXGI_FORMAT_R16G16B16A16_FLOAT;
}

unsigned Graphics::GetRGBAFloat32Format()
{
    return DXGI_FORMAT_R32G32B32A32_FLOAT;
}

unsigned Graphics::GetRG16Format()
{
    return DXGI_FORMAT_R16G16_UNORM;
}

unsigned Graphics::GetRGFloat16Format()
{
    return DXGI_FORMAT_R16G16_FLOAT;
}

unsigned Graphics::GetRGFloat32Format()
{
    return DXGI_FORMAT_R32G32_FLOAT;
}

unsigned Graphics::GetFloat16Format()
{
    return DXGI_FORMAT_R16_FLOAT;
}

unsigned Graphics::GetFloat32Format()
{
    return DXGI_FORMAT_R32_FLOAT;
}

unsigned Graphics::GetLinearDepthFormat()
{
    return DXGI_FORMAT_R32_FLOAT;
}

unsigned Graphics::GetDepthStencilFormat()
{
    return DXGI_FORMAT_R24G8_TYPELESS;
}

unsigned Graphics::GetReadableDepthFormat()
{
    return DXGI_FORMAT_R24G8_TYPELESS;
}

unsigned Graphics::GetReadableDepthStencilFormat()
{
    return DXGI_FORMAT_R24G8_TYPELESS;
}

unsigned Graphics::GetFormat(const ea::string& formatName)
{
    ea::string nameLower = formatName.to_lower();
    nameLower.trim();

    if (nameLower == "a")
        return GetAlphaFormat();
    if (nameLower == "l")
        return GetLuminanceFormat();
    if (nameLower == "la")
        return GetLuminanceAlphaFormat();
    if (nameLower == "rgb")
        return GetRGBFormat();
    if (nameLower == "rgba")
        return GetRGBAFormat();
    if (nameLower == "rgba16")
        return GetRGBA16Format();
    if (nameLower == "rgba16f")
        return GetRGBAFloat16Format();
    if (nameLower == "rgba32f")
        return GetRGBAFloat32Format();
    if (nameLower == "rg16")
        return GetRG16Format();
    if (nameLower == "rg16f")
        return GetRGFloat16Format();
    if (nameLower == "rg32f")
        return GetRGFloat32Format();
    if (nameLower == "r16f")
        return GetFloat16Format();
    if (nameLower == "r32f" || nameLower == "float")
        return GetFloat32Format();
    if (nameLower == "lineardepth" || nameLower == "depth")
        return GetLinearDepthFormat();
    if (nameLower == "d24s8")
        return GetDepthStencilFormat();
    if (nameLower == "readabledepth" || nameLower == "hwdepth")
        return GetReadableDepthFormat();

    return GetRGBFormat();
}

unsigned Graphics::GetMaxBones()
{
    return 128;
}

bool Graphics::GetGL3Support()
{
    return gl3Support;
}

bool Graphics::OpenWindow(int width, int height, bool resizable, bool borderless)
{
    if (!externalWindow_)
    {
        unsigned flags = 0;
        if (resizable)
            flags |= SDL_WINDOW_RESIZABLE;
        if (borderless)
            flags |= SDL_WINDOW_BORDERLESS;

        window_ = SDL_CreateWindow(windowTitle_.c_str(), position_.x_, position_.y_, width, height, flags);
    }
    else
        window_ = SDL_CreateWindowFrom(externalWindow_, 0);

    if (!window_)
    {
        URHO3D_LOGERRORF("Could not create window, root cause: '%s'", SDL_GetError());
        return false;
    }

    SDL_GetWindowPosition(window_, &position_.x_, &position_.y_);

    CreateWindowIcon();

    return true;
}

void Graphics::AdjustWindow(int& newWidth, int& newHeight, bool& newFullscreen, bool& newBorderless, int& monitor)
{
    if (!externalWindow_)
    {
        // Keep current window position because it may change in intermediate callbacks
        const IntVector2 oldPosition = position_;
        bool reposition = false;
        bool resizePostponed = false;
        if (!newWidth || !newHeight)
        {
            SDL_MaximizeWindow(window_);
            SDL_GetWindowSize(window_, &newWidth, &newHeight);
        }
        else
        {
            SDL_Rect display_rect;
            SDL_GetDisplayBounds(monitor, &display_rect);

            reposition = newFullscreen || (newBorderless && newWidth >= display_rect.w && newHeight >= display_rect.h);
            if (reposition)
            {
                // Reposition the window on the specified monitor if it's supposed to cover the entire monitor
                SDL_SetWindowPosition(window_, display_rect.x, display_rect.y);
            }

            // Postpone window resize if exiting fullscreen to avoid redundant resolution change
            if (!newFullscreen && screenParams_.fullscreen_)
                resizePostponed = true;
            else
                SDL_SetWindowSize(window_, newWidth, newHeight);
        }

        // Turn off window fullscreen mode so it gets repositioned to the correct monitor
        SDL_SetWindowFullscreen(window_, SDL_FALSE);
        // Hack fix: on SDL 2.0.4 a fullscreen->windowed transition results in a maximized window when the D3D device is reset, so hide before
        if (!newFullscreen) SDL_HideWindow(window_);
        SDL_SetWindowFullscreen(window_, newFullscreen ? SDL_WINDOW_FULLSCREEN : 0);
        SDL_SetWindowBordered(window_, newBorderless ? SDL_FALSE : SDL_TRUE);
        if (!newFullscreen) SDL_ShowWindow(window_);

        // Resize now if was postponed
        if (resizePostponed)
            SDL_SetWindowSize(window_, newWidth, newHeight);

        // Ensure that window keeps its position
        if (!reposition)
            SDL_SetWindowPosition(window_, oldPosition.x_, oldPosition.y_);
        else
            position_ = oldPosition;
    }
    else
    {
        // If external window, must ask its dimensions instead of trying to set them
        SDL_GetWindowSize(window_, &newWidth, &newHeight);
        newFullscreen = false;
    }
}

bool Graphics::CreateDevice(int width, int height)
{
    UINT creationFlags = D3D11_CREATE_DEVICE_BGRA_SUPPORT;

    if (screenParams_.gpuDebug_)
    {
        // Enable the debug layer if requested.
        creationFlags |= D3D11_CREATE_DEVICE_DEBUG;
    }

    // Device needs only to be created once
    if (!impl_->device_)
    {
<<<<<<< HEAD
        ID3D11DeviceContext* deviceContext = nullptr;
        D3D_FEATURE_LEVEL featureLevels[] =
=======
        UINT deviceFlags = D3D11_CREATE_DEVICE_BGRA_SUPPORT;
#ifdef _DEBUG
        deviceFlags |= D3D11_CREATE_DEVICE_DEBUG;
#endif
        ID3D11DeviceContext* deviceContext = nullptr;
        const D3D_FEATURE_LEVEL featureLevels[] =
>>>>>>> 280d2975
        {
            D3D_FEATURE_LEVEL_11_1,
            //D3D_FEATURE_LEVEL_11_0,
            D3D_FEATURE_LEVEL_10_1,
            //D3D_FEATURE_LEVEL_10_0,
        };
        HRESULT hr = D3D11CreateDevice(
            nullptr,
            D3D_DRIVER_TYPE_HARDWARE,
            nullptr,
<<<<<<< HEAD
            creationFlags,
=======
            deviceFlags,
>>>>>>> 280d2975
            featureLevels,
            ARRAYSIZE(featureLevels),
            D3D11_SDK_VERSION,
            &impl_->device_,
            nullptr,
            &deviceContext
        );

        if (FAILED(hr))
        {
            URHO3D_SAFE_RELEASE(impl_->device_);
            URHO3D_SAFE_RELEASE(deviceContext);
            URHO3D_LOGD3DERROR("Failed to create D3D11 device", hr);
            return false;
        }

        deviceContext->QueryInterface(IID_ID3D11DeviceContext1, reinterpret_cast<void**>(&impl_->deviceContext_));

        CheckFeatureSupport();
        // Set the flush mode now as the device has been created
        SetFlushGPU(flushGPU_);
    }

    // Check that multisample level is supported
    ea::vector<int> multiSampleLevels = GetMultiSampleLevels();
    if (!multiSampleLevels.contains(screenParams_.multiSample_))
        screenParams_.multiSample_ = 1;

    // Create swap chain. Release old if necessary
    if (impl_->swapChain_)
    {
        impl_->swapChain_->Release();
        impl_->swapChain_ = nullptr;
    }

    IDXGIDevice* dxgiDevice = nullptr;
    if (FAILED(impl_->device_->QueryInterface(IID_PPV_ARGS(&dxgiDevice))))
        return false;
    IDXGIAdapter* dxgiAdapter = nullptr;
    if (FAILED(dxgiDevice->GetParent(IID_PPV_ARGS(&dxgiAdapter))))
    {
        dxgiDevice->Release();
        return false;
    }
    IDXGIFactory2* dxgiFactory = nullptr;
    if (FAILED(dxgiAdapter->GetParent(IID_PPV_ARGS(&dxgiFactory))))
    {
        dxgiAdapter->Release();
        dxgiDevice->Release();
        return false;
    }

#ifndef UWP
    DXGI_SWAP_CHAIN_FULLSCREEN_DESC swapChainFullScreenDesc{};
    swapChainFullScreenDesc.Windowed = TRUE;
    IDXGIOutput* dxgiOutput = nullptr;
    UINT numModes = 0;
    dxgiAdapter->EnumOutputs(screenParams_.monitor_, &dxgiOutput);
    dxgiOutput->GetDisplayModeList(sRGB_ ? DXGI_FORMAT_R8G8B8A8_UNORM_SRGB : DXGI_FORMAT_R8G8B8A8_UNORM, 0, &numModes, 0);

    // find the best matching refresh rate with the specified resolution
    if (numModes > 0)
    {
        DXGI_MODE_DESC* modes = new DXGI_MODE_DESC[numModes];
        dxgiOutput->GetDisplayModeList(sRGB_ ? DXGI_FORMAT_R8G8B8A8_UNORM_SRGB : DXGI_FORMAT_R8G8B8A8_UNORM, 0, &numModes, modes);
        unsigned bestMatchingRateIndex = -1;
        unsigned bestError = M_MAX_UNSIGNED;
        for (unsigned i = 0; i < numModes; ++i)
        {
            if (width != modes[i].Width || height != modes[i].Height)
                continue;

            float rate = (float)modes[i].RefreshRate.Numerator / modes[i].RefreshRate.Denominator;
            unsigned error = (unsigned)(Abs(rate - screenParams_.refreshRate_));
            if (error < bestError)
            {
                bestMatchingRateIndex = i;
                bestError = error;
            }
        }
        if (bestMatchingRateIndex != -1)
        {
            swapChainFullScreenDesc.RefreshRate.Numerator = modes[bestMatchingRateIndex].RefreshRate.Numerator;
            swapChainFullScreenDesc.RefreshRate.Denominator = modes[bestMatchingRateIndex].RefreshRate.Denominator;
        }
        delete[] modes;
    }

    dxgiOutput->Release();
#endif

    DXGI_SWAP_CHAIN_DESC1 swapChainDesc{};
    swapChainDesc.Width = (UINT)width;
    swapChainDesc.Height = (UINT)height;
    swapChainDesc.Format = sRGB_ ? DXGI_FORMAT_R8G8B8A8_UNORM_SRGB : DXGI_FORMAT_R8G8B8A8_UNORM;;
    swapChainDesc.BufferUsage = DXGI_USAGE_RENDER_TARGET_OUTPUT;
    swapChainDesc.SampleDesc.Count = static_cast<UINT>(screenParams_.multiSample_);
    swapChainDesc.SampleDesc.Quality = impl_->GetMultiSampleQuality(swapChainDesc.Format, screenParams_.multiSample_);
    swapChainDesc.Flags = DXGI_SWAP_CHAIN_FLAG_ALLOW_MODE_SWITCH;
    swapChainDesc.Scaling = DXGI_SCALING_STRETCH;
    swapChainDesc.AlphaMode = DXGI_ALPHA_MODE_IGNORE;
    swapChainDesc.Stereo = false;
#if UWP
    swapChainDesc.BufferCount = 2;
    swapChainDesc.SwapEffect = DXGI_SWAP_EFFECT_FLIP_SEQUENTIAL;
    Windows::UI::Core::CoreWindow^ coreWindow = Windows::UI::Core::CoreWindow::GetForCurrentThread();
    HRESULT hr = dxgiFactory->CreateSwapChainForCoreWindow(impl_->device_, reinterpret_cast<IUnknown*>(coreWindow), &swapChainDesc, nullptr, &impl_->swapChain_);
#else
    swapChainDesc.BufferCount = 1;
    swapChainDesc.SwapEffect = DXGI_SWAP_EFFECT_SEQUENTIAL;
    HRESULT hr = dxgiFactory->CreateSwapChainForHwnd(impl_->device_, GetWindowHandle(window_), &swapChainDesc, &swapChainFullScreenDesc, nullptr, &impl_->swapChain_);
    // After creating the swap chain, disable automatic Alt-Enter fullscreen/windowed switching
    // (the application will switch manually if it wants to)
    dxgiFactory->MakeWindowAssociation(GetWindowHandle(window_), DXGI_MWA_NO_ALT_ENTER);
#endif

#ifdef URHO3D_LOGGING
    DXGI_ADAPTER_DESC desc;
    dxgiAdapter->GetDesc(&desc);
    ea::string adapterDesc = WideToMultiByte(desc.Description);
    URHO3D_LOGINFO("Adapter used " + adapterDesc);
#endif

    dxgiFactory->Release();
    dxgiAdapter->Release();
    dxgiDevice->Release();

    if (FAILED(hr))
    {
        URHO3D_SAFE_RELEASE(impl_->swapChain_);
        URHO3D_LOGD3DERROR("Failed to create D3D11 swap chain", hr);
        return false;
    }

    return true;
}

bool Graphics::UpdateSwapChain(int width, int height)
{
    bool success = true;

    ID3D11RenderTargetView* nullView = nullptr;
    impl_->deviceContext_->OMSetRenderTargets(1, &nullView, nullptr);
    if (impl_->defaultRenderTargetView_)
    {
        impl_->defaultRenderTargetView_->Release();
        impl_->defaultRenderTargetView_ = nullptr;
    }
    if (impl_->defaultDepthStencilView_)
    {
        impl_->defaultDepthStencilView_->Release();
        impl_->defaultDepthStencilView_ = nullptr;
    }
    if (impl_->defaultDepthTexture_)
    {
        impl_->defaultDepthTexture_->Release();
        impl_->defaultDepthTexture_ = nullptr;
    }
    if (impl_->resolveTexture_)
    {
        impl_->resolveTexture_->Release();
        impl_->resolveTexture_ = nullptr;
    }

    impl_->depthStencilView_ = nullptr;
    for (unsigned i = 0; i < MAX_RENDERTARGETS; ++i)
        impl_->renderTargetViews_[i] = nullptr;
    impl_->renderTargetsDirty_ = true;

#if UWP
    int bufferCount = 2;
#else
    int bufferCount = 1;
#endif
    impl_->swapChain_->ResizeBuffers(bufferCount, (UINT)width, (UINT)height, DXGI_FORMAT_UNKNOWN, DXGI_SWAP_CHAIN_FLAG_ALLOW_MODE_SWITCH);

    // Create default rendertarget view representing the backbuffer
    ID3D11Texture2D* backbufferTexture;
    HRESULT hr = impl_->swapChain_->GetBuffer(0, IID_ID3D11Texture2D, (void**)&backbufferTexture);
    if (FAILED(hr))
    {
        URHO3D_SAFE_RELEASE(backbufferTexture);
        URHO3D_LOGD3DERROR("Failed to get backbuffer texture", hr);
        success = false;
    }
    else
    {
        hr = impl_->device_->CreateRenderTargetView(backbufferTexture, nullptr, &impl_->defaultRenderTargetView_);
        backbufferTexture->Release();
        if (FAILED(hr))
        {
            URHO3D_SAFE_RELEASE(impl_->defaultRenderTargetView_);
            URHO3D_LOGD3DERROR("Failed to create backbuffer rendertarget view", hr);
            success = false;
        }
    }

    // Create default depth-stencil texture and view
    D3D11_TEXTURE2D_DESC depthDesc;
    memset(&depthDesc, 0, sizeof depthDesc);
    depthDesc.Width = (UINT)width;
    depthDesc.Height = (UINT)height;
    depthDesc.MipLevels = 1;
    depthDesc.ArraySize = 1;
    depthDesc.Format = DXGI_FORMAT_D24_UNORM_S8_UINT;
    depthDesc.SampleDesc.Count = static_cast<UINT>(screenParams_.multiSample_);
    depthDesc.SampleDesc.Quality = impl_->GetMultiSampleQuality(depthDesc.Format, screenParams_.multiSample_);
    depthDesc.Usage = D3D11_USAGE_DEFAULT;
    depthDesc.BindFlags = D3D11_BIND_DEPTH_STENCIL;
    depthDesc.CPUAccessFlags = 0;
    depthDesc.MiscFlags = 0;
    hr = impl_->device_->CreateTexture2D(&depthDesc, nullptr, &impl_->defaultDepthTexture_);
    if (FAILED(hr))
    {
        URHO3D_SAFE_RELEASE(impl_->defaultDepthTexture_);
        URHO3D_LOGD3DERROR("Failed to create backbuffer depth-stencil texture", hr);
        success = false;
    }
    else
    {
        hr = impl_->device_->CreateDepthStencilView(impl_->defaultDepthTexture_, nullptr, &impl_->defaultDepthStencilView_);
        if (FAILED(hr))
        {
            URHO3D_SAFE_RELEASE(impl_->defaultDepthStencilView_);
            URHO3D_LOGD3DERROR("Failed to create backbuffer depth-stencil view", hr);
            success = false;
        }
    }

    // Update internally held backbuffer size
    width_ = width;
    height_ = height;

    ResetRenderTargets();
    return success;
}

void Graphics::CheckFeatureSupport()
{
    anisotropySupport_ = true;
    dxtTextureSupport_ = true;
    lightPrepassSupport_ = true;
    deferredSupport_ = true;
    hardwareShadowSupport_ = true;
    instancingSupport_ = true;
    shadowMapFormat_ = DXGI_FORMAT_R16_TYPELESS;
    hiresShadowMapFormat_ = DXGI_FORMAT_R32_TYPELESS;
    dummyColorFormat_ = DXGI_FORMAT_UNKNOWN;
    sRGBSupport_ = true;
    sRGBWriteSupport_ = true;

    caps.maxVertexShaderUniforms_ = D3D11_REQ_CONSTANT_BUFFER_ELEMENT_COUNT;
    caps.maxPixelShaderUniforms_ = D3D11_REQ_CONSTANT_BUFFER_ELEMENT_COUNT;
    caps.constantBuffersSupported_ = true;
    caps.constantBufferOffsetAlignment_ = 256;
    caps.maxTextureSize_ = D3D11_REQ_TEXTURE2D_U_OR_V_DIMENSION;
    caps.maxRenderTargetSize_ = D3D11_REQ_TEXTURE2D_U_OR_V_DIMENSION;
    caps.maxNumRenderTargets_ = 8;
}

void Graphics::ResetCachedState()
{
    for (auto& constantBuffer : constantBuffers_)
        constantBuffer = {};

    for (unsigned i = 0; i < MAX_VERTEX_STREAMS; ++i)
    {
        vertexBuffers_[i] = nullptr;
        impl_->vertexBuffers_[i] = nullptr;
        impl_->vertexSizes_[i] = 0;
        impl_->vertexOffsets_[i] = 0;
    }

    for (unsigned i = 0; i < MAX_TEXTURE_UNITS; ++i)
    {
        textures_[i] = nullptr;
        impl_->shaderResourceViews_[i] = nullptr;
        impl_->samplers_[i] = nullptr;
    }

    for (unsigned i = 0; i < MAX_RENDERTARGETS; ++i)
    {
        renderTargets_[i] = nullptr;
        impl_->renderTargetViews_[i] = nullptr;
    }

    ea::fill(ea::begin(impl_->constantBuffers_), ea::end(impl_->constantBuffers_), nullptr);
    ea::fill(ea::begin(impl_->constantBuffersStartSlots_), ea::end(impl_->constantBuffersStartSlots_), 0u);
    ea::fill(ea::begin(impl_->constantBuffersNumSlots_), ea::end(impl_->constantBuffersNumSlots_), 0u);

    depthStencil_ = nullptr;
    impl_->depthStencilView_ = nullptr;
    viewport_ = IntRect(0, 0, width_, height_);

    indexBuffer_ = nullptr;
    vertexDeclarationHash_ = 0;
    primitiveType_ = 0;
    vertexShader_ = nullptr;
    pixelShader_ = nullptr;
    blendMode_ = BLEND_REPLACE;
    alphaToCoverage_ = false;
    colorWrite_ = true;
    cullMode_ = CULL_CCW;
    constantDepthBias_ = 0.0f;
    slopeScaledDepthBias_ = 0.0f;
    depthTestMode_ = CMP_LESSEQUAL;
    depthWrite_ = true;
    fillMode_ = FILL_SOLID;
    lineAntiAlias_ = false;
    scissorTest_ = false;
    scissorRect_ = IntRect::ZERO;
    stencilTest_ = false;
    stencilTestMode_ = CMP_ALWAYS;
    stencilPass_ = OP_KEEP;
    stencilFail_ = OP_KEEP;
    stencilZFail_ = OP_KEEP;
    stencilRef_ = 0;
    stencilCompareMask_ = M_MAX_UNSIGNED;
    stencilWriteMask_ = M_MAX_UNSIGNED;
    useClipPlane_ = false;
    impl_->shaderProgram_ = nullptr;
    impl_->renderTargetsDirty_ = true;
    impl_->texturesDirty_ = true;
    impl_->vertexDeclarationDirty_ = true;
    impl_->blendStateDirty_ = true;
    impl_->depthStateDirty_ = true;
    impl_->rasterizerStateDirty_ = true;
    impl_->scissorRectDirty_ = true;
    impl_->stencilRefDirty_ = true;
    impl_->blendStateHash_ = M_MAX_UNSIGNED;
    impl_->depthStateHash_ = M_MAX_UNSIGNED;
    impl_->rasterizerStateHash_ = M_MAX_UNSIGNED;
    impl_->firstDirtyTexture_ = impl_->lastDirtyTexture_ = M_MAX_UNSIGNED;
    impl_->firstDirtyVB_ = impl_->lastDirtyVB_ = M_MAX_UNSIGNED;
}

void Graphics::PrepareDraw()
{
    if (impl_->renderTargetsDirty_)
    {
        impl_->depthStencilView_ =
            (depthStencil_ && depthStencil_->GetUsage() == TEXTURE_DEPTHSTENCIL) ?
                (ID3D11DepthStencilView*)depthStencil_->GetRenderTargetView() : impl_->defaultDepthStencilView_;

        // If possible, bind a read-only depth stencil view to allow reading depth in shader
        if (!depthWrite_ && depthStencil_ && depthStencil_->GetReadOnlyView())
            impl_->depthStencilView_ = (ID3D11DepthStencilView*)depthStencil_->GetReadOnlyView();

        for (unsigned i = 0; i < MAX_RENDERTARGETS; ++i)
            impl_->renderTargetViews_[i] =
                (renderTargets_[i] && renderTargets_[i]->GetUsage() == TEXTURE_RENDERTARGET) ?
                    (ID3D11RenderTargetView*)renderTargets_[i]->GetRenderTargetView() : nullptr;
        // If rendertarget 0 is null and not doing depth-only rendering, render to the backbuffer
        // Special case: if rendertarget 0 is null and depth stencil has same size as backbuffer, assume the intention is to do
        // backbuffer rendering with a custom depth stencil
        if (!renderTargets_[0] &&
            (!depthStencil_ || (depthStencil_ && depthStencil_->GetWidth() == width_ && depthStencil_->GetHeight() == height_)))
            impl_->renderTargetViews_[0] = impl_->defaultRenderTargetView_;

        impl_->deviceContext_->OMSetRenderTargets(MAX_RENDERTARGETS, &impl_->renderTargetViews_[0], impl_->depthStencilView_);
        impl_->renderTargetsDirty_ = false;
    }

    if (impl_->texturesDirty_ && impl_->firstDirtyTexture_ < M_MAX_UNSIGNED)
    {
        // Set also VS textures to enable vertex texture fetch to work the same way as on OpenGL
        impl_->deviceContext_->VSSetShaderResources(impl_->firstDirtyTexture_, impl_->lastDirtyTexture_ - impl_->firstDirtyTexture_ + 1,
            &impl_->shaderResourceViews_[impl_->firstDirtyTexture_]);
        impl_->deviceContext_->VSSetSamplers(impl_->firstDirtyTexture_, impl_->lastDirtyTexture_ - impl_->firstDirtyTexture_ + 1,
            &impl_->samplers_[impl_->firstDirtyTexture_]);
        impl_->deviceContext_->PSSetShaderResources(impl_->firstDirtyTexture_, impl_->lastDirtyTexture_ - impl_->firstDirtyTexture_ + 1,
            &impl_->shaderResourceViews_[impl_->firstDirtyTexture_]);
        impl_->deviceContext_->PSSetSamplers(impl_->firstDirtyTexture_, impl_->lastDirtyTexture_ - impl_->firstDirtyTexture_ + 1,
            &impl_->samplers_[impl_->firstDirtyTexture_]);

        impl_->firstDirtyTexture_ = impl_->lastDirtyTexture_ = M_MAX_UNSIGNED;
        impl_->texturesDirty_ = false;
    }

    if (impl_->vertexDeclarationDirty_ && vertexShader_ && vertexShader_->GetByteCode().size())
    {
        if (impl_->firstDirtyVB_ < M_MAX_UNSIGNED)
        {
            impl_->deviceContext_->IASetVertexBuffers(impl_->firstDirtyVB_, impl_->lastDirtyVB_ - impl_->firstDirtyVB_ + 1,
                &impl_->vertexBuffers_[impl_->firstDirtyVB_], &impl_->vertexSizes_[impl_->firstDirtyVB_], &impl_->vertexOffsets_[impl_->firstDirtyVB_]);

            impl_->firstDirtyVB_ = impl_->lastDirtyVB_ = M_MAX_UNSIGNED;
        }

        unsigned long long newVertexDeclarationHash = 0;
        for (unsigned i = 0; i < MAX_VERTEX_STREAMS; ++i)
        {
            if (vertexBuffers_[i])
                newVertexDeclarationHash |= vertexBuffers_[i]->GetBufferHash(i);
        }
        // Do not create input layout if no vertex buffers / elements
        if (newVertexDeclarationHash)
        {
            /// \todo Using a 64bit total hash for vertex shader and vertex buffer elements hash may not guarantee uniqueness
            newVertexDeclarationHash += vertexShader_->GetElementHash();
            if (newVertexDeclarationHash != vertexDeclarationHash_)
            {
                auto i = impl_->vertexDeclarations_.find(newVertexDeclarationHash);
                if (i == impl_->vertexDeclarations_.end())
                {
                    SharedPtr<VertexDeclaration> newVertexDeclaration(new VertexDeclaration(this, vertexShader_, vertexBuffers_));
                    i = impl_->vertexDeclarations_.insert(ea::make_pair(newVertexDeclarationHash, newVertexDeclaration)).first;
                }
                impl_->deviceContext_->IASetInputLayout((ID3D11InputLayout*)i->second->GetInputLayout());
                vertexDeclarationHash_ = newVertexDeclarationHash;
            }
        }

        impl_->vertexDeclarationDirty_ = false;
    }

    if (impl_->blendStateDirty_)
    {
        unsigned newBlendStateHash = (unsigned)((colorWrite_ ? 1 : 0) | (alphaToCoverage_ ? 2 : 0) | (blendMode_ << 2));
        if (newBlendStateHash != impl_->blendStateHash_)
        {
            auto i = impl_->blendStates_.find(newBlendStateHash);
            if (i == impl_->blendStates_.end())
            {
                URHO3D_PROFILE("CreateBlendState");

                D3D11_BLEND_DESC stateDesc;
                memset(&stateDesc, 0, sizeof stateDesc);
                stateDesc.AlphaToCoverageEnable = alphaToCoverage_ ? TRUE : FALSE;
                stateDesc.IndependentBlendEnable = false;
                stateDesc.RenderTarget[0].BlendEnable = d3dBlendEnable[blendMode_];
                stateDesc.RenderTarget[0].SrcBlend = d3dSrcBlend[blendMode_];
                stateDesc.RenderTarget[0].DestBlend = d3dDestBlend[blendMode_];
                stateDesc.RenderTarget[0].BlendOp = d3dBlendOp[blendMode_];
                stateDesc.RenderTarget[0].SrcBlendAlpha = d3dSrcBlend[blendMode_];
                stateDesc.RenderTarget[0].DestBlendAlpha = d3dDestBlend[blendMode_];
                stateDesc.RenderTarget[0].BlendOpAlpha = d3dBlendOp[blendMode_];
                stateDesc.RenderTarget[0].RenderTargetWriteMask = colorWrite_ ? D3D11_COLOR_WRITE_ENABLE_ALL : 0x0;

                ID3D11BlendState* newBlendState = nullptr;
                HRESULT hr = impl_->device_->CreateBlendState(&stateDesc, &newBlendState);
                if (FAILED(hr))
                {
                    URHO3D_SAFE_RELEASE(newBlendState);
                    URHO3D_LOGD3DERROR("Failed to create blend state", hr);
                }

                i = impl_->blendStates_.insert(ea::make_pair(newBlendStateHash, newBlendState)).first;
            }

            impl_->deviceContext_->OMSetBlendState(i->second, nullptr, M_MAX_UNSIGNED);
            impl_->blendStateHash_ = newBlendStateHash;
        }

        impl_->blendStateDirty_ = false;
    }

    if (impl_->depthStateDirty_)
    {
        unsigned newDepthStateHash =
            (depthWrite_ ? 1 : 0) | (stencilTest_ ? 2 : 0) | (depthTestMode_ << 2) | ((stencilCompareMask_ & 0xff) << 5) |
            ((stencilWriteMask_ & 0xff) << 13) | (stencilTestMode_ << 21) |
            ((stencilFail_ + stencilZFail_ * 5 + stencilPass_ * 25) << 24);
        if (newDepthStateHash != impl_->depthStateHash_ || impl_->stencilRefDirty_)
        {
            auto i = impl_->depthStates_.find(newDepthStateHash);
            if (i == impl_->depthStates_.end())
            {
                URHO3D_PROFILE("CreateDepthState");

                D3D11_DEPTH_STENCIL_DESC stateDesc;
                memset(&stateDesc, 0, sizeof stateDesc);
                stateDesc.DepthEnable = TRUE;
                stateDesc.DepthWriteMask = depthWrite_ ? D3D11_DEPTH_WRITE_MASK_ALL : D3D11_DEPTH_WRITE_MASK_ZERO;
                stateDesc.DepthFunc = d3dCmpFunc[depthTestMode_];
                stateDesc.StencilEnable = stencilTest_ ? TRUE : FALSE;
                stateDesc.StencilReadMask = (unsigned char)stencilCompareMask_;
                stateDesc.StencilWriteMask = (unsigned char)stencilWriteMask_;
                stateDesc.FrontFace.StencilFailOp = d3dStencilOp[stencilFail_];
                stateDesc.FrontFace.StencilDepthFailOp = d3dStencilOp[stencilZFail_];
                stateDesc.FrontFace.StencilPassOp = d3dStencilOp[stencilPass_];
                stateDesc.FrontFace.StencilFunc = d3dCmpFunc[stencilTestMode_];
                stateDesc.BackFace.StencilFailOp = d3dStencilOp[stencilFail_];
                stateDesc.BackFace.StencilDepthFailOp = d3dStencilOp[stencilZFail_];
                stateDesc.BackFace.StencilPassOp = d3dStencilOp[stencilPass_];
                stateDesc.BackFace.StencilFunc = d3dCmpFunc[stencilTestMode_];

                ID3D11DepthStencilState* newDepthState = nullptr;
                HRESULT hr = impl_->device_->CreateDepthStencilState(&stateDesc, &newDepthState);
                if (FAILED(hr))
                {
                    URHO3D_SAFE_RELEASE(newDepthState);
                    URHO3D_LOGD3DERROR("Failed to create depth state", hr);
                }

                i = impl_->depthStates_.insert(ea::make_pair(newDepthStateHash, newDepthState)).first;
            }

            impl_->deviceContext_->OMSetDepthStencilState(i->second, stencilRef_);
            impl_->depthStateHash_ = newDepthStateHash;
        }

        impl_->depthStateDirty_ = false;
        impl_->stencilRefDirty_ = false;
    }

    if (impl_->rasterizerStateDirty_)
    {
        unsigned depthBits = 24;
        if (depthStencil_ && depthStencil_->GetParentTexture()->GetFormat() == DXGI_FORMAT_R16_TYPELESS)
            depthBits = 16;
        int scaledDepthBias = (int)(constantDepthBias_ * (1 << depthBits));

        unsigned newRasterizerStateHash =
            (scissorTest_ ? 1 : 0) | (lineAntiAlias_ ? 2 : 0) | (fillMode_ << 2) | (cullMode_ << 4) |
            ((scaledDepthBias & 0x1fff) << 6) | (((int)(slopeScaledDepthBias_ * 100.0f) & 0x1fff) << 19);
        if (newRasterizerStateHash != impl_->rasterizerStateHash_)
        {
            auto i = impl_->rasterizerStates_.find(newRasterizerStateHash);
            if (i == impl_->rasterizerStates_.end())
            {
                URHO3D_PROFILE("CreateRasterizerState");

                D3D11_RASTERIZER_DESC stateDesc;
                memset(&stateDesc, 0, sizeof stateDesc);
                stateDesc.FillMode = d3dFillMode[fillMode_];
                stateDesc.CullMode = d3dCullMode[cullMode_];
                stateDesc.FrontCounterClockwise = FALSE;
                stateDesc.DepthBias = scaledDepthBias;
                stateDesc.DepthBiasClamp = M_INFINITY;
                stateDesc.SlopeScaledDepthBias = slopeScaledDepthBias_;
                stateDesc.DepthClipEnable = TRUE;
                stateDesc.ScissorEnable = scissorTest_ ? TRUE : FALSE;
                stateDesc.MultisampleEnable = lineAntiAlias_ ? FALSE : TRUE;
                stateDesc.AntialiasedLineEnable = lineAntiAlias_ ? TRUE : FALSE;

                ID3D11RasterizerState* newRasterizerState = nullptr;
                HRESULT hr = impl_->device_->CreateRasterizerState(&stateDesc, &newRasterizerState);
                if (FAILED(hr))
                {
                    URHO3D_SAFE_RELEASE(newRasterizerState);
                    URHO3D_LOGD3DERROR("Failed to create rasterizer state", hr);
                }

                i = impl_->rasterizerStates_.insert(ea::make_pair(newRasterizerStateHash, newRasterizerState)).first;
            }

            impl_->deviceContext_->RSSetState(i->second);
            impl_->rasterizerStateHash_ = newRasterizerStateHash;
        }

        impl_->rasterizerStateDirty_ = false;
    }

    if (impl_->scissorRectDirty_)
    {
        D3D11_RECT d3dRect;
        d3dRect.left = scissorRect_.left_;
        d3dRect.top = scissorRect_.top_;
        d3dRect.right = scissorRect_.right_;
        d3dRect.bottom = scissorRect_.bottom_;
        impl_->deviceContext_->RSSetScissorRects(1, &d3dRect);
        impl_->scissorRectDirty_ = false;
    }
}

void Graphics::CreateResolveTexture()
{
    if (impl_->resolveTexture_)
        return;

    D3D11_TEXTURE2D_DESC textureDesc;
    memset(&textureDesc, 0, sizeof textureDesc);
    textureDesc.Width = (UINT)width_;
    textureDesc.Height = (UINT)height_;
    textureDesc.MipLevels = 1;
    textureDesc.ArraySize = 1;
    textureDesc.Format = DXGI_FORMAT_R8G8B8A8_UNORM;
    textureDesc.SampleDesc.Count = 1;
    textureDesc.SampleDesc.Quality = 0;
    textureDesc.Usage = D3D11_USAGE_DEFAULT;
    textureDesc.CPUAccessFlags = 0;

    HRESULT hr = impl_->device_->CreateTexture2D(&textureDesc, nullptr, &impl_->resolveTexture_);
    if (FAILED(hr))
    {
        URHO3D_SAFE_RELEASE(impl_->resolveTexture_);
        URHO3D_LOGD3DERROR("Could not create resolve texture", hr);
    }
}

void Graphics::SetTextureUnitMappings()
{
    textureUnits_["DiffMap"] = TU_DIFFUSE;
    textureUnits_["DiffCubeMap"] = TU_DIFFUSE;
    textureUnits_["NormalMap"] = TU_NORMAL;
    textureUnits_["SpecMap"] = TU_SPECULAR;
    textureUnits_["EmissiveMap"] = TU_EMISSIVE;
    textureUnits_["EnvMap"] = TU_ENVIRONMENT;
    textureUnits_["EnvCubeMap"] = TU_ENVIRONMENT;
    textureUnits_["LightRampMap"] = TU_LIGHTRAMP;
    textureUnits_["LightSpotMap"] = TU_LIGHTSHAPE;
    textureUnits_["LightCubeMap"] = TU_LIGHTSHAPE;
    textureUnits_["ShadowMap"] = TU_SHADOWMAP;
    textureUnits_["FaceSelectCubeMap"] = TU_FACESELECT;
    textureUnits_["IndirectionCubeMap"] = TU_INDIRECTION;
    textureUnits_["VolumeMap"] = TU_VOLUMEMAP;
    textureUnits_["ZoneCubeMap"] = TU_ZONE;
    textureUnits_["ZoneVolumeMap"] = TU_ZONE;
}

void Graphics::SetTextureForUpdate(Texture* texture)
{
}

void Graphics::MarkFBODirty()
{
}

void Graphics::SetVBO(unsigned object)
{
}

void Graphics::SetUBO(unsigned object)
{
}

}<|MERGE_RESOLUTION|>--- conflicted
+++ resolved
@@ -921,7 +921,6 @@
     auto iter = impl_->shaderPrograms_.find(combination);
     if (iter != impl_->shaderPrograms_.end())
         return iter->second;
-<<<<<<< HEAD
 
     // TODO: Some overhead due to redundant setting of shader program
     ShaderVariation* prevVertexShader = vertexShader_;
@@ -932,18 +931,6 @@
     return layout;
 }
 
-=======
-
-    // TODO: Some overhead due to redundant setting of shader program
-    ShaderVariation* prevVertexShader = vertexShader_;
-    ShaderVariation* prevPixelShader = pixelShader_;
-    SetShaders(vs, ps);
-    ShaderProgramLayout* layout = impl_->shaderProgram_;
-    SetShaders(prevVertexShader, prevPixelShader);
-    return layout;
-}
-
->>>>>>> 280d2975
 void Graphics::SetShaders(ShaderVariation* vs, ShaderVariation* ps)
 {
     if (vs == vertexShader_ && ps == pixelShader_)
@@ -1017,7 +1004,6 @@
     if (shaderPrecache_)
         shaderPrecache_->StoreShaders(vertexShader_, pixelShader_);
 }
-<<<<<<< HEAD
 
 void Graphics::SetShaderConstantBuffers(ea::span<const ConstantBufferRange, MAX_SHADER_PARAMETER_GROUPS> constantBuffers)
 {
@@ -1034,24 +1020,6 @@
         }
     }
 
-=======
-
-void Graphics::SetShaderConstantBuffers(ea::span<const ConstantBufferRange, MAX_SHADER_PARAMETER_GROUPS> constantBuffers)
-{
-    bool buffersDirty = false;
-    for (unsigned i = 0; i < MAX_SHADER_PARAMETER_GROUPS; ++i)
-    {
-        const ConstantBufferRange& range = constantBuffers[i];
-        if (range != constantBuffers_[i])
-        {
-            buffersDirty = true;
-            impl_->constantBuffers_[i] = reinterpret_cast<ID3D11Buffer*>(range.constantBuffer_->GetGPUObject());
-            impl_->constantBuffersStartSlots_[i] = range.offset_ / 16;
-            impl_->constantBuffersNumSlots_[i] = (range.size_ / 16 + 15) / 16 * 16;
-        }
-    }
-
->>>>>>> 280d2975
     if (buffersDirty)
     {
         // TODO: Optimize unused buffers
@@ -2049,17 +2017,12 @@
     // Device needs only to be created once
     if (!impl_->device_)
     {
-<<<<<<< HEAD
-        ID3D11DeviceContext* deviceContext = nullptr;
-        D3D_FEATURE_LEVEL featureLevels[] =
-=======
         UINT deviceFlags = D3D11_CREATE_DEVICE_BGRA_SUPPORT;
 #ifdef _DEBUG
         deviceFlags |= D3D11_CREATE_DEVICE_DEBUG;
 #endif
         ID3D11DeviceContext* deviceContext = nullptr;
         const D3D_FEATURE_LEVEL featureLevels[] =
->>>>>>> 280d2975
         {
             D3D_FEATURE_LEVEL_11_1,
             //D3D_FEATURE_LEVEL_11_0,
@@ -2070,11 +2033,7 @@
             nullptr,
             D3D_DRIVER_TYPE_HARDWARE,
             nullptr,
-<<<<<<< HEAD
             creationFlags,
-=======
-            deviceFlags,
->>>>>>> 280d2975
             featureLevels,
             ARRAYSIZE(featureLevels),
             D3D11_SDK_VERSION,
