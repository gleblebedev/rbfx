<<<<<<< HEAD
//
// Copyright (c) 2008-2020 the Urho3D project.
//
// Permission is hereby granted, free of charge, to any person obtaining a copy
// of this software and associated documentation files (the "Software"), to deal
// in the Software without restriction, including without limitation the rights
// to use, copy, modify, merge, publish, distribute, sublicense, and/or sell
// copies of the Software, and to permit persons to whom the Software is
// furnished to do so, subject to the following conditions:
//
// The above copyright notice and this permission notice shall be included in
// all copies or substantial portions of the Software.
//
// THE SOFTWARE IS PROVIDED "AS IS", WITHOUT WARRANTY OF ANY KIND, EXPRESS OR
// IMPLIED, INCLUDING BUT NOT LIMITED TO THE WARRANTIES OF MERCHANTABILITY,
// FITNESS FOR A PARTICULAR PURPOSE AND NONINFRINGEMENT. IN NO EVENT SHALL THE
// AUTHORS OR COPYRIGHT HOLDERS BE LIABLE FOR ANY CLAIM, DAMAGES OR OTHER
// LIABILITY, WHETHER IN AN ACTION OF CONTRACT, TORT OR OTHERWISE, ARISING FROM,
// OUT OF OR IN CONNECTION WITH THE SOFTWARE OR THE USE OR OTHER DEALINGS IN
// THE SOFTWARE.
//

/// \file

#pragma once

#include "../Core/NonCopyable.h"
#include "../Graphics/Drawable.h"
#include "../Math/BoundingBox.h"
#include "../Math/Frustum.h"
#include "../Math/Ray.h"
#include "../Math/Sphere.h"

namespace Urho3D
{

class Drawable;
class Node;

/// Base class for octree queries.
class URHO3D_API OctreeQuery : private NonCopyable
{
public:
    /// Construct with query parameters.
    OctreeQuery(ea::vector<Drawable*>& result, DrawableFlags drawableFlags, unsigned viewMask) :
        result_(result),
        drawableFlags_(drawableFlags),
        viewMask_(viewMask)
    {
    }

    /// Destruct.
    virtual ~OctreeQuery() = default;

    /// Intersection test for an octant.
    virtual Intersection TestOctant(const BoundingBox& box, bool inside) = 0;
    /// Intersection test for drawables.
    virtual void TestDrawables(Drawable** start, Drawable** end, bool inside) = 0;

    /// Result vector reference.
    ea::vector<Drawable*>& result_;
    /// Drawable flags to include.
    DrawableFlags drawableFlags_;
    /// Drawable layers to include.
    unsigned viewMask_;
};

/// Point octree query.
class URHO3D_API PointOctreeQuery : public OctreeQuery
{
public:
    /// Construct with point and query parameters.
    PointOctreeQuery(ea::vector<Drawable*>& result, const Vector3& point, DrawableFlags drawableFlags = DRAWABLE_ANY,
        unsigned viewMask = DEFAULT_VIEWMASK) :
        OctreeQuery(result, drawableFlags, viewMask),
        point_(point)
    {
    }

    /// Intersection test for an octant.
    Intersection TestOctant(const BoundingBox& box, bool inside) override;
    /// Intersection test for drawables.
    void TestDrawables(Drawable** start, Drawable** end, bool inside) override;

    /// Point.
    Vector3 point_;
};

/// %Sphere octree query.
class URHO3D_API SphereOctreeQuery : public OctreeQuery
{
public:
    /// Construct with sphere and query parameters.
    SphereOctreeQuery(ea::vector<Drawable*>& result, const Sphere& sphere, DrawableFlags drawableFlags = DRAWABLE_ANY,
        unsigned viewMask = DEFAULT_VIEWMASK) :
        OctreeQuery(result, drawableFlags, viewMask),
        sphere_(sphere)
    {
    }

    /// Intersection test for an octant.
    Intersection TestOctant(const BoundingBox& box, bool inside) override;
    /// Intersection test for drawables.
    void TestDrawables(Drawable** start, Drawable** end, bool inside) override;

    /// Sphere.
    Sphere sphere_;
};

/// Bounding box octree query.
class URHO3D_API BoxOctreeQuery : public OctreeQuery
{
public:
    /// Construct with bounding box and query parameters.
    BoxOctreeQuery(ea::vector<Drawable*>& result, const BoundingBox& box, DrawableFlags drawableFlags = DRAWABLE_ANY,
        unsigned viewMask = DEFAULT_VIEWMASK) :
        OctreeQuery(result, drawableFlags, viewMask),
        box_(box)
    {
    }

    /// Intersection test for an octant.
    Intersection TestOctant(const BoundingBox& box, bool inside) override;
    /// Intersection test for drawables.
    void TestDrawables(Drawable** start, Drawable** end, bool inside) override;

    /// Bounding box.
    BoundingBox box_;
};

/// %Frustum octree query.
class URHO3D_API FrustumOctreeQuery : public OctreeQuery
{
public:
    /// Construct with frustum and query parameters.
    FrustumOctreeQuery(ea::vector<Drawable*>& result, const Frustum& frustum, DrawableFlags drawableFlags = DRAWABLE_ANY,
        unsigned viewMask = DEFAULT_VIEWMASK) :
        OctreeQuery(result, drawableFlags, viewMask),
        frustum_(frustum)
    {
    }

    /// Intersection test for an octant.
    Intersection TestOctant(const BoundingBox& box, bool inside) override;
    /// Intersection test for drawables.
    void TestDrawables(Drawable** start, Drawable** end, bool inside) override;

    /// Frustum.
    Frustum frustum_;
};

/// General octree query result. Used for Lua bindings only.
struct URHO3D_API OctreeQueryResult
{
    /// Construct with defaults.
    OctreeQueryResult() :
        drawable_(nullptr),
        node_(nullptr)
    {
    }

    /// Test for inequality, added to prevent GCC from complaining.
    bool operator !=(const OctreeQueryResult& rhs) const { return drawable_ != rhs.drawable_ || node_ != rhs.node_; }

    /// Drawable.
    Drawable* drawable_;
    /// Scene node.
    Node* node_;
};

/// Graphics raycast detail level.
enum RayQueryLevel
{
    RAY_AABB = 0,
    RAY_OBB,
    RAY_TRIANGLE,
    RAY_TRIANGLE_UV
};

/// Raycast result.
struct URHO3D_API RayQueryResult
{
    /// Construct with defaults.
    RayQueryResult() :
        drawable_(nullptr),
        node_(nullptr)
    {
    }

    /// Test for inequality, added to prevent GCC from complaining.
    bool operator !=(const RayQueryResult& rhs) const
    {
        return position_ != rhs.position_ ||
               normal_ != rhs.normal_ ||
               textureUV_ != rhs.textureUV_ ||
               distance_ != rhs.distance_ ||
               drawable_ != rhs.drawable_ ||
               node_ != rhs.node_ ||
               subObject_ != rhs.subObject_;
    }

    /// Hit position in world space.
    Vector3 position_;
    /// Hit normal in world space. Negation of ray direction if per-triangle data not available.
    Vector3 normal_;
    /// Hit texture position.
    Vector2 textureUV_;
    /// Distance from ray origin.
    float distance_{};
    /// Drawable.
    Drawable* drawable_;
    /// Scene node.
    Node* node_;
    /// Drawable specific subobject if applicable.
    unsigned subObject_{};
};

/// Raycast octree query.
class URHO3D_API RayOctreeQuery : private NonCopyable
{
public:
    /// Construct with ray and query parameters.
    RayOctreeQuery(ea::vector<RayQueryResult>& result, const Ray& ray, RayQueryLevel level = RAY_TRIANGLE,
        float maxDistance = M_INFINITY, DrawableFlags drawableFlags = DRAWABLE_ANY, unsigned viewMask = DEFAULT_VIEWMASK) :
        result_(result),
        ray_(ray),
        drawableFlags_(drawableFlags),
        viewMask_(viewMask),
        maxDistance_(maxDistance),
        level_(level)
    {
    }
    /// Construct with ray and query parameters and use builtin storage for results.
    RayOctreeQuery(const Ray& ray, RayQueryLevel level = RAY_TRIANGLE,
                         float maxDistance = M_INFINITY, DrawableFlags drawableFlags = DRAWABLE_ANY, unsigned viewMask = DEFAULT_VIEWMASK) :
        result_(resultStorage_),
        ray_(ray),
        drawableFlags_(drawableFlags),
        viewMask_(viewMask),
        maxDistance_(maxDistance),
        level_(level)
    {
    }

    /// Result vector reference.
    ea::vector<RayQueryResult>& result_;
    /// Ray.
    Ray ray_;
    /// Drawable flags to include.
    DrawableFlags drawableFlags_;
    /// Drawable layers to include.
    unsigned viewMask_;
    /// Maximum ray distance.
    float maxDistance_;
    /// Raycast detail level.
    RayQueryLevel level_;
private:
    /// Builtin result storage.
    ea::vector<RayQueryResult> resultStorage_;
};

class URHO3D_API AllContentOctreeQuery : public OctreeQuery
{
public:
    /// Construct.
    AllContentOctreeQuery(ea::vector<Drawable*>& result, DrawableFlags drawableFlags, unsigned viewMask) :
        OctreeQuery(result, drawableFlags, viewMask)
    {
    }

    /// Intersection test for an octant.
    Intersection TestOctant(const BoundingBox& box, bool inside) override;
    /// Intersection test for drawables.
    void TestDrawables(Drawable** start, Drawable** end, bool inside) override;
};

}
=======
//
// Copyright (c) 2008-2020 the Urho3D project.
//
// Permission is hereby granted, free of charge, to any person obtaining a copy
// of this software and associated documentation files (the "Software"), to deal
// in the Software without restriction, including without limitation the rights
// to use, copy, modify, merge, publish, distribute, sublicense, and/or sell
// copies of the Software, and to permit persons to whom the Software is
// furnished to do so, subject to the following conditions:
//
// The above copyright notice and this permission notice shall be included in
// all copies or substantial portions of the Software.
//
// THE SOFTWARE IS PROVIDED "AS IS", WITHOUT WARRANTY OF ANY KIND, EXPRESS OR
// IMPLIED, INCLUDING BUT NOT LIMITED TO THE WARRANTIES OF MERCHANTABILITY,
// FITNESS FOR A PARTICULAR PURPOSE AND NONINFRINGEMENT. IN NO EVENT SHALL THE
// AUTHORS OR COPYRIGHT HOLDERS BE LIABLE FOR ANY CLAIM, DAMAGES OR OTHER
// LIABILITY, WHETHER IN AN ACTION OF CONTRACT, TORT OR OTHERWISE, ARISING FROM,
// OUT OF OR IN CONNECTION WITH THE SOFTWARE OR THE USE OR OTHER DEALINGS IN
// THE SOFTWARE.
//

/// \file

#pragma once

#include "../Graphics/Drawable.h"
#include "../Math/BoundingBox.h"
#include "../Math/Frustum.h"
#include "../Math/Ray.h"
#include "../Math/Sphere.h"

namespace Urho3D
{

class Drawable;
class Node;

/// Base class for octree queries.
class URHO3D_API OctreeQuery
{
public:
    /// Construct with query parameters.
    OctreeQuery(PODVector<Drawable*>& result, unsigned char drawableFlags, unsigned viewMask) :
        result_(result),
        drawableFlags_(drawableFlags),
        viewMask_(viewMask)
    {
    }

    /// Destruct.
    virtual ~OctreeQuery() = default;

    /// Prevent copy construction.
    OctreeQuery(const OctreeQuery& rhs) = delete;
    /// Prevent assignment.
    OctreeQuery& operator =(const OctreeQuery& rhs) = delete;

    /// Intersection test for an octant.
    virtual Intersection TestOctant(const BoundingBox& box, bool inside) = 0;
    /// Intersection test for drawables.
    virtual void TestDrawables(Drawable** start, Drawable** end, bool inside) = 0;

    /// Result vector reference.
    PODVector<Drawable*>& result_;
    /// Drawable flags to include.
    unsigned char drawableFlags_;
    /// Drawable layers to include.
    unsigned viewMask_;
};

/// Point octree query.
/// @nobind
class URHO3D_API PointOctreeQuery : public OctreeQuery
{
public:
    /// Construct with point and query parameters.
    PointOctreeQuery(PODVector<Drawable*>& result, const Vector3& point, unsigned char drawableFlags = DRAWABLE_ANY,
        unsigned viewMask = DEFAULT_VIEWMASK) :
        OctreeQuery(result, drawableFlags, viewMask),
        point_(point)
    {
    }

    /// Intersection test for an octant.
    Intersection TestOctant(const BoundingBox& box, bool inside) override;
    /// Intersection test for drawables.
    void TestDrawables(Drawable** start, Drawable** end, bool inside) override;

    /// Point.
    Vector3 point_;
};

/// %Sphere octree query.
/// @nobind
class URHO3D_API SphereOctreeQuery : public OctreeQuery
{
public:
    /// Construct with sphere and query parameters.
    SphereOctreeQuery(PODVector<Drawable*>& result, const Sphere& sphere, unsigned char drawableFlags = DRAWABLE_ANY,
        unsigned viewMask = DEFAULT_VIEWMASK) :
        OctreeQuery(result, drawableFlags, viewMask),
        sphere_(sphere)
    {
    }

    /// Intersection test for an octant.
    Intersection TestOctant(const BoundingBox& box, bool inside) override;
    /// Intersection test for drawables.
    void TestDrawables(Drawable** start, Drawable** end, bool inside) override;

    /// Sphere.
    Sphere sphere_;
};

/// Bounding box octree query.
/// @nobind
class URHO3D_API BoxOctreeQuery : public OctreeQuery
{
public:
    /// Construct with bounding box and query parameters.
    BoxOctreeQuery(PODVector<Drawable*>& result, const BoundingBox& box, unsigned char drawableFlags = DRAWABLE_ANY,
        unsigned viewMask = DEFAULT_VIEWMASK) :
        OctreeQuery(result, drawableFlags, viewMask),
        box_(box)
    {
    }

    /// Intersection test for an octant.
    Intersection TestOctant(const BoundingBox& box, bool inside) override;
    /// Intersection test for drawables.
    void TestDrawables(Drawable** start, Drawable** end, bool inside) override;

    /// Bounding box.
    BoundingBox box_;
};

/// %Frustum octree query.
/// @nobind
class URHO3D_API FrustumOctreeQuery : public OctreeQuery
{
public:
    /// Construct with frustum and query parameters.
    FrustumOctreeQuery(PODVector<Drawable*>& result, const Frustum& frustum, unsigned char drawableFlags = DRAWABLE_ANY,
        unsigned viewMask = DEFAULT_VIEWMASK) :
        OctreeQuery(result, drawableFlags, viewMask),
        frustum_(frustum)
    {
    }

    /// Intersection test for an octant.
    Intersection TestOctant(const BoundingBox& box, bool inside) override;
    /// Intersection test for drawables.
    void TestDrawables(Drawable** start, Drawable** end, bool inside) override;

    /// Frustum.
    Frustum frustum_;
};

/// General octree query result. Used for Lua bindings only.
struct URHO3D_API OctreeQueryResult
{
    /// Construct with defaults.
    OctreeQueryResult() :
        drawable_(nullptr),
        node_(nullptr)
    {
    }

    /// Test for inequality, added to prevent GCC from complaining.
    bool operator !=(const OctreeQueryResult& rhs) const { return drawable_ != rhs.drawable_ || node_ != rhs.node_; }

    /// Drawable.
    Drawable* drawable_;
    /// Scene node.
    Node* node_;
};

/// Graphics raycast detail level.
enum RayQueryLevel
{
    RAY_AABB = 0,
    RAY_OBB,
    RAY_TRIANGLE,
    RAY_TRIANGLE_UV
};

/// Raycast result.
struct URHO3D_API RayQueryResult
{
    /// Construct with defaults.
    RayQueryResult() :
        drawable_(nullptr),
        node_(nullptr)
    {
    }

    /// Test for inequality, added to prevent GCC from complaining.
    bool operator !=(const RayQueryResult& rhs) const
    {
        return position_ != rhs.position_ ||
               normal_ != rhs.normal_ ||
               textureUV_ != rhs.textureUV_ ||
               distance_ != rhs.distance_ ||
               drawable_ != rhs.drawable_ ||
               node_ != rhs.node_ ||
               subObject_ != rhs.subObject_;
    }

    /// Hit position in world space.
    Vector3 position_;
    /// Hit normal in world space. Negation of ray direction if per-triangle data not available.
    Vector3 normal_;
    /// Hit texture position.
    Vector2 textureUV_;
    /// Distance from ray origin.
    float distance_{};
    /// Drawable.
    Drawable* drawable_;
    /// Scene node.
    Node* node_;
    /// Drawable specific subobject if applicable.
    unsigned subObject_{};
};

/// Raycast octree query.
/// @nobind
class URHO3D_API RayOctreeQuery
{
public:
    /// Construct with ray and query parameters.
    RayOctreeQuery(PODVector<RayQueryResult>& result, const Ray& ray, RayQueryLevel level = RAY_TRIANGLE,
        float maxDistance = M_INFINITY, unsigned char drawableFlags = DRAWABLE_ANY, unsigned viewMask = DEFAULT_VIEWMASK) :
        result_(result),
        ray_(ray),
        drawableFlags_(drawableFlags),
        viewMask_(viewMask),
        maxDistance_(maxDistance),
        level_(level)
    {
    }

    /// Prevent copy construction.
    RayOctreeQuery(const RayOctreeQuery& rhs) = delete;
    /// Prevent assignment.
    RayOctreeQuery& operator =(const RayOctreeQuery& rhs) = delete;

    /// Result vector reference.
    PODVector<RayQueryResult>& result_;
    /// Ray.
    Ray ray_;
    /// Drawable flags to include.
    unsigned char drawableFlags_;
    /// Drawable layers to include.
    unsigned viewMask_;
    /// Maximum ray distance.
    float maxDistance_;
    /// Raycast detail level.
    RayQueryLevel level_;
};

/// @nobind
class URHO3D_API AllContentOctreeQuery : public OctreeQuery
{
public:
    /// Construct.
    AllContentOctreeQuery(PODVector<Drawable*>& result, unsigned char drawableFlags, unsigned viewMask) :
        OctreeQuery(result, drawableFlags, viewMask)
    {
    }

    /// Intersection test for an octant.
    Intersection TestOctant(const BoundingBox& box, bool inside) override;
    /// Intersection test for drawables.
    void TestDrawables(Drawable** start, Drawable** end, bool inside) override;
};

}
>>>>>>> c85522b1
<|MERGE_RESOLUTION|>--- conflicted
+++ resolved
@@ -1,4 +1,3 @@
-<<<<<<< HEAD
 //
 // Copyright (c) 2008-2020 the Urho3D project.
 //
@@ -67,6 +66,7 @@
 };
 
 /// Point octree query.
+/// @nobind
 class URHO3D_API PointOctreeQuery : public OctreeQuery
 {
 public:
@@ -88,6 +88,7 @@
 };
 
 /// %Sphere octree query.
+/// @nobind
 class URHO3D_API SphereOctreeQuery : public OctreeQuery
 {
 public:
@@ -109,6 +110,7 @@
 };
 
 /// Bounding box octree query.
+/// @nobind
 class URHO3D_API BoxOctreeQuery : public OctreeQuery
 {
 public:
@@ -130,6 +132,7 @@
 };
 
 /// %Frustum octree query.
+/// @nobind
 class URHO3D_API FrustumOctreeQuery : public OctreeQuery
 {
 public:
@@ -217,6 +220,7 @@
 };
 
 /// Raycast octree query.
+/// @nobind
 class URHO3D_API RayOctreeQuery : private NonCopyable
 {
 public:
@@ -260,6 +264,7 @@
     ea::vector<RayQueryResult> resultStorage_;
 };
 
+/// @nobind
 class URHO3D_API AllContentOctreeQuery : public OctreeQuery
 {
 public:
@@ -275,284 +280,4 @@
     void TestDrawables(Drawable** start, Drawable** end, bool inside) override;
 };
 
-}
-=======
-//
-// Copyright (c) 2008-2020 the Urho3D project.
-//
-// Permission is hereby granted, free of charge, to any person obtaining a copy
-// of this software and associated documentation files (the "Software"), to deal
-// in the Software without restriction, including without limitation the rights
-// to use, copy, modify, merge, publish, distribute, sublicense, and/or sell
-// copies of the Software, and to permit persons to whom the Software is
-// furnished to do so, subject to the following conditions:
-//
-// The above copyright notice and this permission notice shall be included in
-// all copies or substantial portions of the Software.
-//
-// THE SOFTWARE IS PROVIDED "AS IS", WITHOUT WARRANTY OF ANY KIND, EXPRESS OR
-// IMPLIED, INCLUDING BUT NOT LIMITED TO THE WARRANTIES OF MERCHANTABILITY,
-// FITNESS FOR A PARTICULAR PURPOSE AND NONINFRINGEMENT. IN NO EVENT SHALL THE
-// AUTHORS OR COPYRIGHT HOLDERS BE LIABLE FOR ANY CLAIM, DAMAGES OR OTHER
-// LIABILITY, WHETHER IN AN ACTION OF CONTRACT, TORT OR OTHERWISE, ARISING FROM,
-// OUT OF OR IN CONNECTION WITH THE SOFTWARE OR THE USE OR OTHER DEALINGS IN
-// THE SOFTWARE.
-//
-
-/// \file
-
-#pragma once
-
-#include "../Graphics/Drawable.h"
-#include "../Math/BoundingBox.h"
-#include "../Math/Frustum.h"
-#include "../Math/Ray.h"
-#include "../Math/Sphere.h"
-
-namespace Urho3D
-{
-
-class Drawable;
-class Node;
-
-/// Base class for octree queries.
-class URHO3D_API OctreeQuery
-{
-public:
-    /// Construct with query parameters.
-    OctreeQuery(PODVector<Drawable*>& result, unsigned char drawableFlags, unsigned viewMask) :
-        result_(result),
-        drawableFlags_(drawableFlags),
-        viewMask_(viewMask)
-    {
-    }
-
-    /// Destruct.
-    virtual ~OctreeQuery() = default;
-
-    /// Prevent copy construction.
-    OctreeQuery(const OctreeQuery& rhs) = delete;
-    /// Prevent assignment.
-    OctreeQuery& operator =(const OctreeQuery& rhs) = delete;
-
-    /// Intersection test for an octant.
-    virtual Intersection TestOctant(const BoundingBox& box, bool inside) = 0;
-    /// Intersection test for drawables.
-    virtual void TestDrawables(Drawable** start, Drawable** end, bool inside) = 0;
-
-    /// Result vector reference.
-    PODVector<Drawable*>& result_;
-    /// Drawable flags to include.
-    unsigned char drawableFlags_;
-    /// Drawable layers to include.
-    unsigned viewMask_;
-};
-
-/// Point octree query.
-/// @nobind
-class URHO3D_API PointOctreeQuery : public OctreeQuery
-{
-public:
-    /// Construct with point and query parameters.
-    PointOctreeQuery(PODVector<Drawable*>& result, const Vector3& point, unsigned char drawableFlags = DRAWABLE_ANY,
-        unsigned viewMask = DEFAULT_VIEWMASK) :
-        OctreeQuery(result, drawableFlags, viewMask),
-        point_(point)
-    {
-    }
-
-    /// Intersection test for an octant.
-    Intersection TestOctant(const BoundingBox& box, bool inside) override;
-    /// Intersection test for drawables.
-    void TestDrawables(Drawable** start, Drawable** end, bool inside) override;
-
-    /// Point.
-    Vector3 point_;
-};
-
-/// %Sphere octree query.
-/// @nobind
-class URHO3D_API SphereOctreeQuery : public OctreeQuery
-{
-public:
-    /// Construct with sphere and query parameters.
-    SphereOctreeQuery(PODVector<Drawable*>& result, const Sphere& sphere, unsigned char drawableFlags = DRAWABLE_ANY,
-        unsigned viewMask = DEFAULT_VIEWMASK) :
-        OctreeQuery(result, drawableFlags, viewMask),
-        sphere_(sphere)
-    {
-    }
-
-    /// Intersection test for an octant.
-    Intersection TestOctant(const BoundingBox& box, bool inside) override;
-    /// Intersection test for drawables.
-    void TestDrawables(Drawable** start, Drawable** end, bool inside) override;
-
-    /// Sphere.
-    Sphere sphere_;
-};
-
-/// Bounding box octree query.
-/// @nobind
-class URHO3D_API BoxOctreeQuery : public OctreeQuery
-{
-public:
-    /// Construct with bounding box and query parameters.
-    BoxOctreeQuery(PODVector<Drawable*>& result, const BoundingBox& box, unsigned char drawableFlags = DRAWABLE_ANY,
-        unsigned viewMask = DEFAULT_VIEWMASK) :
-        OctreeQuery(result, drawableFlags, viewMask),
-        box_(box)
-    {
-    }
-
-    /// Intersection test for an octant.
-    Intersection TestOctant(const BoundingBox& box, bool inside) override;
-    /// Intersection test for drawables.
-    void TestDrawables(Drawable** start, Drawable** end, bool inside) override;
-
-    /// Bounding box.
-    BoundingBox box_;
-};
-
-/// %Frustum octree query.
-/// @nobind
-class URHO3D_API FrustumOctreeQuery : public OctreeQuery
-{
-public:
-    /// Construct with frustum and query parameters.
-    FrustumOctreeQuery(PODVector<Drawable*>& result, const Frustum& frustum, unsigned char drawableFlags = DRAWABLE_ANY,
-        unsigned viewMask = DEFAULT_VIEWMASK) :
-        OctreeQuery(result, drawableFlags, viewMask),
-        frustum_(frustum)
-    {
-    }
-
-    /// Intersection test for an octant.
-    Intersection TestOctant(const BoundingBox& box, bool inside) override;
-    /// Intersection test for drawables.
-    void TestDrawables(Drawable** start, Drawable** end, bool inside) override;
-
-    /// Frustum.
-    Frustum frustum_;
-};
-
-/// General octree query result. Used for Lua bindings only.
-struct URHO3D_API OctreeQueryResult
-{
-    /// Construct with defaults.
-    OctreeQueryResult() :
-        drawable_(nullptr),
-        node_(nullptr)
-    {
-    }
-
-    /// Test for inequality, added to prevent GCC from complaining.
-    bool operator !=(const OctreeQueryResult& rhs) const { return drawable_ != rhs.drawable_ || node_ != rhs.node_; }
-
-    /// Drawable.
-    Drawable* drawable_;
-    /// Scene node.
-    Node* node_;
-};
-
-/// Graphics raycast detail level.
-enum RayQueryLevel
-{
-    RAY_AABB = 0,
-    RAY_OBB,
-    RAY_TRIANGLE,
-    RAY_TRIANGLE_UV
-};
-
-/// Raycast result.
-struct URHO3D_API RayQueryResult
-{
-    /// Construct with defaults.
-    RayQueryResult() :
-        drawable_(nullptr),
-        node_(nullptr)
-    {
-    }
-
-    /// Test for inequality, added to prevent GCC from complaining.
-    bool operator !=(const RayQueryResult& rhs) const
-    {
-        return position_ != rhs.position_ ||
-               normal_ != rhs.normal_ ||
-               textureUV_ != rhs.textureUV_ ||
-               distance_ != rhs.distance_ ||
-               drawable_ != rhs.drawable_ ||
-               node_ != rhs.node_ ||
-               subObject_ != rhs.subObject_;
-    }
-
-    /// Hit position in world space.
-    Vector3 position_;
-    /// Hit normal in world space. Negation of ray direction if per-triangle data not available.
-    Vector3 normal_;
-    /// Hit texture position.
-    Vector2 textureUV_;
-    /// Distance from ray origin.
-    float distance_{};
-    /// Drawable.
-    Drawable* drawable_;
-    /// Scene node.
-    Node* node_;
-    /// Drawable specific subobject if applicable.
-    unsigned subObject_{};
-};
-
-/// Raycast octree query.
-/// @nobind
-class URHO3D_API RayOctreeQuery
-{
-public:
-    /// Construct with ray and query parameters.
-    RayOctreeQuery(PODVector<RayQueryResult>& result, const Ray& ray, RayQueryLevel level = RAY_TRIANGLE,
-        float maxDistance = M_INFINITY, unsigned char drawableFlags = DRAWABLE_ANY, unsigned viewMask = DEFAULT_VIEWMASK) :
-        result_(result),
-        ray_(ray),
-        drawableFlags_(drawableFlags),
-        viewMask_(viewMask),
-        maxDistance_(maxDistance),
-        level_(level)
-    {
-    }
-
-    /// Prevent copy construction.
-    RayOctreeQuery(const RayOctreeQuery& rhs) = delete;
-    /// Prevent assignment.
-    RayOctreeQuery& operator =(const RayOctreeQuery& rhs) = delete;
-
-    /// Result vector reference.
-    PODVector<RayQueryResult>& result_;
-    /// Ray.
-    Ray ray_;
-    /// Drawable flags to include.
-    unsigned char drawableFlags_;
-    /// Drawable layers to include.
-    unsigned viewMask_;
-    /// Maximum ray distance.
-    float maxDistance_;
-    /// Raycast detail level.
-    RayQueryLevel level_;
-};
-
-/// @nobind
-class URHO3D_API AllContentOctreeQuery : public OctreeQuery
-{
-public:
-    /// Construct.
-    AllContentOctreeQuery(PODVector<Drawable*>& result, unsigned char drawableFlags, unsigned viewMask) :
-        OctreeQuery(result, drawableFlags, viewMask)
-    {
-    }
-
-    /// Intersection test for an octant.
-    Intersection TestOctant(const BoundingBox& box, bool inside) override;
-    /// Intersection test for drawables.
-    void TestDrawables(Drawable** start, Drawable** end, bool inside) override;
-};
-
-}
->>>>>>> c85522b1
+}