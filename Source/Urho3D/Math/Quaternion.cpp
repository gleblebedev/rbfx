--- conflicted
+++ resolved
@@ -39,11 +39,7 @@
     Vector3 normAxis = axis.Normalized();
     float sinAngle;
     float cosAngle;
-<<<<<<< HEAD
-    SinCos2(angle, sinAngle, cosAngle);
-=======
     SinCos(angle*0.5f, sinAngle, cosAngle);
->>>>>>> efc31acb
 
     w_ = cosAngle;
     x_ = normAxis.x_ * sinAngle;
@@ -60,15 +56,9 @@
     float cosY;
     float sinZ;
     float cosZ;
-<<<<<<< HEAD
-    SinCos2(x, sinX, cosX);
-    SinCos2(y, sinY, cosY);
-    SinCos2(z, sinZ, cosZ);
-=======
     SinCos(x * 0.5f, sinX, cosX);
     SinCos(y * 0.5f, sinY, cosY);
     SinCos(z * 0.5f, sinZ, cosZ);
->>>>>>> efc31acb
 
     w_ = cosY * cosX * cosZ + sinY * sinX * sinZ;
     x_ = cosY * sinX * cosZ + sinY * cosX * sinZ;
