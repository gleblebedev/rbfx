
%define IGNORE_SUBSYSTEM(name)
    %ignore Urho3D::Object::Get##name;
    %ignore Urho3D::Context::Get##name;
    %ignore Urho3D::Context::RegisterSubsystem(name*);
%enddef

IGNORE_SUBSYSTEM(WorkQueue)
IGNORE_SUBSYSTEM(Tasks)

<<<<<<< HEAD
%typemap(csout, excode=SWIGEXCODE) Urho3D::StringHash GetType {
    var ret = new $typemap(cstype, Urho3D::StringHash)(GetType().Name);$excode
    return ret;
}

%typemap(csout, excode=SWIGEXCODE) const eastl::string& GetTypeName() {
    var ret = GetType().Name;$excode
    return ret;
}
%csattributes Urho3D::Object::GetTypeName "[Urho3DPINVOKE.OverrideNative]";
%csattributes Urho3D::Object::GetType "[Urho3DPINVOKE.OverrideNative]";

// Not all RefCounted are Object descendants, but most are.
// To implement these functions we need access to enclosing class type so we can use it with typeof().
%ignore GetTypeStatic;
%ignore GetTypeNameStatic;
// TODO: These can be implemented by having each class store a static instance of TypeInfo.
%ignore GetTypeInfoStatic;
%ignore GetTypeInfo;
%ignore IsInstanceOf;
%rename(GetTypeHash) GetType;
=======
%rename(GetTypeHash) Urho3D::Object::GetType;
>>>>>>> 7c233875

%ignore Urho3D::EventHandler;
%ignore Urho3D::EventHandlerImpl;
%ignore Urho3D::EventHandler11Impl;
%ignore Urho3D::ObjectFactory;
%ignore Urho3D::Object::GetEventHandler;
%ignore Urho3D::Object::SubscribeToEvent;
%ignore Urho3D::Object::context_;<|MERGE_RESOLUTION|>--- conflicted
+++ resolved
@@ -8,31 +8,7 @@
 IGNORE_SUBSYSTEM(WorkQueue)
 IGNORE_SUBSYSTEM(Tasks)
 
-<<<<<<< HEAD
-%typemap(csout, excode=SWIGEXCODE) Urho3D::StringHash GetType {
-    var ret = new $typemap(cstype, Urho3D::StringHash)(GetType().Name);$excode
-    return ret;
-}
-
-%typemap(csout, excode=SWIGEXCODE) const eastl::string& GetTypeName() {
-    var ret = GetType().Name;$excode
-    return ret;
-}
-%csattributes Urho3D::Object::GetTypeName "[Urho3DPINVOKE.OverrideNative]";
-%csattributes Urho3D::Object::GetType "[Urho3DPINVOKE.OverrideNative]";
-
-// Not all RefCounted are Object descendants, but most are.
-// To implement these functions we need access to enclosing class type so we can use it with typeof().
-%ignore GetTypeStatic;
-%ignore GetTypeNameStatic;
-// TODO: These can be implemented by having each class store a static instance of TypeInfo.
-%ignore GetTypeInfoStatic;
-%ignore GetTypeInfo;
-%ignore IsInstanceOf;
-%rename(GetTypeHash) GetType;
-=======
 %rename(GetTypeHash) Urho3D::Object::GetType;
->>>>>>> 7c233875
 
 %ignore Urho3D::EventHandler;
 %ignore Urho3D::EventHandlerImpl;
