//
// Copyright (c) 2008-2019 the Urho3D project.
// Copyright (c) 2017-2020 the rbfx project.
//
// Permission is hereby granted, free of charge, to any person obtaining a copy
// of this software and associated documentation files (the "Software"), to deal
// in the Software without restriction, including without limitation the rights
// to use, copy, modify, merge, publish, distribute, sublicense, and/or sell
// copies of the Software, and to permit persons to whom the Software is
// furnished to do so, subject to the following conditions:
//
// The above copyright notice and this permission notice shall be included in
// all copies or substantial portions of the Software.
//
// THE SOFTWARE IS PROVIDED "AS IS", WITHOUT WARRANTY OF ANY KIND, EXPRESS OR
// IMPLIED, INCLUDING BUT NOT LIMITED TO THE WARRANTIES OF MERCHANTABILITY,
// FITNESS FOR A PARTICULAR PURPOSE AND NONINFRINGEMENT. IN NO EVENT SHALL THE
// AUTHORS OR COPYRIGHT HOLDERS BE LIABLE FOR ANY CLAIM, DAMAGES OR OTHER
// LIABILITY, WHETHER IN AN ACTION OF CONTRACT, TORT OR OTHERWISE, ARISING FROM,
// OUT OF OR IN CONNECTION WITH THE SOFTWARE OR THE USE OR OTHER DEALINGS IN
// THE SOFTWARE.
//

using System;
using System.Collections.Generic;
using System.Globalization;
using System.Runtime.CompilerServices;
using System.Runtime.InteropServices;

namespace Urho3DNet
{
    /// Two-dimensional vector with integer values.
    [StructLayout(LayoutKind.Sequential)]
    public struct IntVector2 : IEquatable<IntVector2>
    {
        /// Construct from coordinates.
        [MethodImpl(MethodImplOptions.AggressiveInlining)]
        public IntVector2(int x = 0, int y = 0)
        {
            X = x;
            Y = y;
        }

        /// Construct from an int array.
        [MethodImpl(MethodImplOptions.AggressiveInlining)]
        public IntVector2(IReadOnlyList<int> data)
        {
            X = data[0];
            Y = data[1];
        }

        /// Construct from an float array.
        [MethodImpl(MethodImplOptions.AggressiveInlining)]
        public IntVector2(IReadOnlyList<float> data)
        {
            X = (int) data[0];
            Y = (int) data[1];
        }

        /// Test for equality with another vector.
        [MethodImpl(MethodImplOptions.AggressiveInlining)]
        public static bool operator ==(in IntVector2 lhs, in IntVector2 rhs)
        {
            return lhs.X == rhs.X && lhs.Y == rhs.Y;
        }

        /// Test for inequality with another vector.
        [MethodImpl(MethodImplOptions.AggressiveInlining)]
        public static bool operator !=(in IntVector2 lhs, in IntVector2 rhs)
        {
            return lhs.X != rhs.X || lhs.Y != rhs.Y;
        }

        /// Add a vector.
        [MethodImpl(MethodImplOptions.AggressiveInlining)]
        public static IntVector2 operator +(in IntVector2 lhs, in IntVector2 rhs)
        {
            return new IntVector2(lhs.X + rhs.X, lhs.Y + rhs.Y);
        }

        /// Return negation.
        [MethodImpl(MethodImplOptions.AggressiveInlining)]
        public static IntVector2 operator -(in IntVector2 v)
        {
            return new IntVector2(-v.X, -v.Y);
        }

        /// Subtract a vector.
        [MethodImpl(MethodImplOptions.AggressiveInlining)]
        public static IntVector2 operator -(in IntVector2 lhs, in IntVector2 rhs)
        {
            return new IntVector2(lhs.X - rhs.X, lhs.Y - rhs.Y);
        }

        /// Multiply with a scalar.
        [MethodImpl(MethodImplOptions.AggressiveInlining)]
        public static IntVector2 operator *(in IntVector2 lhs, int rhs)
        {
            return new IntVector2(lhs.X * rhs, lhs.Y * rhs);
        }

        /// Multiply with a vector.
        [MethodImpl(MethodImplOptions.AggressiveInlining)]
        public static IntVector2 operator *(in IntVector2 lhs, in IntVector2 rhs)
        {
            return new IntVector2(lhs.X * rhs.X, lhs.Y * rhs.Y);
        }

        /// Divide by a scalar.
        [MethodImpl(MethodImplOptions.AggressiveInlining)]
        public static IntVector2 operator /(in IntVector2 lhs, int rhs)
        {
            return new IntVector2(lhs.X / rhs, lhs.Y / rhs);
        }

        /// Divide by a vector.
        [MethodImpl(MethodImplOptions.AggressiveInlining)]
        public static IntVector2 operator /(in IntVector2 lhs, in IntVector2 rhs)
        {
            return new IntVector2(lhs.X / rhs.X, lhs.Y / rhs.Y);
        }

        /// Multiply IntVector2 with a scalar.
        [MethodImpl(MethodImplOptions.AggressiveInlining)]
        public static IntVector2 operator *(int lhs, in IntVector2 rhs)
        {
            return rhs * lhs;
        }

        /// Return value by index.
        public int this[int index]
        {
            get
            {
                if (index < 0 || index > 1)
                    throw new IndexOutOfRangeException();
                unsafe
                {
                    fixed (int* p = &X)
                    {
                        return p[index];
                    }
                }
            }
            set
            {
                if (index < 0 || index > 1)
                    throw new IndexOutOfRangeException();
                unsafe
                {
                    fixed (int* p = &X)
                    {
                        p[index] = value;
                    }
                }
            }
        }

        /// Return integer data.
        public int[] Data => new int[] {X, Y};

        /// <inheritdoc/>
        public override string ToString()
        {
            return string.Format(CultureInfo.InvariantCulture, "{0} {1}", X, Y);
        }

        /// <summary>
        /// Converts the string representation of a IntRect into value.
        /// </summary>
        public static IntVector2 Parse(string value)
        {
<<<<<<< HEAD
            var parser = new SpaceSeparatedValueHelper(value);
            return new IntVector2(parser.ReadInt(), parser.ReadInt());
=======
            return string.IsNullOrWhiteSpace(value) ? default : Urho3D.ToIntVector2(value);
>>>>>>> 1e3618d0
        }

        /// <summary>Returns the hash code for this instance.</summary>
        /// <returns>A 32-bit signed integer that is the hash code for this instance.</returns>
        public override int GetHashCode()
        {
            return HashCode.Combine(X, Y);
        }

        /// Return length.
        public float Length => (float) Math.Sqrt(X * X + Y * Y);

        /// Per-component min of two 2-vectors.
        [MethodImpl(MethodImplOptions.AggressiveInlining)]
        public static IntVector2 Min(in IntVector2 lhs, in IntVector2 rhs)
        {
            return new IntVector2(Math.Min(lhs.X, rhs.X), Math.Min(lhs.Y, rhs.Y));
        }

        /// Per-component max of two 2-vectors.
        [MethodImpl(MethodImplOptions.AggressiveInlining)]
        public static IntVector2 Max(in IntVector2 lhs, in IntVector2 rhs)
        {
            return new IntVector2(Math.Max(lhs.X, rhs.X), Math.Max(lhs.Y, rhs.Y));
        }

        /// Return 3D vector (z component set to 0).
        [MethodImpl(MethodImplOptions.AggressiveInlining)]
        public Vector3 ToVector3()
        {
            return new Vector3(X, Y, 0);
        }

        /// Return 2D vector.
        [MethodImpl(MethodImplOptions.AggressiveInlining)]
        public Vector2 ToVector2()
        {
            return new Vector2((int)X, (int)Y);
        }

        /// Return 3D int vector. (z component set to 0).
        [MethodImpl(MethodImplOptions.AggressiveInlining)]
        public IntVector3 ToIntVector3()
        {
            return new IntVector3((int)X, (int)Y, 0);
        }

        /// X coordinate.
        public int X;

        /// Y coordinate.
        public int Y;

        /// Zero vector.
        public static readonly IntVector2 Zero;

        /// (-1,0) vector.
        public static readonly IntVector2 Left = new IntVector2(-1, 0);

        /// (1,0) vector.
        public static readonly IntVector2 Right = new IntVector2(1, 0);

        /// (0,1) vector.
        public static readonly IntVector2 Up = new IntVector2(0, 1);

        /// (0,-1) vector.
        public static readonly IntVector2 Down = new IntVector2(0, -1);

        /// (1,1) vector.
        public static readonly IntVector2 One = new IntVector2(1, 1);

        public bool Equals(IntVector2 other)
        {
            return X == other.X && Y == other.Y;
        }

        public override bool Equals(object obj)
        {
            return obj is IntVector2 other && Equals(other);
        }
    }
}<|MERGE_RESOLUTION|>--- conflicted
+++ resolved
@@ -170,12 +170,7 @@
         /// </summary>
         public static IntVector2 Parse(string value)
         {
-<<<<<<< HEAD
-            var parser = new SpaceSeparatedValueHelper(value);
-            return new IntVector2(parser.ReadInt(), parser.ReadInt());
-=======
             return string.IsNullOrWhiteSpace(value) ? default : Urho3D.ToIntVector2(value);
->>>>>>> 1e3618d0
         }
 
         /// <summary>Returns the hash code for this instance.</summary>
