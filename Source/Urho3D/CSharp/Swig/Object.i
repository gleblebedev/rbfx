
%define IGNORE_SUBSYSTEM(name)
    %ignore Urho3D::Object::Get##name;
    %ignore Urho3D::Context::Get##name;
    %ignore Urho3D::Context::RegisterSubsystem(name*);
%enddef

IGNORE_SUBSYSTEM(WorkQueue)
IGNORE_SUBSYSTEM(Tasks)

%csattributes Urho3D::Object::GetType "[Urho3DPINVOKE.OverrideNative]";
%typemap(csout, excode=SWIGEXCODE) Urho3D::StringHash Urho3D::Object::GetType {
    var ret = new $typemap(cstype, Urho3D::StringHash)(GetType().Name);$excode
    return ret;
}

<<<<<<< HEAD
%typemap(csout, excode=SWIGEXCODE) const eastl::string& GetTypeName() {
=======
%csattributes Urho3D::Object::GetTypeName "[Urho3DPINVOKE.OverrideNative]";
%typemap(csout, excode=SWIGEXCODE) const eastl::string& Urho3D::Object::GetTypeName {
>>>>>>> e73fe3d9
    var ret = GetType().Name;$excode
    return ret;
}

%rename(GetTypeHash) Urho3D::Object::GetType;
%ignore Urho3D::Object::GetTypeInfo;    // TODO: All C# classes should implement it for C++ side to see.
%ignore Urho3D::Object::IsInstanceOf;   // TODO: All C# classes should implement it using metadata info (and possibly caching it).

%ignore Urho3D::EventHandler;
%ignore Urho3D::EventHandlerImpl;
%ignore Urho3D::EventHandler11Impl;
%ignore Urho3D::ObjectFactory;
%ignore Urho3D::Object::GetEventHandler;
%ignore Urho3D::Object::SubscribeToEvent;
%ignore Urho3D::Object::context_;<|MERGE_RESOLUTION|>--- conflicted
+++ resolved
@@ -14,12 +14,8 @@
     return ret;
 }
 
-<<<<<<< HEAD
-%typemap(csout, excode=SWIGEXCODE) const eastl::string& GetTypeName() {
-=======
 %csattributes Urho3D::Object::GetTypeName "[Urho3DPINVOKE.OverrideNative]";
-%typemap(csout, excode=SWIGEXCODE) const eastl::string& Urho3D::Object::GetTypeName {
->>>>>>> e73fe3d9
+%typemap(csout, excode=SWIGEXCODE) const eastl::string& Urho3D::Object::GetTypeName() {
     var ret = GetType().Name;$excode
     return ret;
 }
