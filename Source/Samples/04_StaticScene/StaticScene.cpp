//
// Copyright (c) 2008-2022 the Urho3D project.
//
// Permission is hereby granted, free of charge, to any person obtaining a copy
// of this software and associated documentation files (the "Software"), to deal
// in the Software without restriction, including without limitation the rights
// to use, copy, modify, merge, publish, distribute, sublicense, and/or sell
// copies of the Software, and to permit persons to whom the Software is
// furnished to do so, subject to the following conditions:
//
// The above copyright notice and this permission notice shall be included in
// all copies or substantial portions of the Software.
//
// THE SOFTWARE IS PROVIDED "AS IS", WITHOUT WARRANTY OF ANY KIND, EXPRESS OR
// IMPLIED, INCLUDING BUT NOT LIMITED TO THE WARRANTIES OF MERCHANTABILITY,
// FITNESS FOR A PARTICULAR PURPOSE AND NONINFRINGEMENT. IN NO EVENT SHALL THE
// AUTHORS OR COPYRIGHT HOLDERS BE LIABLE FOR ANY CLAIM, DAMAGES OR OTHER
// LIABILITY, WHETHER IN AN ACTION OF CONTRACT, TORT OR OTHERWISE, ARISING FROM,
// OUT OF OR IN CONNECTION WITH THE SOFTWARE OR THE USE OR OTHER DEALINGS IN
// THE SOFTWARE.
//

#include <Urho3D/Graphics/Camera.h>
#include <Urho3D/Graphics/Graphics.h>
#include <Urho3D/Graphics/Material.h>
#include <Urho3D/Graphics/Model.h>
#include <Urho3D/Graphics/Octree.h>
#include <Urho3D/Graphics/Renderer.h>
#include <Urho3D/Graphics/StaticModel.h>
#include <Urho3D/Input/Input.h>
#include <Urho3D/Resource/ResourceCache.h>
#include <Urho3D/Scene/Scene.h>
#include <Urho3D/UI/Font.h>
#include <Urho3D/UI/Text.h>
#include <Urho3D/UI/UI.h>
#include <Urho3D/Input/FreeFlyController.h>

#include "StaticScene.h"

#include <Urho3D/DebugNew.h>


StaticScene::StaticScene(Context* context) :
    Sample(context)
{
}

void StaticScene::Start()
{
    // Execute base class startup
    Sample::Start();

    // Create the scene content
    CreateScene();

    // Create the UI content
    CreateInstructions();

    // Setup the viewport for displaying the scene
    SetupViewport();

    // Set the mouse mode to use in the sample
    SetMouseMode(MM_RELATIVE);
    SetMouseVisible(false);
}

void StaticScene::CreateScene()
{
    auto* cache = GetSubsystem<ResourceCache>();

    scene_ = new Scene(context_);

    // Create the Octree component to the scene. This is required before adding any drawable components, or else nothing will
    // show up. The default octree volume will be from (-1000, -1000, -1000) to (1000, 1000, 1000) in world coordinates; it
    // is also legal to place objects outside the volume but their visibility can then not be checked in a hierarchically
    // optimizing manner
    scene_->CreateComponent<Octree>();

    // Create a child scene node (at world origin) and a StaticModel component into it. Set the StaticModel to show a simple
    // plane mesh with a "stone" material. Note that naming the scene nodes is optional. Scale the scene node larger
    // (100 x 100 world units)
    Node* planeNode = scene_->CreateChild("Plane");
    planeNode->SetScale(Vector3(100.0f, 1.0f, 100.0f));
    auto* planeObject = planeNode->CreateComponent<StaticModel>();
    planeObject->SetModel(cache->GetResource<Model>("Models/Plane.mdl"));
    planeObject->SetMaterial(cache->GetResource<Material>("Materials/StoneTiled.xml"));

    // Create a directional light to the world so that we can see something. The light scene node's orientation controls the
    // light direction; we will use the SetDirection() function which calculates the orientation from a forward direction vector.
    // The light will use default settings (white light, no shadows)
    Node* lightNode = scene_->CreateChild("DirectionalLight");
    lightNode->SetDirection(Vector3(0.6f, -1.0f, 0.8f)); // The direction vector does not need to be normalized
    auto* light = lightNode->CreateComponent<Light>();
    light->SetLightType(LIGHT_DIRECTIONAL);

    // Create more StaticModel objects to the scene, randomly positioned, rotated and scaled. For rotation, we construct a
    // quaternion from Euler angles where the Y angle (rotation about the Y axis) is randomized. The mushroom model contains
    // LOD levels, so the StaticModel component will automatically select the LOD level according to the view distance (you'll
    // see the model get simpler as it moves further away). Finally, rendering a large number of the same object with the
    // same material allows instancing to be used, if the GPU supports it. This reduces the amount of CPU work in rendering the
    // scene.
    const unsigned NUM_OBJECTS = 200;
    for (unsigned i = 0; i < NUM_OBJECTS; ++i)
    {
        Node* mushroomNode = scene_->CreateChild("Mushroom");
        mushroomNode->SetPosition(Vector3(Random(90.0f) - 45.0f, 0.0f, Random(90.0f) - 45.0f));
        mushroomNode->SetRotation(Quaternion(0.0f, Random(360.0f), 0.0f));
        mushroomNode->SetScale(0.5f + Random(2.0f));
        auto* mushroomObject = mushroomNode->CreateComponent<StaticModel>();
        mushroomObject->SetModel(cache->GetResource<Model>("Models/Mushroom.mdl"));
        mushroomObject->SetMaterial(cache->GetResource<Material>("Materials/Mushroom.xml"));
    }

    // Create a scene node for the camera, which we will move around
    // The camera will use default settings (1000 far clip distance, 45 degrees FOV, set aspect ratio automatically)
    cameraNode_ = scene_->CreateChild("Camera");
    cameraNode_->CreateComponent<Camera>();
    cameraNode_->CreateComponent<FreeFlyController>();

    // Set an initial position for the camera scene node above the plane
    cameraNode_->SetPosition(Vector3(0.0f, 5.0f, 0.0f));
}

void StaticScene::CreateInstructions()
{
    auto* cache = GetSubsystem<ResourceCache>();
    auto* ui = GetSubsystem<UI>();

    // Construct new Text object, set string to display and font to use
    auto* instructionText = GetUIRoot()->CreateChild<Text>();
    instructionText->SetText("Use WASD keys and mouse/touch to move");
    instructionText->SetFont(cache->GetResource<Font>("Fonts/Anonymous Pro.ttf"), 15);

    // Position the text relative to the screen center
    instructionText->SetHorizontalAlignment(HA_CENTER);
    instructionText->SetVerticalAlignment(VA_CENTER);
    instructionText->SetPosition(0, GetUIRoot()->GetHeight() / 4);
}

void StaticScene::SetupViewport()
{
    auto* renderer = GetSubsystem<Renderer>();

    // Set up a viewport to the Renderer subsystem so that the 3D scene can be seen. We need to define the scene and the camera
    // at minimum. Additionally we could configure the viewport screen size and the rendering path (eg. forward / deferred) to
    // use, but now we just use full screen and default render path configured in the engine command line options
    SharedPtr<Viewport> viewport(new Viewport(context_, scene_, cameraNode_->GetComponent<Camera>()));
    SetViewport(0, viewport);
}

<<<<<<< HEAD

=======
void StaticScene::Update(float timeStep)
{
    // Do not move if the UI has a focused element (the console)
    if (GetSubsystem<UI>()->GetFocusElement())
        return;

    auto* input = GetSubsystem<Input>();

    // Movement speed as world units per second
    const float MOVE_SPEED = 20.0f;
    // Mouse sensitivity as degrees per pixel
    const float MOUSE_SENSITIVITY = 0.1f;

    // Use this frame's mouse motion to adjust camera node yaw and pitch. Clamp the pitch between -90 and 90 degrees
    IntVector2 mouseMove = input->GetMouseMove();
    yaw_ += MOUSE_SENSITIVITY * mouseMove.x_;
    pitch_ += MOUSE_SENSITIVITY * mouseMove.y_;
    pitch_ = Clamp(pitch_, -90.0f, 90.0f);

    // Construct new orientation for the camera scene node from yaw and pitch. Roll is fixed to zero
    cameraNode_->SetRotation(Quaternion(pitch_, yaw_, 0.0f));

    // Read WASD keys and move the camera scene node to the corresponding direction if they are pressed
    // Use the Translate() function (default local space) to move relative to the node's orientation.
    if (input->GetKeyDown(KEY_W))
        cameraNode_->Translate(Vector3::FORWARD * MOVE_SPEED * timeStep);
    if (input->GetKeyDown(KEY_S))
        cameraNode_->Translate(Vector3::BACK * MOVE_SPEED * timeStep);
    if (input->GetKeyDown(KEY_A))
        cameraNode_->Translate(Vector3::LEFT * MOVE_SPEED * timeStep);
    if (input->GetKeyDown(KEY_D))
        cameraNode_->Translate(Vector3::RIGHT * MOVE_SPEED * timeStep);
}
>>>>>>> 4c6e1c2d
<|MERGE_RESOLUTION|>--- conflicted
+++ resolved
@@ -58,7 +58,6 @@
 
     // Setup the viewport for displaying the scene
     SetupViewport();
-
     // Set the mouse mode to use in the sample
     SetMouseMode(MM_RELATIVE);
     SetMouseVisible(false);
@@ -148,40 +147,4 @@
     SetViewport(0, viewport);
 }
 
-<<<<<<< HEAD
 
-=======
-void StaticScene::Update(float timeStep)
-{
-    // Do not move if the UI has a focused element (the console)
-    if (GetSubsystem<UI>()->GetFocusElement())
-        return;
-
-    auto* input = GetSubsystem<Input>();
-
-    // Movement speed as world units per second
-    const float MOVE_SPEED = 20.0f;
-    // Mouse sensitivity as degrees per pixel
-    const float MOUSE_SENSITIVITY = 0.1f;
-
-    // Use this frame's mouse motion to adjust camera node yaw and pitch. Clamp the pitch between -90 and 90 degrees
-    IntVector2 mouseMove = input->GetMouseMove();
-    yaw_ += MOUSE_SENSITIVITY * mouseMove.x_;
-    pitch_ += MOUSE_SENSITIVITY * mouseMove.y_;
-    pitch_ = Clamp(pitch_, -90.0f, 90.0f);
-
-    // Construct new orientation for the camera scene node from yaw and pitch. Roll is fixed to zero
-    cameraNode_->SetRotation(Quaternion(pitch_, yaw_, 0.0f));
-
-    // Read WASD keys and move the camera scene node to the corresponding direction if they are pressed
-    // Use the Translate() function (default local space) to move relative to the node's orientation.
-    if (input->GetKeyDown(KEY_W))
-        cameraNode_->Translate(Vector3::FORWARD * MOVE_SPEED * timeStep);
-    if (input->GetKeyDown(KEY_S))
-        cameraNode_->Translate(Vector3::BACK * MOVE_SPEED * timeStep);
-    if (input->GetKeyDown(KEY_A))
-        cameraNode_->Translate(Vector3::LEFT * MOVE_SPEED * timeStep);
-    if (input->GetKeyDown(KEY_D))
-        cameraNode_->Translate(Vector3::RIGHT * MOVE_SPEED * timeStep);
-}
->>>>>>> 4c6e1c2d
