#
# Simple DirectMedia Layer
# Copyright (C) 1997-2016 Sam Lantinga <slouken@libsdl.org>
#
# This software is provided 'as-is', without any express or implied
# warranty.  In no event will the authors be held liable for any damages
# arising from the use of this software.
#
# Permission is granted to anyone to use this software for any purpose,
# including commercial applications, and to alter it and redistribute it
# freely, subject to the following restrictions:
#
# 1. The origin of this software must not be misrepresented; you must not
# claim that you wrote the original software. If you use this software
# in a product, an acknowledgment in the product documentation would be
# appreciated but is not required.
# 2. Altered source versions must be plainly marked as such, and must not be
# misrepresented as being the original software.
# 3. This notice may not be removed or altered from any source distribution.
#

# Modified by Yao Wei Tjong for Urho3D, the modified portion is licensed under below license

#
# Copyright (c) 2008-2019 the Urho3D project.
#
# Permission is hereby granted, free of charge, to any person obtaining a copy
# of this software and associated documentation files (the "Software"), to deal
# in the Software without restriction, including without limitation the rights
# to use, copy, modify, merge, publish, distribute, sublicense, and/or sell
# copies of the Software, and to permit persons to whom the Software is
# furnished to do so, subject to the following conditions:
#
# The above copyright notice and this permission notice shall be included in
# all copies or substantial portions of the Software.
#
# THE SOFTWARE IS PROVIDED "AS IS", WITHOUT WARRANTY OF ANY KIND, EXPRESS OR
# IMPLIED, INCLUDING BUT NOT LIMITED TO THE WARRANTIES OF MERCHANTABILITY,
# FITNESS FOR A PARTICULAR PURPOSE AND NONINFRINGEMENT. IN NO EVENT SHALL THE
# AUTHORS OR COPYRIGHT HOLDERS BE LIABLE FOR ANY CLAIM, DAMAGES OR OTHER
# LIABILITY, WHETHER IN AN ACTION OF CONTRACT, TORT OR OTHERWISE, ARISING FROM,
# OUT OF OR IN CONNECTION WITH THE SOFTWARE OR THE USE OR OTHER DEALINGS IN
# THE SOFTWARE.
#

# Urho3D - commented out in-source tree build prevention as Urho3D supports both out-of-source and in-source tree builds

# Urho3D - commented out setting SDL2 as project name as we want SDL sub-library to remain within Urho3D "umbrella" project
#          instead, just enable the required language support and set the extra variables associated with project() command
enable_language (C CXX)
set (SDL2_SOURCE_DIR ${CMAKE_CURRENT_SOURCE_DIR})
set (SDL2_BINARY_DIR ${CMAKE_CURRENT_BINARY_DIR})
# Urho3D - commented out CheckTypeSize, FindPkgConfig, and GNUInstallDirs modules as the corresponding macros are not being used in our modified version
include(CheckFunctionExists)
include(CheckLibraryExists)
include(CheckIncludeFiles)
include(CheckIncludeFile)
include(CheckSymbolExists)
include(CheckCSourceCompiles)
include(CheckCSourceRuns)
include(CheckCCompilerFlag)
include(CheckStructHasMember)
include(CMakeDependentOption)
# Urho3D - commented out CMAKE_MODULE_PATH configuration so that it does not mess up with ours; besides below two include() use file signature instead of module signature
include(${SDL2_SOURCE_DIR}/cmake/macros.cmake)
include(${SDL2_SOURCE_DIR}/cmake/sdlchecks.cmake)

# General settings
# Edit include/SDL_version.h and change the version, then:
#   SDL_MICRO_VERSION += 1;
#   SDL_INTERFACE_AGE += 1;
#   SDL_BINARY_AGE += 1;
# if any functions have been added, set SDL_INTERFACE_AGE to 0.
# if backwards compatibility has been broken,
# set SDL_BINARY_AGE and SDL_INTERFACE_AGE to 0.
set(SDL_MAJOR_VERSION 2)
set(SDL_MINOR_VERSION 0)
set(SDL_MICRO_VERSION 10)
set(SDL_INTERFACE_AGE 0)
set(SDL_BINARY_AGE 10)
set(SDL_VERSION "${SDL_MAJOR_VERSION}.${SDL_MINOR_VERSION}.${SDL_MICRO_VERSION}")

# Urho3D - commented out DYLIB's current_version and compatibility_version variables as we always build SDL as STATIC

# Urho3D - commented out SDL_CMAKE_DEBUG_POSTFIX configuration as our build system does not not expose SDL as a library

# Calculate a libtool-like version number
math(EXPR LT_CURRENT "${SDL_MICRO_VERSION} - ${SDL_INTERFACE_AGE}")
math(EXPR LT_AGE "${SDL_BINARY_AGE} - ${SDL_INTERFACE_AGE}")
math(EXPR LT_MAJOR "${LT_CURRENT}- ${LT_AGE}")
set(LT_REVISION "${SDL_INTERFACE_AGE}")
set(LT_RELEASE "${SDL_MAJOR_VERSION}.${SDL_MINOR_VERSION}")
set(LT_VERSION "${LT_MAJOR}.${LT_AGE}.${LT_REVISION}")

#message(STATUS "${LT_VERSION} :: ${LT_AGE} :: ${LT_REVISION} :: ${LT_CURRENT} :: ${LT_RELEASE}")

# General settings & flags
# Urho3D - commented out LIBRARY_OUTPUT_DIRECTORY configuration so that it does not mess up with our global configuration setup
# Check for 64 or 32 bit
# Urho3D - bug fix - using CMAKE_SIZEOF_VOID_P is not accurate in a situation where a multilib-capable compiler is chosen and user has opted to use non-native ABI; instead using URHO3D_64BIT build option as it also captures the user intention
if(URHO3D_64BIT)
  set(ARCH_64 TRUE)
  set(PROCESSOR_ARCH "x64")
else()
  set(ARCH_64 FALSE)
  set(PROCESSOR_ARCH "x86")
endif()
# Urho3D - commented out redundant CMake variables that do not appear to be used anywhere

# Get the platform
# Urho3D - rearrange the if-elseif blocks (specific case before generic case), simplify the regex, and remove unused variables
if (WIN32)
  set(WINDOWS TRUE)
elseif (HAIKU OR ANDROID OR IOS OR TVOS)   # IOS/TVOS CMake variables are defined in Urho3D when targeting iOS/tvOS platforms, respectively
  # Do nothing here but this should prevent these platforms from entering the more generic case below, i.e.
  # - preventing LINUX variable being set for Android (when using older CMake)
  # - preventing DARWIN/MACOSX variable being set for iOS
  # - preventing UNIX_SYS variable being set for Haiku
elseif (APPLE)
  if (CMAKE_SYSTEM_NAME MATCHES Darwin)
    set (DARWIN TRUE)
  elseif (CMAKE_SYSTEM_NAME MATCHES MacOS)
    set (MACOSX TRUE)
  endif ()
elseif (UNIX)
  set (UNIX_SYS TRUE)
  if (CMAKE_SYSTEM_NAME MATCHES Linux)
    set (LINUX TRUE)
  elseif (CMAKE_SYSTEM_NAME MATCHES FreeBSD|DragonFly)
    set (FREEBSD TRUE)
  elseif (CMAKE_SYSTEM_NAME MATCHES NetBSD)
    set (NETBSD TRUE)
  elseif (CMAKE_SYSTEM_NAME MATCHES OpenBSD)
    set (OPENBSD TRUE)
  elseif (CMAKE_SYSTEM_NAME MATCHES GNU)
    set (GNU TRUE)
  elseif (CMAKE_SYSTEM_NAME MATCHES BSDI)
    set (BSDI TRUE)
  elseif (CMAKE_SYSTEM_NAME MATCHES SYSV5)
    set (SYSV5 TRUE)
  elseif (CMAKE_SYSTEM_NAME MATCHES Solaris)
    set (SOLARIS TRUE)
  elseif (CMAKE_SYSTEM_NAME MATCHES HP-UX)
    set (HPUX TRUE)
  elseif (CMAKE_SYSTEM_NAME MATCHES AIX)
    set (AIX TRUE)
  elseif (CMAKE_SYSTEM_NAME MATCHES Minix)
    set (MINIX TRUE)
  elseif (CMAKE_SYSTEM_NAME MATCHES BeOS)
    message_error ("BeOS support has been removed as of SDL 2.0.2.")
  endif ()
endif()

# Default option knobs
# Urho3D - commented out OPT_DEF_SSEMATH default variable as the underlying SSEMATH build option is also being commented out by us
if(UNIX OR MINGW OR MSYS)
  set(OPT_DEF_LIBC ON)
endif()

# The hidraw support doesn't catch Xbox, PS4 and Nintendo controllers,
#  so we'll just use libusb when it's available. Except that libusb
#  requires root permissions to open devices, so that's not generally
#  useful, and we'll disable this by default on Unix. Windows and macOS
#  can use it without root access, though, so enable by default there.
if(WINDOWS OR APPLE OR ANDROID)
  set(HIDAPI_SKIP_LIBUSB TRUE)
else()
  set(HIDAPI_SKIP_LIBUSB FALSE)
endif()
if (HIDAPI_SKIP_LIBUSB)
  set(OPT_DEF_HIDAPI ON)
endif()

# Compiler info
if(CMAKE_COMPILER_IS_GNUCC)
  set(USE_GCC TRUE)
  set(OPT_DEF_ASM TRUE)
elseif(CMAKE_C_COMPILER_ID MATCHES "Clang")
  set(USE_CLANG TRUE)
  set(OPT_DEF_ASM TRUE)
elseif(MSVC_VERSION GREATER 1400) # VisualStudio 8.0+
  set(OPT_DEF_ASM TRUE)
  #set(CMAKE_C_FLAGS "/ZI /WX- /
else()
  set(OPT_DEF_ASM FALSE)
endif()

# Urho3D - commented out compiler/linker flags setup as we have configured all our compiler/linker flags as we want globally

# Those are used for pkg-config and friends, so that the SDL2.pc, sdl2-config, # etc. are created correctly.
# Urho3D - we do not use these variables for pkg-config setup for SDL library but we may need them later for Urho3D library
set (SDL_LIBS)
set (SDL_CFLAGS)

# Emscripten toolchain has a nonempty default value for this, and the checks
# in this file need to change that, so remember the original value, and
# restore back to that afterwards. For check_function_exists() to work in
# Emscripten, this value must be at its default value.
# Urho3D - also due to a CMake's try_compile() bug on iOS/tvOS platform, the CMAKE_REQUIRED_FLAGS contains our SmileyHack-injection on iOS/tvOS platform
set (ORIG_CMAKE_REQUIRED_FLAGS ${CMAKE_REQUIRED_FLAGS})
# Urho3D - save the original CMake global settings, do not leave them to chances
set (ORIG_CMAKE_REQUIRED_INCLUDES ${CMAKE_REQUIRED_INCLUDES})
set (ORIG_CMAKE_REQUIRED_LIBRARIES ${CMAKE_REQUIRED_LIBRARIES})

if (RPI)
  # Urho3D - TODO - move the find_package(VideoCore REQUIRED) call from Urho3D common module to here later after we have refactored the library dependency handling
  # Urho3D - bug fix - adjust the header search path for subsequent pthread, EGL and OpenGLES2 checks
  list (APPEND CMAKE_REQUIRED_INCLUDES ${VIDEOCORE_INCLUDE_DIRS})
endif ()

if(CYGWIN)
  # We build SDL on cygwin without the UNIX emulation layer
  # Urho3D - bug fix - we do not support Cygwin build so this fix is untested, just for completeness sake
  include_directories(/usr/include/mingw)
  set(CMAKE_REQUIRED_FLAGS "-mno-cygwin ${ORIG_CMAKE_REQUIRED_FLAGS}")
  check_c_source_compiles("int main(int argc, char **argv) {}"
    HAVE_GCC_NO_CYGWIN)
  set(CMAKE_REQUIRED_FLAGS ${ORIG_CMAKE_REQUIRED_FLAGS})
  if(HAVE_GCC_NO_CYGWIN)
    list(APPEND EXTRA_LDFLAGS "-mno-cygwin")
    list(APPEND SDL_LIBS "-mno-cygwin")
  endif()
  set(SDL_CFLAGS "${SDL_CFLAGS} -I/usr/include/mingw")
endif()

add_definitions(-DUSING_GENERATED_CONFIG_H)

# All these ENABLED_BY_DEFAULT vars will default to ON if not specified, so
#  you only need to have a platform override them if they are disabling.
# Urho3D - bug fix - commented out double initialization of the OPT_DEF_ASM variable, it has been initialized properly in "Compiler info" section above
if(EMSCRIPTEN)
  # Set up default values for the currently supported set of subsystems:
  # Emscripten/Javascript does not have assembly support, a dynamic library
  # loading architecture, low-level CPU inspection or multithreading.
  set(OPT_DEF_ASM FALSE)
  set(SDL_SHARED_ENABLED_BY_DEFAULT OFF)
  # Urho3D - leave all the other subsystems enable by default
  set(SDL_THREADS_ENABLED_BY_DEFAULT OFF)
endif()

# Urho3D - we always build internal sub-libraries as STATIC library type, so this build option is not applicable to us
set (SDL_STATIC_ENABLED_BY_DEFAULT ON)
set (SDL_SHARED_ENABLED_BY_DEFAULT OFF)
# Urho3D - bug fix - add compiler defined expected by SDL.c when building STATIC librabry type
if (WINDOWS)
    add_definitions (-DSDL_STATIC_LIB)
endif ()
# Urho3D - we prefer to disable 2D render subsystem by default
if (NOT DEFINED SDL_RENDER_ENABLED_BY_DEFAULT)
    set (SDL_RENDER_ENABLED_BY_DEFAULT OFF)
endif ()

set(SDL_SUBSYSTEMS
    Atomic Audio Video Render Events Joystick Haptic Power Threads Timers
    File Loadso CPUinfo Filesystem Dlopen Sensor)
foreach(_SUB ${SDL_SUBSYSTEMS})
  string(TOUPPER ${_SUB} _OPT)
  if (NOT DEFINED SDL_${_OPT}_ENABLED_BY_DEFAULT)
    set(SDL_${_OPT}_ENABLED_BY_DEFAULT ON)
  endif()
  # Urho3D - bug fix - prevent SDL_DLOPEN build option from being declared twice
  if (NOT _OPT MATCHES DLOPEN|HAPTIC)
    option(SDL_${_OPT} "Enable the ${_SUB} subsystem" ${SDL_${_OPT}_ENABLED_BY_DEFAULT})
  endif ()
endforeach()
# Urho3D - declare SDL_HAPTIC as a dependent option to SDL_JOYSTICK as haptic requires some private functions from the joystick subsystem
dep_option (SDL_HAPTIC "Enable the Haptic subsystem" ${SDL_HAPTIC_ENABLED_BY_DEFAULT} SDL_JOYSTICK OFF)

# Urho3D - TODO - put all these options into SDL-specific namespace group, they are littering CMake-gui all over the place as it is now
#          Also there seems to be duplicate between SDL_SUBSYSTEMS above with build options below: SDL_ATOMIC vs GCC_ATOMICS, SDL_THREADS vs PTHREADS, SDL_DLOPEN (subsystem) vs SDL_DLOPEN (option)
option_string(ASSERTIONS "Enable internal sanity checks (auto/disabled/release/enabled/paranoid)" "auto")
#set_option(DEPENDENCY_TRACKING "Use gcc -MMD -MT dependency tracking" ON)
set_option(LIBC                "Use the system C library" ${OPT_DEF_LIBC})
# Urho3D - bug fix - also enable GCC_ATOMICS by default for Clang (including Emscripten which is a Clang derivative)
dep_option(GCC_ATOMICS         "Use gcc builtin atomics" ON "USE_GCC OR USE_CLANG" OFF)
set_option(ASSEMBLY            "Enable assembly routines" ${OPT_DEF_ASM})
# Urho3D - commented out SSEMATH, SSE, SSE2, SSE3, MMX, 3DNOW, ALTIVEC build options as they have been reclassifified as Urho3D own build options
set_option(DISKAUDIO           "Support the disk writer audio driver" ON)
set_option(DUMMYAUDIO          "Support the dummy audio driver" ON)
set_option(VIDEO_DIRECTFB      "Use DirectFB video driver" OFF)
dep_option(DIRECTFB_SHARED     "Dynamically load directfb support" ON VIDEO_DIRECTFB OFF)
set_option(VIDEO_DUMMY         "Use dummy video driver" ON)
set_option(VIDEO_OPENGL        "Include OpenGL support" ON)
# Urho3D - hide OpenGLES option from MinGW platform because it does not have the necessary header file to build OpenGLES video driver
dep_option(VIDEO_OPENGLES      "Include OpenGL ES support" ON "NOT MINGW" OFF)
# Urho3D - only make PTHREADS option available on UNIX-like platforms
dep_option(PTHREADS            "Use POSIX threads for multi-threading" ON UNIX OFF)
dep_option(PTHREADS_SEM        "Use pthread semaphores" ON PTHREADS OFF)
# Urho3D - SDL_DLOPEN was originally set as option twice (one here and one in the subsystem section above), we keep the one here so that we can make the option dependent on other conditions
dep_option(SDL_DLOPEN          "Use dlopen for shared object loading" ON "UNIX\;NOT IOS OR NOT IPHONEOS_DEPLOYMENT_TARGET OR NOT IPHONEOS_DEPLOYMENT_TARGET VERSION_LESS 8" OFF)    # No need to check for tvOS as its target version is 9 or above
# Urho3D - hide Unix-specific audio driver options from Android platform
dep_option(OSS                 "Support the OSS audio API" ON UNIX_SYS OFF)
dep_option(ALSA                "Support the ALSA audio API" ON UNIX_SYS OFF)
dep_option(ALSA_SHARED         "Dynamically load ALSA audio support" ON ALSA OFF)
dep_option(JACK                "Support the JACK audio API" ON UNIX_SYS OFF)
dep_option(JACK_SHARED         "Dynamically load JACK audio support" ON JACK OFF)
dep_option(ESD                 "Support the Enlightened Sound Daemon" ON UNIX_SYS OFF)
dep_option(ESD_SHARED          "Dynamically load ESD audio support" ON ESD OFF)
dep_option(PULSEAUDIO          "Use PulseAudio" ON UNIX_SYS OFF)
dep_option(PULSEAUDIO_SHARED   "Dynamically load PulseAudio support" ON PULSEAUDIO OFF)
dep_option(ARTS                "Support the Analog Real Time Synthesizer" ON UNIX_SYS OFF)
dep_option(ARTS_SHARED         "Dynamically load aRts audio support" ON ARTS OFF)
dep_option(NAS                 "Support the NAS audio API" ON UNIX_SYS OFF)
dep_option(NAS_SHARED          "Dynamically load NAS audio API" ON NAS OFF)
dep_option(SNDIO               "Support the Roar audio API" ON UNIX_SYS OFF)
dep_option(FUSIONSOUND         "Use FusionSound audio driver" ON UNIX_SYS OFF)
dep_option(FUSIONSOUND_SHARED  "Dynamically load fusionsound audio support" ON FUSIONSOUND OFF)
dep_option(LIBSAMPLERATE       "Use libsamplerate for audio rate conversion" ON UNIX_SYS OFF)
dep_option(LIBSAMPLERATE_SHARED "Dynamically load libsamplerate" ON LIBSAMPLERATE OFF)
# Urho3D - commented out RPATH as an option because Urho3D is configured to always use RPATH, so init the variable to always TRUE
set (RPATH TRUE)
# Urho3D - prefer clock_gettime() when it is available
dep_option(CLOCK_GETTIME       "Use clock_gettime() instead of gettimeofday()" ON "NOT WINDOWS" OFF)
set_option(INPUT_TSLIB         "Use the Touchscreen library for input" ${UNIX_SYS})
dep_option(VIDEO_WAYLAND       "Use Wayland video driver" ON UNIX_SYS OFF)
dep_option(WAYLAND_SHARED      "Dynamically load Wayland support" ON VIDEO_WAYLAND OFF)
# Urho3D - change the VIDEO_WAYLAND_QT_TOUCH default value to FALSE (this is only needed by Sailfish[?] but we don't know way to auto-detect that yet)
dep_option(VIDEO_WAYLAND_QT_TOUCH  "QtWayland server support for Wayland video driver" OFF VIDEO_WAYLAND OFF)
# Urho3D - only make VIDEO_RPI option available on Raspberry-Pi platform
dep_option(VIDEO_RPI           "Use Raspberry Pi video driver" ON RPI OFF)
# Urho3D - bug fix - make VIDEO_X11 build option available for desktop UNIX (including OSX) only
dep_option(VIDEO_X11           "Use X11 video driver" ON "UNIX_SYS OR APPLE\;NOT RPI AND NOT IOS AND NOT TVOS" OFF)
dep_option(X11_SHARED          "Dynamically load X11 support" ON VIDEO_X11 OFF)
foreach(_SUB Xcursor Xinerama XInput Xrandr Xscrnsaver XShape Xvm)
  string(TOUPPER "VIDEO_X11_${_SUB}" _OPT)
  dep_option(${_OPT}           "Enable ${_SUB} support" ON VIDEO_X11 OFF)
endforeach()
# Urho3D - bug fix - only make the COCOA option available on OSX platform but not iOS/tvOS; it does not make too much sense now for user to disable it because SDL/Apple has dropped support for XQuartz (X11 on Mac), so Cocoa is the only video driver available
#          But we still keep it as an option here because it should be possible to add back the XQuartz support
dep_option(VIDEO_COCOA         "Use Cocoa video driver" ON "APPLE AND NOT IOS AND NOT TVOS" OFF)
# Urho3D - only make DIRECTX option available on Windows platform when URHO3D_OPENGL is enabled, i.e. DIRECTX variable must always be ON (not an option) when URHO3D_OPENGL is disabled because in this case it must depend on Direct3D which is a component of DirectX
if (WINDOWS)
  dep_option(DIRECTX           "Use DirectX for Windows audio/video" ON URHO3D_OPENGL ON)
else ()
  set (DIRECTX OFF)  # Make it off explicitly when not targeting Windows platform, just in case user passes it in accidentally via CLI
endif ()
dep_option(WASAPI              "Use the Windows WASAPI audio driver" ON WINDOWS OFF)
# Urho3D - commented out RENDER_D3D as an option to avoid potential conflict with our URHO3D_OPENGL and URHO3D_D3D11 build options on Windows platform
#          Instead just initialize the variable according to our build options; Urho3D also by default disables the SDL renderer subsystem
if (WINDOWS)
  if (URHO3D_OPENGL)
    set (RENDER_D3D FALSE)
  else ()
    set (RENDER_D3D TRUE)
  endif ()
endif ()
dep_option(VIDEO_VIVANTE       "Use Vivante EGL video driver" ON UNIX_SYS OFF)
dep_option(VIDEO_VULKAN        "Enable Vulkan support" ON "ANDROID OR APPLE OR LINUX OR WINDOWS" OFF)
dep_option(VIDEO_KMSDRM        "Use KMS DRM video driver" ON UNIX_SYS OFF)
dep_option(KMSDRM_SHARED       "Dynamically load KMS DRM support" ON VIDEO_KMSDRM OFF)
option_string(BACKGROUNDING_SIGNAL "number to use for magic backgrounding signal or 'OFF'" OFF)
option_string(FOREGROUNDING_SIGNAL "number to use for magic foregrounding signal or 'OFF'" OFF)
set_option(HIDAPI              "Use HIDAPI for low level joystick drivers" ${OPT_DEF_HIDAPI})

set(SDL_SHARED ${SDL_SHARED_ENABLED_BY_DEFAULT} CACHE BOOL "Build a shared version of the library")
set(SDL_STATIC ${SDL_STATIC_ENABLED_BY_DEFAULT} CACHE BOOL "Build a static version of the library")

dep_option(SDL_STATIC_PIC      "Static version of the library should be built with Position Independent Code" OFF "SDL_STATIC" OFF)

# Urho3D - remove option to build the test directory

# General source files
set (SOURCE_FILE_PATTERNS
  ${SDL2_SOURCE_DIR}/src/*.c
  ${SDL2_SOURCE_DIR}/src/atomic/*.c
# Urho3D - we always disable dynamic API, so commented out ${SDL2_SOURCE_DIR}/src/dynapi/*.c
  ${SDL2_SOURCE_DIR}/src/libm/*.c
  ${SDL2_SOURCE_DIR}/src/stdlib/*.c
  ${SDL2_SOURCE_DIR}/src/thread/*.c
  ${SDL2_SOURCE_DIR}/src/timer/*.c)
# Urho3D - exclude source files from disabled subsystems, except SDL_ATOMIC, SDL_THREADS and SDL_TIMERS as SDL always needs them even when they may be just generic or dummy implementations
foreach (_SUB AUDIO CPUINFO EVENTS FILE HAPTIC JOYSTICK POWER RENDER SENSOR VIDEO)
  string (TOLOWER ${_SUB} _DIR)
  if (${SDL_${_SUB}})
    list (APPEND SOURCE_FILE_PATTERNS ${SDL2_SOURCE_DIR}/src/${_DIR}/*.c)
  endif ()
endforeach ()
if (SDL_RENDER)
  list (APPEND SOURCE_FILE_PATTERNS ${SDL2_SOURCE_DIR}/src/render/*/*.c)   # Recurse one more level
endif ()
if (SDL_VIDEO)
  list (APPEND SOURCE_FILE_PATTERNS ${SDL2_SOURCE_DIR}/src/video/yuv2rgb/*.c)
endif ()
file (GLOB SOURCE_FILES ${SOURCE_FILE_PATTERNS})

if(ASSERTIONS STREQUAL "auto")
  # Do nada - use optimization settings to determine the assertion level
elseif(ASSERTIONS STREQUAL "disabled")
  set(SDL_DEFAULT_ASSERT_LEVEL 0)
elseif(ASSERTIONS STREQUAL "release")
  set(SDL_DEFAULT_ASSERT_LEVEL 1)
elseif(ASSERTIONS STREQUAL "enabled")
  set(SDL_DEFAULT_ASSERT_LEVEL 2)
elseif(ASSERTIONS STREQUAL "paranoid")
  set(SDL_DEFAULT_ASSERT_LEVEL 3)
else()
  message_error("unknown assertion level")
endif()
set(HAVE_ASSERTIONS ${ASSERTIONS})

if(NOT BACKGROUNDING_SIGNAL STREQUAL "OFF")
  add_definitions("-DSDL_BACKGROUNDING_SIGNAL=${BACKGROUNDING_SIGNAL}")
endif()

if(NOT FOREGROUNDING_SIGNAL STREQUAL "OFF")
  add_definitions("-DSDL_FOREGROUNDING_SIGNAL=${FOREGROUNDING_SIGNAL}")
endif()

# Compiler option evaluation
if(USE_GCC OR USE_CLANG)
  # Check for -Wall first, so later things can override pieces of it.
  check_c_compiler_flag(-Wall HAVE_GCC_WALL)
  if(HAVE_GCC_WALL)
    list(APPEND EXTRA_CFLAGS "-Wall")
    if(HAIKU)
      # Urho3D - TODO - since we do not support HAIKU for now, we can leave the cflags configuration here
      #          However, when we do then it must be moved to our common module and/or just commented out
      set(CMAKE_C_FLAGS "${CMAKE_C_FLAGS} -Wno-multichar")
    endif()
  endif()

  check_c_compiler_flag(-fno-strict-aliasing HAVE_GCC_NO_STRICT_ALIASING)
  if(HAVE_GCC_NO_STRICT_ALIASING)
    list(APPEND EXTRA_CFLAGS "-fno-strict-aliasing")
  endif()

  check_c_compiler_flag(-Wdeclaration-after-statement HAVE_GCC_WDECLARATION_AFTER_STATEMENT)
  if(HAVE_GCC_WDECLARATION_AFTER_STATEMENT)
    check_c_compiler_flag(-Werror=declaration-after-statement HAVE_GCC_WERROR_DECLARATION_AFTER_STATEMENT)
    # Urho3D - bug fix - SDL does not build cleanly for Android platform with this flag on, make a tweak here rather than changing on their code
    if(HAVE_GCC_WERROR_DECLARATION_AFTER_STATEMENT AND NOT ANDROID)
      list(APPEND EXTRA_CFLAGS "-Werror=declaration-after-statement")
    endif()
    list(APPEND EXTRA_CFLAGS "-Wdeclaration-after-statement")
  endif()

  if(DEPENDENCY_TRACKING)
    check_c_source_compiles("
        #if !defined(__GNUC__) || __GNUC__ < 3
        #error Dependency tracking requires GCC 3.0 or newer
        #endif
        int main(int argc, char **argv) { }" HAVE_DEPENDENCY_TRACKING)
  endif()

  if(GCC_ATOMICS)
    check_c_source_compiles("int main(int argc, char **argv) {
        int a;
        void *x, *y, *z;
        __sync_lock_test_and_set(&a, 4);
        __sync_lock_test_and_set(&x, y);
        __sync_fetch_and_add(&a, 1);
        __sync_bool_compare_and_swap(&a, 5, 10);
        __sync_bool_compare_and_swap(&x, y, z); }" HAVE_GCC_ATOMICS)
    if(NOT HAVE_GCC_ATOMICS)
      check_c_source_compiles("int main(int argc, char **argv) {
          int a;
          __sync_lock_test_and_set(&a, 1);
          __sync_lock_release(&a); }" HAVE_GCC_SYNC_LOCK_TEST_AND_SET)
    endif()
  endif()

  set(CMAKE_REQUIRED_FLAGS "-mpreferred-stack-boundary=2 ${ORIG_CMAKE_REQUIRED_FLAGS}")
  check_c_source_compiles("int x = 0; int main(int argc, char **argv) {}"
    HAVE_GCC_PREFERRED_STACK_BOUNDARY)
  set(CMAKE_REQUIRED_FLAGS ${ORIG_CMAKE_REQUIRED_FLAGS})

  # Urho3D - we rely on GenerateExportHeader CMake module for configuring GCC/Clang visibility attribute support

  check_c_compiler_flag(-Wshadow HAVE_GCC_WSHADOW)
  if(HAVE_GCC_WSHADOW)
    list(APPEND EXTRA_CFLAGS "-Wshadow")
  endif()

  # Urho3D - there is no need to use AppleClang-specific linker flags, also because we have fixed our CMAKE_REQUIRED_FLAGS to make the detection reliable
  set(CMAKE_REQUIRED_FLAGS "-Wl,--no-undefined ${ORIG_CMAKE_REQUIRED_FLAGS}")
  check_c_compiler_flag("" HAVE_NO_UNDEFINED)
  set(CMAKE_REQUIRED_FLAGS ${ORIG_CMAKE_REQUIRED_FLAGS})
  if(HAVE_NO_UNDEFINED)
    list(APPEND EXTRA_LDFLAGS "-Wl,--no-undefined")
  endif()
endif()

if(ASSEMBLY)
  if(USE_GCC OR USE_CLANG)
    set(SDL_ASSEMBLY_ROUTINES 1)
    # TODO: Those all seem to be quite GCC specific - needs to be
    # reworked for better compiler support
    set(HAVE_ASSEMBLY TRUE)

    # Urho3D - move the altivec, mmx, 3dnow, sse, sse2, and sse3 checks to Urho3D common module which then configure the compiler flags globally

    # Urho3D - bug fix - do not use "-mfpmath=387" in EXTRA_CFLAGS, instead let the compiler to choose what's the best by itself (i.e. '387' for x86 and 'sse' for x86_64) and also to keep SDL library being built with the same option as Urho3D library and all the other 3rd-party sub-libraries; besides the '387' is invalid when targeting arm64

    # Urho3D - commented out the HAVE_SSEMATH variable as it is not being used anywhere currently; furthermore compiler already emits __SSE_MATH__ or __SSE2_MATH__ as necessary on x86_64 ABI only; so instead of using HAVE_SSEMATH variable, we should actually use the __SSE_MATH__ or __SSE2_MATH__ compiler define if that is the original intention of having this variable

    check_include_file("immintrin.h" HAVE_IMMINTRIN_H)

    if(URHO3D_ALTIVEC)
      set(SDL_ALTIVEC_BLITTERS 1)
    endif()
  elseif(MSVC_VERSION GREATER 1500)
    # TODO: SDL_cpuinfo.h needs to support the user's configuration wish
    # Urho3D - move the HAVE_MMX, HAVE_3DNOW, HAVE_SSE, HAVE_SSE2, and HAVE_SSE3 initialization to Urho3D common module
    set(SDL_ASSEMBLY_ROUTINES 1)
  endif()
endif()

# Urho3D - move from Unix platform-specific section below to here
if(CLOCK_GETTIME AND (NOT IOS OR IPHONEOS_DEPLOYMENT_TARGET STREQUAL "" OR NOT IPHONEOS_DEPLOYMENT_TARGET VERSION_LESS 10.0))   # We cheat a little bit here with a hard-coded check because iOS 10.3 SDK when targeting 9.3 has strong symbol for iPhoneOS archs but weak symbol for iPhoneSimulator archs
  # Urho3D - bug fix - use different variables for different checks because of CMake caches the result variable; this fix the detection on Android platform
  check_library_exists(rt clock_gettime "" FOUND_CLOCK_GETTIME_IN_RT)
  if(FOUND_CLOCK_GETTIME_IN_RT)
    list(APPEND EXTRA_LIBS rt)
    set(HAVE_CLOCK_GETTIME 1)
  else()
    check_library_exists(c clock_gettime "" FOUND_CLOCK_GETTIME_IN_C)
    if(FOUND_CLOCK_GETTIME_IN_C)
      set(HAVE_CLOCK_GETTIME 1)
    endif()
  endif()
endif()

# TODO: Can't deactivate on FreeBSD? w/o LIBC, SDL_stdinc.h can't define
# anything.
if(LIBC)
  if(WINDOWS AND NOT MINGW)
    set(HAVE_LIBC TRUE)
    foreach(_HEADER stdio.h string.h wchar.h ctype.h math.h limits.h)
      string(TOUPPER "HAVE_${_HEADER}" _UPPER)
      string(REPLACE "." "_" _HAVE_H ${_UPPER})
      set(${_HAVE_H} 1)
    endforeach()
    set(HAVE_SIGNAL_H 1)
    foreach(_FN
            malloc calloc realloc free qsort abs memset memcpy memmove memcmp
            wcslen wcscmp
            strlen _strrev _strupr _strlwr strchr strrchr strstr itoa _ltoa
            _ultoa strtol strtoul strtoll strtod atoi atof strcmp strncmp
            _stricmp _strnicmp sscanf
            acos acosf asin asinf atan atanf atan2 atan2f ceil ceilf
            copysign copysignf cos cosf exp expf fabs fabsf floor floorf fmod fmodf
            log logf log10 log10f pow powf scalbn scalbnf sin sinf sqrt sqrtf tan tanf)
      string(TOUPPER ${_FN} _UPPER)
      set(HAVE_${_UPPER} 1)
    endforeach()
    if(NOT CYGWIN AND NOT MINGW)
      set(HAVE_ALLOCA 1)
    endif()
    set(HAVE_M_PI 1)
    add_definitions(-D_USE_MATH_DEFINES) # needed for M_PI
    set(STDC_HEADERS 1)
  else()
    set(HAVE_LIBC TRUE)
    # Urho3D - bug fix - when cross-compiling the headers are rooted, either use "--sysroot" compiler flag or use CMAKE_REQUIRED_INCLUDES (e.g. on RPI) to cater for it
    set (CMAKE_REQUIRED_INCLUDES_SYS_TYPES_SAVED ${CMAKE_REQUIRED_INCLUDES})
    if (CMAKE_CROSSCOMPILING AND NOT "${CMAKE_C_FLAGS} ${CMAKE_REQUIRED_FLAGS}" MATCHES --sysroot)
      find_path (SYS_TYPES_H_INCLUDE_DIRS NAMES sys/types.h)
      if (SYS_TYPES_H_INCLUDE_DIRS)
        # Assume the header search path has not been adjusted elsewhere yet, there is no harm anyway when a same entry is added twice into the list
        list (APPEND CMAKE_REQUIRED_INCLUDES ${SYS_TYPES_H_INCLUDE_DIRS})
      endif ()
    endif ()
    check_include_file(sys/types.h HAVE_SYS_TYPES_H)
    set (CMAKE_REQUIRED_INCLUDES ${CMAKE_REQUIRED_INCLUDES_SYS_TYPES_SAVED})
    # Urho3D - no fix required - it seems all the compiler toolchains (native and X-compiling) that have been tested are able to find these headers correctly
    #          Android NDK is able to find these headers with the help of "--sysroot" compiler flags, while others like MinGW and Linaro GCC for RPI work out of box
    #          However, AppleClang when targeting iOS/tvOS platform can only find these headers correctly AFTER applying a CMake hack from our common module to workaround a CMake bug so that try_compile() command works well on iOS/tvOS platform
    foreach(_HEADER
            stdio.h stdlib.h stddef.h stdarg.h malloc.h memory.h string.h limits.h
            strings.h wchar.h inttypes.h stdint.h ctype.h math.h iconv.h signal.h)  # Urho3D - exclude libunwind.h that is only used for testing code which we don't include
      string(TOUPPER "HAVE_${_HEADER}" _UPPER)
      string(REPLACE "." "_" _HAVE_H ${_UPPER})
      check_include_file("${_HEADER}" ${_HAVE_H})
    endforeach()
    # Urho3D - bug fix - MinGW has standard-C headers, except dlfcn.h
    set (CHECK_STDC_HEADERS stdint.h stddef.h inttypes.h stdlib.h strings.h string.h float.h)
    if (NOT MINGW)
      list (APPEND CHECK_STDC_HEADERS dlfcn.h)
    endif ()
    check_include_files("${CHECK_STDC_HEADERS}" STDC_HEADERS)   # Stringify the INCLUDE list variable as this macro does not expect to receive a list
    # Urho3D - bug fix - commented out initialization of SIZEOF_SIZE_T as it does appear to be used anywhere in the code and it has caused problem to Emscripten build (we could have fixed the problem other way but this is cleaner)
    check_symbol_exists(M_PI math.h HAVE_M_PI)
    # Urho3D - for consistency sake use check_include_file() to check for HAVE_MPROTECT
    check_include_file (sys/mman.h HAVE_MPROTECT)
    foreach(_FN
            strtod malloc calloc realloc free getenv setenv putenv unsetenv
            qsort abs bcopy memset memcpy memmove memcmp strlen strlcpy strlcat
            _strrev _strupr _strlwr strchr strrchr strstr itoa _ltoa
            _uitoa _ultoa strtol strtoul _i64toa _ui64toa strtoll strtoull
            atoi atof strcmp strncmp _stricmp strcasecmp _strnicmp strncasecmp
            vsscanf vsnprintf fopen64 fseeko fseeko64 sigaction setjmp
            nanosleep sysconf sysctlbyname getauxval poll _Exit
            )
      string(TOUPPER ${_FN} _UPPER)
      set(_HAVEVAR "HAVE_${_UPPER}")
      check_symbol_exists("${_FN}" "stdio.h;string.h;stdlib.h" ${_HAVEVAR})
    endforeach()

    check_library_exists(m pow "" HAVE_LIBM)
    if(HAVE_LIBM)
      set(CMAKE_REQUIRED_LIBRARIES m)
      foreach(_FN
              atan atan2 ceil copysign cos cosf fabs floor log pow scalbn sin
              sinf sqrt sqrtf tan tanf acos asin)
        string(TOUPPER ${_FN} _UPPER)
        set(_HAVEVAR "HAVE_${_UPPER}")
        check_function_exists("${_FN}" ${_HAVEVAR})
      endforeach()
      set(CMAKE_REQUIRED_LIBRARIES)
      list(APPEND EXTRA_LIBS m)
    endif()

    check_library_exists(iconv iconv_open "" HAVE_LIBICONV)
    if(HAVE_LIBICONV)
      list(APPEND EXTRA_LIBS iconv)
      set(HAVE_ICONV 1)
    endif()

    # Urho3D - bug fix - cannot use check_function_exists() with alloca; with this bug fixed, the same check should work on Apple too so no more hardcoding
    check_include_file(alloca.h HAVE_ALLOCA_H)
    if (HAVE_ALLOCA_H)
      check_c_source_compiles ("
        #include <alloca.h>
        int main(int argc, char** argv) { alloca(0); }" HAVE_ALLOCA)
    endif ()

    check_struct_has_member("struct sigaction" "sa_sigaction" "signal.h" HAVE_SA_SIGACTION)
  endif()
else()
  if(WINDOWS)
    set(HAVE_STDARG_H 1)
    set(HAVE_STDDEF_H 1)
  endif()
endif()


# Enable/disable various subsystems of the SDL library
foreach(_SUB ${SDL_SUBSYSTEMS})
  string(TOUPPER ${_SUB} _OPT)
  if(NOT SDL_${_OPT})
    set(SDL_${_OPT}_DISABLED 1)
  endif()
endforeach()
# Urho3D - move the individual subsystem check to "General source files" block above

# General SDL subsystem options, valid for all platforms
if(SDL_AUDIO)
  if(DUMMYAUDIO)
    set(SDL_AUDIO_DRIVER_DUMMY 1)
    file(GLOB DUMMYAUDIO_SOURCES ${SDL2_SOURCE_DIR}/src/audio/dummy/*.c)
    set(SOURCE_FILES ${SOURCE_FILES} ${DUMMYAUDIO_SOURCES})
    set(HAVE_DUMMYAUDIO TRUE)
  endif()
  if(DISKAUDIO)
    set(SDL_AUDIO_DRIVER_DISK 1)
    file(GLOB DISKAUDIO_SOURCES ${SDL2_SOURCE_DIR}/src/audio/disk/*.c)
    set(SOURCE_FILES ${SOURCE_FILES} ${DISKAUDIO_SOURCES})
    set(HAVE_DISKAUDIO TRUE)
  endif()
endif()
if(SDL_VIDEO)
  if(VIDEO_DUMMY)
    set(SDL_VIDEO_DRIVER_DUMMY 1)
    file(GLOB VIDEO_DUMMY_SOURCES ${SDL2_SOURCE_DIR}/src/video/dummy/*.c)
    set(SOURCE_FILES ${SOURCE_FILES} ${VIDEO_DUMMY_SOURCES})
    set(HAVE_VIDEO_DUMMY TRUE)
    set(HAVE_SDL_VIDEO TRUE)
  endif()
endif()
if(SDL_DLOPEN)
  # Urho3D - remove duplicate/redundant check as we have already ensure that this build option is made available for the correct platforms only
  CheckDLOPEN()
endif()
# Urho3D - move from Unix platform-specifc block to here as this timer implementation is applicable for Android and Emscripten as well
if(SDL_TIMERS AND UNIX AND NOT HAIKU)   # Haiku has its own timer implementation, so exclude it explicitly
  set(SDL_TIMER_UNIX 1)
  file(GLOB TIMER_SOURCES ${SDL2_SOURCE_DIR}/src/timer/unix/*.c)
  set(SOURCE_FILES ${SOURCE_FILES} ${TIMER_SOURCES})
  set(HAVE_SDL_TIMERS TRUE)
endif()
if (SDL_THREADS)
  CheckPTHREAD()
endif ()

# Platform-specific options and settings
# Urho3D - rearrange the if-elseif blocks (specific case before generic case)
if(ANDROID)
  file(GLOB ANDROID_CORE_SOURCES ${SDL2_SOURCE_DIR}/src/core/android/*.c)
  set(SOURCE_FILES ${SOURCE_FILES} ${ANDROID_CORE_SOURCES})

  # SDL_spinlock.c Needs to be compiled in ARM mode.
  # There seems to be no better way currently to set the ARM mode.
  # see: https://issuetracker.google.com/issues/62264618
  # Another option would be to set ARM mode to all compiled files
  check_c_compiler_flag(-marm HAVE_ARM_MODE)
  if(HAVE_ARM_MODE)
    set_source_files_properties(${SDL2_SOURCE_DIR}/src/atomic/SDL_spinlock.c PROPERTIES COMPILE_FLAGS -marm)
  endif()

  # Urho3D - bug fix - src/main/android/SDL_android_main.c is no longer required since release 2.0.6

  if(SDL_AUDIO)
    set(SDL_AUDIO_DRIVER_ANDROID 1)
    file(GLOB ANDROID_AUDIO_SOURCES ${SDL2_SOURCE_DIR}/src/audio/android/*.c)
    set(SOURCE_FILES ${SOURCE_FILES} ${ANDROID_AUDIO_SOURCES})
    set(HAVE_SDL_AUDIO TRUE)
  endif()
  if(SDL_FILESYSTEM)
    set(SDL_FILESYSTEM_ANDROID 1)
    file(GLOB ANDROID_FILESYSTEM_SOURCES ${SDL2_SOURCE_DIR}/src/filesystem/android/*.c)
    set(SOURCE_FILES ${SOURCE_FILES} ${ANDROID_FILESYSTEM_SOURCES})
    set(HAVE_SDL_FILESYSTEM TRUE)
  endif()
  if(SDL_HAPTIC)
    set(SDL_HAPTIC_ANDROID 1)
    file(GLOB ANDROID_HAPTIC_SOURCES ${SDL2_SOURCE_DIR}/src/haptic/android/*.c)
    set(SOURCE_FILES ${SOURCE_FILES} ${ANDROID_HAPTIC_SOURCES})
    set(HAVE_SDL_HAPTIC TRUE)
  endif()
  if(SDL_JOYSTICK)
    CheckHIDAPI()
    # Urho3D - get the cue from how the hidapi is setup on other platforms
    if (HAVE_HIDAPI)
      list (APPEND SOURCE_FILES ${SDL2_SOURCE_DIR}/src/hidapi/android/hid.cpp)
    endif ()
    set(SDL_JOYSTICK_ANDROID 1)
    file(GLOB ANDROID_JOYSTICK_SOURCES ${SDL2_SOURCE_DIR}/src/joystick/android/*.c ${SDL2_SOURCE_DIR}/src/joystick/steam/*.c)
    set(SOURCE_FILES ${SOURCE_FILES} ${ANDROID_JOYSTICK_SOURCES})
    set(HAVE_SDL_JOYSTICK TRUE)
  endif()
  if(SDL_POWER)
    set(SDL_POWER_ANDROID 1)
    file(GLOB ANDROID_POWER_SOURCES ${SDL2_SOURCE_DIR}/src/power/android/*.c)
    set(SOURCE_FILES ${SOURCE_FILES} ${ANDROID_POWER_SOURCES})
    set(HAVE_SDL_POWER TRUE)
  endif()
  if(SDL_SENSOR)
    set(SDL_SENSOR_ANDROID 1)
    set(HAVE_SDL_SENSORS TRUE)
    file(GLOB ANDROID_SENSOR_SOURCES ${SDL2_SOURCE_DIR}/src/sensor/android/*.c)
    set(SOURCE_FILES ${SOURCE_FILES} ${ANDROID_SENSOR_SOURCES})
  endif()
  if(SDL_VIDEO)
    set(SDL_VIDEO_DRIVER_ANDROID 1)
    file(GLOB ANDROID_VIDEO_SOURCES ${SDL2_SOURCE_DIR}/src/video/android/*.c)
    set(SOURCE_FILES ${SOURCE_FILES} ${ANDROID_VIDEO_SOURCES})
    set(HAVE_SDL_VIDEO TRUE)

    # Core stuff
    find_library(ANDROID_DL_LIBRARY dl)
    find_library(ANDROID_LOG_LIBRARY log)
    find_library(ANDROID_LIBRARY_LIBRARY android)
    list(APPEND EXTRA_LIBS ${ANDROID_DL_LIBRARY} ${ANDROID_LOG_LIBRARY} ${ANDROID_LIBRARY_LIBRARY})
    add_definitions(-DGL_GLEXT_PROTOTYPES)

    #enable gles
    if(VIDEO_OPENGLES)
      CheckOpenGLES()

      find_library(OpenGLES1_LIBRARY GLESv1_CM)
      find_library(OpenGLES2_LIBRARY GLESv2)
      list(APPEND EXTRA_LIBS ${OpenGLES1_LIBRARY} ${OpenGLES2_LIBRARY})
    endif()

    CHECK_C_SOURCE_COMPILES("
    #if defined(__ARM_ARCH) && __ARM_ARCH < 7
    #error Vulkan doesn't work on this configuration
    #endif
    int main()
    {
        return 0;
    }
    " VULKAN_PASSED_ANDROID_CHECKS)
    if(NOT VULKAN_PASSED_ANDROID_CHECKS)
      set(VIDEO_VULKAN OFF)
      message(STATUS "Vulkan doesn't work on this configuration")
    endif()
  endif()

  # Urho3D - import 'cpufeatures' from Android NDK
  if (SDL_CPUINFO)
    # This is a hack - intentionally do not depend on the 'cpufeatures' as separate built target with android_ndk_import_module_cpufeatures macro from NDK
    list (APPEND INCLUDE_DIRS ${ANDROID_NDK}/sources/android/cpufeatures)
    list (APPEND SOURCE_FILES ${ANDROID_NDK}/sources/android/cpufeatures/cpu-features.c)
  endif ()
elseif(EMSCRIPTEN)
  # Hide noisy warnings that intend to aid mostly during initial stages of porting a new
  # project. Uncomment at will for verbose cross-compiling -I/../ path info.
  add_definitions(-Wno-warn-absolute-paths)
  if(SDL_AUDIO)
    set(SDL_AUDIO_DRIVER_EMSCRIPTEN 1)
    file(GLOB EM_AUDIO_SOURCES ${SDL2_SOURCE_DIR}/src/audio/emscripten/*.c)
    set(SOURCE_FILES ${SOURCE_FILES} ${EM_AUDIO_SOURCES})
    set(HAVE_SDL_AUDIO TRUE)
  endif()
  if(SDL_FILESYSTEM)
    set(SDL_FILESYSTEM_EMSCRIPTEN 1)
    file(GLOB EM_FILESYSTEM_SOURCES ${SDL2_SOURCE_DIR}/src/filesystem/emscripten/*.c)
    set(SOURCE_FILES ${SOURCE_FILES} ${EM_FILESYSTEM_SOURCES})
    set(HAVE_SDL_FILESYSTEM TRUE)
  endif()
  if(SDL_JOYSTICK)
    set(SDL_JOYSTICK_EMSCRIPTEN 1)
    file(GLOB EM_JOYSTICK_SOURCES ${SDL2_SOURCE_DIR}/src/joystick/emscripten/*.c)
    set(SOURCE_FILES ${SOURCE_FILES} ${EM_JOYSTICK_SOURCES})
    set(HAVE_SDL_JOYSTICK TRUE)
  endif()
  if(SDL_POWER)
    set(SDL_POWER_EMSCRIPTEN 1)
    file(GLOB EM_POWER_SOURCES ${SDL2_SOURCE_DIR}/src/power/emscripten/*.c)
    set(SOURCE_FILES ${SOURCE_FILES} ${EM_POWER_SOURCES})
    set(HAVE_SDL_POWER TRUE)
  endif()
  if(SDL_VIDEO)
    set(SDL_VIDEO_DRIVER_EMSCRIPTEN 1)
    file(GLOB EM_VIDEO_SOURCES ${SDL2_SOURCE_DIR}/src/video/emscripten/*.c)
    set(SOURCE_FILES ${SOURCE_FILES} ${EM_VIDEO_SOURCES})
    set(HAVE_SDL_VIDEO TRUE)

    #enable gles
    if(VIDEO_OPENGLES)
      CheckOpenGLES()
    endif()
  endif()
elseif(APPLE)
  # TODO: rework this all for proper MacOS X, iOS and Darwin support

  # We always need these libs on macOS at the moment.
  # !!! FIXME: we need Carbon for some very old API calls in
  # !!! FIXME:  src/video/cocoa/SDL_cocoakeyboard.c, but we should figure out
  # !!! FIXME:  how to dump those.
  if(NOT IOS AND NOT TVOS)
    set(SDL_FRAMEWORK_COCOA 1)
    set(SDL_FRAMEWORK_CARBON 1)
  endif()

  # Requires the darwin file implementation
  if(SDL_FILE)
    file(GLOB EXTRA_SOURCES ${SDL2_SOURCE_DIR}/src/file/cocoa/*.m)
    set(SOURCE_FILES ${EXTRA_SOURCES} ${SOURCE_FILES})
    set(HAVE_SDL_FILE TRUE)
    # !!! FIXME: why is COREVIDEO inside this if() block?
    set(SDL_FRAMEWORK_COREVIDEO 1)
  else()
    message_error("SDL_FILE must be enabled to build on MacOS X")
  endif()

  if(SDL_AUDIO)
    set(SDL_AUDIO_DRIVER_COREAUDIO 1)
    file(GLOB AUDIO_SOURCES ${SDL2_SOURCE_DIR}/src/audio/coreaudio/*.m)
    set(SOURCE_FILES ${SOURCE_FILES} ${AUDIO_SOURCES})
    set(HAVE_SDL_AUDIO TRUE)
    set(SDL_FRAMEWORK_COREAUDIO 1)
    set(SDL_FRAMEWORK_AUDIOTOOLBOX 1)
  endif()

  if(SDL_JOYSTICK)
    CheckHIDAPI()
    # Urho3D - bug fix - make it work for iOS/tvOS platform
    if(HAVE_HIDAPI)
      if(IOS OR TVOS)
        set(SOURCE_FILES ${SOURCE_FILES} ${SDL2_SOURCE_DIR}/src/hidapi/ios/hid.m)
      else()
        set(SOURCE_FILES ${SOURCE_FILES} ${SDL2_SOURCE_DIR}/src/hidapi/mac/hid.c)
      endif()
    endif()
    # Urho3D - bug fix - make it work for iOS/tvOS platform
    if (IOS OR TVOS)
      set (SDL_JOYSTICK_MFI 1)
      file (GLOB JOYSTICK_SOURCES ${SDL2_SOURCE_DIR}/src/joystick/iphoneos/*.m ${SDL2_SOURCE_DIR}/src/joystick/steam/*.c)
    else ()
      set(SDL_JOYSTICK_IOKIT 1)
      file(GLOB JOYSTICK_SOURCES ${SDL2_SOURCE_DIR}/src/joystick/darwin/*.c)
      set(SDL_FRAMEWORK_IOKIT 1)
      set(SDL_FRAMEWORK_FF 1)
    endif ()
    set(SOURCE_FILES ${SOURCE_FILES} ${JOYSTICK_SOURCES})
    set(HAVE_SDL_JOYSTICK TRUE)
  endif()

  if(SDL_HAPTIC)
    # Urho3d - bug fix - make it work for iOS/tvOS platform
    if (IOS OR TVOS)
      set (SDL_HAPTIC_DUMMY 1)
      file (GLOB HAPTIC_SOURCES ${SDL2_SOURCE_DIR}/src/haptic/dummy/*.c)
    else ()
      set(SDL_HAPTIC_IOKIT 1)
      file(GLOB HAPTIC_SOURCES ${SDL2_SOURCE_DIR}/src/haptic/darwin/*.c)
      set(SDL_FRAMEWORK_IOKIT 1)
      set(SDL_FRAMEWORK_FF 1)
    endif ()
    set(SOURCE_FILES ${SOURCE_FILES} ${HAPTIC_SOURCES})
    set(HAVE_SDL_HAPTIC TRUE)
    if(NOT SDL_JOYSTICK)
      message(FATAL_ERROR "SDL_HAPTIC requires SDL_JOYSTICK to be enabled")
    endif()
  endif()

  if(SDL_POWER)
    # Urho3d - bug fix - make it work for iOS/tvOS platform
    if (IOS OR TVOS)
      set (SDL_POWER_UIKIT 1)
      file (GLOB POWER_SOURCES ${SDL2_SOURCE_DIR}/src/power/uikit/*.m)
    else ()
      set(SDL_POWER_MACOSX 1)
      file(GLOB POWER_SOURCES ${SDL2_SOURCE_DIR}/src/power/macosx/*.c)
      set(SDL_FRAMEWORK_IOKIT 1)
    endif ()
    set(SOURCE_FILES ${SOURCE_FILES} ${POWER_SOURCES})
    set_source_files_properties(${POWER_SOURCES} PROPERTIES LANGUAGE C)
    set(HAVE_SDL_POWER TRUE)
  endif()

  if(SDL_FILESYSTEM)
    set(SDL_FILESYSTEM_COCOA 1)
    file(GLOB FILESYSTEM_SOURCES ${SDL2_SOURCE_DIR}/src/filesystem/cocoa/*.m)
    set(SOURCE_FILES ${SOURCE_FILES} ${FILESYSTEM_SOURCES})
    set(HAVE_SDL_FILESYSTEM TRUE)
  endif()

  # Actually load the frameworks at the end so we don't duplicate include.
  # Urho3D - TODO - this list in complete, do this when we refactor the library dependency handling
  if(SDL_FRAMEWORK_COREVIDEO)
    find_library(COREVIDEO CoreVideo)
    list(APPEND EXTRA_LIBS ${COREVIDEO})
  endif()
  if(SDL_FRAMEWORK_COCOA)
    find_library(COCOA_LIBRARY Cocoa)
    list(APPEND EXTRA_LIBS ${COCOA_LIBRARY})
  endif()
  if(SDL_FRAMEWORK_IOKIT)
    find_library(IOKIT IOKit)
    list(APPEND EXTRA_LIBS ${IOKIT})
  endif()
  if(SDL_FRAMEWORK_FF)
    find_library(FORCEFEEDBACK ForceFeedback)
    list(APPEND EXTRA_LIBS ${FORCEFEEDBACK})
  endif()
  if(SDL_FRAMEWORK_CARBON)
    find_library(CARBON_LIBRARY Carbon)
    list(APPEND EXTRA_LIBS ${CARBON_LIBRARY})
  endif()
  if(SDL_FRAMEWORK_COREAUDIO)
    find_library(COREAUDIO CoreAudio)
    list(APPEND EXTRA_LIBS ${COREAUDIO})
  endif()
  if(SDL_FRAMEWORK_AUDIOTOOLBOX)
    find_library(AUDIOTOOLBOX AudioToolbox)
    list(APPEND EXTRA_LIBS ${AUDIOTOOLBOX})
  endif()

  # Urho3d - sync with SDL_config_iphoneos.h
  if (SDL_SENSOR)
    if (IOS)    # Intentionally do not let tvOS to go into the block
      set(SDL_SENSOR_COREMOTION 1)
      set(HAVE_SDL_SENSORS TRUE)
      file(GLOB COREMOTION_SOURCES ${SDL2_SOURCE_DIR}/src/sensor/coremotion/*.m)
      set(SOURCE_FILES ${SOURCE_FILES} ${COREMOTION_SOURCES})
    endif ()
  endif ()

  # Urho3d - bug fix - make it work for iOS/tvOS platform
  if(SDL_VIDEO)
    if (VIDEO_COCOA)
      # Urho3D - these are moved from commented CheckCOCOA macro
      set(SDL_VIDEO_DRIVER_COCOA 1)
      set(VIDEO_VULKAN OFF)
      file(GLOB COCOA_SOURCES ${SDL2_SOURCE_DIR}/src/video/cocoa/*.m)
      set(SOURCE_FILES ${SOURCE_FILES} ${COCOA_SOURCES})
      set(HAVE_SDL_VIDEO TRUE)
    elseif (IOS OR TVOS)
      set (SDL_VIDEO_DRIVER_UIKIT 1)
      file (GLOB UIKIT_SOURCES ${SDL2_SOURCE_DIR}/src/video/uikit/*.m)
      set (SOURCE_FILES ${SOURCE_FILES} ${UIKIT_SOURCES})
      set (HAVE_SDL_VIDEO TRUE)
    endif ()
    if (IOS OR TVOS)
      set (SDL_VIDEO_OPENGL_ES 1)
      set (SDL_VIDEO_OPENGL_ES2 1)
      set (SDL_VIDEO_RENDER_OGL_ES 1)
      set (SDL_VIDEO_RENDER_OGL_ES2 1)
      set (HAVE_VIDEO_OPENGLES TRUE)

      # Urho3D - Metal supported on 64-bit devices running iOS 8.0 and tvOS 9.0 and newer
      CHECK_C_SOURCE_COMPILES ("
      #if (__IPHONE_OS_VERSION_MIN_REQUIRED < 80000) || (__TV_OS_VERSION_MIN_REQUIRED < 90000)
      #error Metal doesn't work on this target platform
      #endif
      int main()
      {
          return 0;
      }
      " PASSED_METAL_CHECKS)
      if (PASSED_METAL_CHECKS)
        set (SDL_VIDEO_RENDER_METAL 1)
      else ()
        set (VIDEO_VULKAN OFF)
      endif ()
    else ()
      CheckOpenGL ()
      CheckOpenGLES ()
    endif ()
  endif()

  if (IOS OR TVOS)
    # Enable iPhone keyboard support
    set (SDL_IPHONE_KEYBOARD 1)
    # Enable iOS extended launch screen
    set (SDL_IPHONE_LAUNCHSCREEN 1)
    # Set max recognized G-force from accelerometer, see src/joystick/uikit/SDL_sysjoystick.m for notes on why this is needed
    set (SDL_IPHONE_MAX_GFORCE 5.0)
  endif ()
elseif(HAIKU)
  if(SDL_VIDEO)
    set(SDL_VIDEO_DRIVER_HAIKU 1)
    file(GLOB HAIKUVIDEO_SOURCES ${SDL2_SOURCE_DIR}/src/video/haiku/*.c)
    set(SOURCE_FILES ${SOURCE_FILES} ${HAIKUVIDEO_SOURCES})
    set(HAVE_SDL_VIDEO TRUE)

    set(SDL_FILESYSTEM_HAIKU 1)
    file(GLOB FILESYSTEM_SOURCES ${SDL2_SOURCE_DIR}/src/filesystem/haiku/*.cc)
    set(SOURCE_FILES ${SOURCE_FILES} ${FILESYSTEM_SOURCES})
    set(HAVE_SDL_FILESYSTEM TRUE)

    if(SDL_TIMERS)
      set(SDL_TIMER_HAIKU 1)
      file(GLOB TIMER_SOURCES ${SDL2_SOURCE_DIR}/src/timer/haiku/*.c)
      set(SOURCE_FILES ${SOURCE_FILES} ${TIMER_SOURCES})
      set(HAVE_SDL_TIMERS TRUE)
    endif(SDL_TIMERS)

    if(VIDEO_OPENGL)
      # TODO: Use FIND_PACKAGE(OpenGL) instead
      set(SDL_VIDEO_OPENGL 1)
      set(SDL_VIDEO_OPENGL_BGL 1)
      set(SDL_VIDEO_RENDER_OGL 1)
      list(APPEND EXTRA_LIBS GL)
      set(HAVE_VIDEO_OPENGL TRUE)
    endif()
  endif()
elseif(UNIX)    # Urho3D - at this point both UNIX and UNIX_SYS should be equivalent
  if(SDL_AUDIO)
    if(SYSV5 OR SOLARIS OR HPUX)
        set(SDL_AUDIO_DRIVER_SUNAUDIO 1)
        file(GLOB SUN_AUDIO_SOURCES ${SDL2_SOURCE_DIR}/src/audio/sun/*.c)
        set(SOURCE_FILES ${SOURCE_FILES} ${SUN_AUDIO_SOURCES})
        set(HAVE_SDL_AUDIO TRUE)
    elseif(NETBSD)
        set(SDL_AUDIO_DRIVER_NETBSD 1)
        file(GLOB NETBSD_AUDIO_SOURCES ${SDL2_SOURCE_DIR}/src/audio/netbsd/*.c)
        set(SOURCE_FILES ${SOURCE_FILES} ${NETBSD_AUDIO_SOURCES})
        set(HAVE_SDL_AUDIO TRUE)
    elseif(AIX)
        set(SDL_AUDIO_DRIVER_PAUDIO 1)
        file(GLOB AIX_AUDIO_SOURCES ${SDL2_SOURCE_DIR}/src/audio/paudio/*.c)
        set(SOURCE_FILES ${SOURCE_FILES} ${AIX_AUDIO_SOURCES})
        set(HAVE_SDL_AUDIO TRUE)
    endif()
    CheckOSS()
    CheckALSA()
    CheckJACK()
    CheckPulseAudio()
    CheckESD()
    CheckARTS()
    CheckNAS()
    CheckSNDIO()
    CheckFusionSound()
    CheckLibSampleRate()
  endif()

  if(SDL_VIDEO)
    # Need to check for Raspberry PI first and add platform specific compiler flags, otherwise the test for GLES fails!
    CheckRPI()
    CheckX11()
    CheckDirectFB()
    # Urho3D - raname macros
    CheckOpenGL()
    CheckOpenGLES()
    CheckWayland()
    CheckVivante()
    CheckKMSDRM()
  endif()

  file(GLOB CORE_UNIX_SOURCES ${SDL2_SOURCE_DIR}/src/core/unix/*.c)
  set(SOURCE_FILES ${SOURCE_FILES} ${CORE_UNIX_SOURCES})

  if(LINUX)
    check_c_source_compiles("
        #include <linux/input.h>
        #ifndef EVIOCGNAME
        #error EVIOCGNAME() ioctl not available
        #endif
        int main(int argc, char** argv) {}" HAVE_INPUT_EVENTS)

    check_c_source_compiles("
        #include <linux/kd.h>
        #include <linux/keyboard.h>

        int main(int argc, char **argv)
        {
            struct kbentry kbe;
            kbe.kb_table = KG_CTRL;
            ioctl(0, KDGKBENT, &kbe);
        }" HAVE_INPUT_KD)

    file(GLOB CORE_LINUX_SOURCES ${SDL2_SOURCE_DIR}/src/core/linux/*.c)
    set(SOURCE_FILES ${SOURCE_FILES} ${CORE_LINUX_SOURCES})

    if(HAVE_INPUT_EVENTS)
      set(SDL_INPUT_LINUXEV 1)
    endif()

    if(SDL_HAPTIC AND HAVE_INPUT_EVENTS)
      set(SDL_HAPTIC_LINUX 1)
      file(GLOB HAPTIC_SOURCES ${SDL2_SOURCE_DIR}/src/haptic/linux/*.c)
      set(SOURCE_FILES ${SOURCE_FILES} ${HAPTIC_SOURCES})
      set(HAVE_SDL_HAPTIC TRUE)
    endif()

    if(HAVE_INPUT_KD)
      set(SDL_INPUT_LINUXKD 1)
    endif()

    # Urho3D - bug fix - use find_path() to detect udev's header file instead of check_include_file() because the latter requires the path to header file to be known which is not the case when cross-compiling
    find_path (UDEV_H_INCLUDE_DIRS libudev.h)
    if (UDEV_H_INCLUDE_DIRS)
      set (HAVE_LIBUDEV_H TRUE)
      include_directories (SYSTEM ${UDEV_H_INCLUDE_DIRS})
      # TODO: find the shared library and store the result in the SDL_UDEV_DYNAMIC variable
    endif ()

    # Urho3D - bug fix - dbus/dbus.h is installed under path suffix 'dbus-1.0', so the following find_path() is needed even when not cross-compiling
    find_path (DBUS_H_INCLUDE_DIRS NAMES dbus/dbus.h PATH_SUFFIXES dbus-1.0)
    # Cater for both multilib and multiarch, native and cross-compiling build
    if (URHO3D_64BIT)
      set (DBUS_INC_SEARCH_PATH /usr/lib64/dbus-1.0/include /usr/lib/x86_64-linux-gnu/dbus-1.0/include)
    else ()
      set (DBUS_INC_SEARCH_PATH /usr/lib/dbus-1.0/include /usr/lib/i386-linux-gnu/dbus-1.0/include)
    endif ()
    find_path (DBUS_ARCH_DEPS_H_INCLUDE_DIRS NAMES dbus/dbus-arch-deps.h PATHS ${DBUS_INC_SEARCH_PATH} /usr/lib/${CMAKE_LIBRARY_ARCHITECTURE}/dbus-1.0/include)
    if (DBUS_H_INCLUDE_DIRS AND DBUS_H_INCLUDE_DIRS AND DBUS_ARCH_DEPS_H_INCLUDE_DIRS)
      set(HAVE_DBUS_DBUS_H TRUE)
      include_directories (SYSTEM ${DBUS_H_INCLUDE_DIRS} ${DBUS_ARCH_DEPS_H_INCLUDE_DIRS})
      list(APPEND EXTRA_LIBS dbus-1)
    endif ()

    # Urho3D - bug fix - ibus.h is installed under path suffix 'ibus-1.0', so the following find_path() is needed even when not cross-compiling
    find_path (IBUS_H_INCLUDE_DIRS NAMES ibus.h PATH_SUFFIXES ibus-1.0)
    find_path (GLIB_H_INCLUDE_DIRS NAMES glib.h PATH_SUFFIXES glib-2.0)
    if (URHO3D_64BIT)
      set (GLIB_INC_SEARCH_PATH /usr/lib64/glib-2.0/include /usr/lib/x86_64-linux-gnu/glib-2.0/include)
    else ()
      set (GLIB_INC_SEARCH_PATH /usr/lib/glib-2.0/include /usr/lib/i386-linux-gnu/glib-2.0/include)
    endif ()
    find_path (GLIB_CONFIG_H_INCLUDE_DIRS NAMES glibconfig.h PATHS ${GLIB_INC_SEARCH_PATH} /usr/lib/${CMAKE_LIBRARY_ARCHITECTURE}/glib-2.0/include)
    if (IBUS_H_INCLUDE_DIRS AND GLIB_H_INCLUDE_DIRS AND GLIB_CONFIG_H_INCLUDE_DIRS)
      set(HAVE_IBUS_IBUS_H TRUE)
      include_directories(SYSTEM ${IBUS_H_INCLUDE_DIRS} ${GLIB_H_INCLUDE_DIRS} ${GLIB_CONFIG_H_INCLUDE_DIRS})
      list(APPEND EXTRA_LIBS ibus-1.0)
      set (SDL_USE_IME 1)
    endif ()

    # Urho3D - comment out HAVE_LIBUNWIND_H check as it is always false in our case
    # Urho3D - bug fix - use find_path() to detect fcitx's header file so it works for both native and cross-compiling builds
    find_path (FCITX_H_INCLUDE_DIRS fcitx/frontend.h)
    if (FCITX_H_INCLUDE_DIRS)
      set (HAVE_FCITX_FRONTEND_H TRUE)
      include_directories (SYSTEM ${FCITX_H_INCLUDE_DIRS})
      set (SDL_USE_IME 1)
    endif ()

    # Urho3D - bug fix - moved below logic from generic Unix block to Linux-specific block
    if(SDL_POWER)
      set(SDL_POWER_LINUX 1)
      file(GLOB POWER_SOURCES ${SDL2_SOURCE_DIR}/src/power/linux/*.c)
      set(SOURCE_FILES ${SOURCE_FILES} ${POWER_SOURCES})
      set(HAVE_SDL_POWER TRUE)
    endif()
  endif()

  if(INPUT_TSLIB)
    # Urho3D - bug fix - when cross-compiling the headers are rooted, either use "--sysroot" compiler flag or use CMAKE_REQUIRED_INCLUDES (e.g. on RPI) to cater for it
    set (CMAKE_REQUIRED_INCLUDES_TSLIB_SAVED ${CMAKE_REQUIRED_INCLUDES})
    if (CMAKE_CROSSCOMPILING AND NOT "${CMAKE_C_FLAGS} ${CMAKE_REQUIRED_FLAGS}" MATCHES --sysroot)
      find_path (TSLIB_H_INCLUDE_DIRS NAMES tslib.h)
      if (TSLIB_H_INCLUDE_DIRS)
        # Assume the header search path has not been adjusted elsewhere yet, there is no harm anyway when a same entry is added twice into the list
        list (APPEND CMAKE_REQUIRED_INCLUDES ${TSLIB_H_INCLUDE_DIRS})
      endif ()
    endif ()
    check_include_file (tslib.h HAVE_INPUT_TSLIB)
    if(HAVE_INPUT_TSLIB)
      set(SDL_INPUT_TSLIB 1)
      list(APPEND EXTRA_LIBS ts)
    endif()
    set (CMAKE_REQUIRED_INCLUDES ${CMAKE_REQUIRED_INCLUDES_TSLIB_SAVED})
  endif()

  if(SDL_JOYSTICK)
    CheckUSBHID()   # seems to be BSD specific - limit the test to BSD only?
    CheckHIDAPI()
    if(LINUX)
      # Urho3D - get the cue from how the hidapi is setup on other platforms
      if (HAVE_HIDAPI)
        list (APPEND SOURCE_FILES ${SDL2_SOURCE_DIR}/src/hidapi/linux/hid.c ${SDL2_SOURCE_DIR}/src/hidapi/linux/hid.cpp ${SDL2_SOURCE_DIR}/src/hidapi/linux/hidraw.cpp)
      endif ()    
      set(SDL_JOYSTICK_LINUX 1)
      file(GLOB JOYSTICK_SOURCES ${SDL2_SOURCE_DIR}/src/joystick/linux/*.c ${SDL2_SOURCE_DIR}/src/joystick/steam/*.c)
      set(SOURCE_FILES ${SOURCE_FILES} ${JOYSTICK_SOURCES})
      set(HAVE_SDL_JOYSTICK TRUE)
    endif()
  endif()

  # Urho3D - move CLOCK_GETTIME detection logic to compiler option evaluation section above

  # Urho3D - commented out setting of HAVE_LINUX_VERSION_H compiler define via cflags as that define is not being used at all, besides we prefer add_definitions()

  # Urho3D - bug fix - do not use Unix filesystem for Android platform (Android platform should not be reaching this if-else block now)
  if(SDL_FILESYSTEM)
    set(SDL_FILESYSTEM_UNIX 1)
    file(GLOB FILESYSTEM_SOURCES ${SDL2_SOURCE_DIR}/src/filesystem/unix/*.c)
    set(SOURCE_FILES ${SOURCE_FILES} ${FILESYSTEM_SOURCES})
    set(HAVE_SDL_FILESYSTEM TRUE)
  endif()

  # Urho3D - move Unix timer to general section above as it can be used for a number of Unix-like platforms

  if(RPATH)
    set(SDL_RLD_FLAGS "")
    if(BSDI OR FREEBSD OR LINUX OR NETBSD)
      set(CMAKE_REQUIRED_FLAGS "-Wl,--enable-new-dtags ${ORIG_CMAKE_REQUIRED_FLAGS}")
      check_c_compiler_flag("" HAVE_ENABLE_NEW_DTAGS)
      set(CMAKE_REQUIRED_FLAGS ${ORIG_CMAKE_REQUIRED_FLAGS})
      if(HAVE_ENABLE_NEW_DTAGS)
        set(SDL_RLD_FLAGS "-Wl,-rpath,\${libdir} -Wl,--enable-new-dtags")
      else()
        set(SDL_RLD_FLAGS "-Wl,-rpath,\${libdir}")
      endif()
    elseif(SOLARIS)
      set(SDL_RLD_FLAGS "-R\${libdir}")
    endif()
    # Urho3D - commented out RPATH setup as we have configured ours globally
    set(HAVE_RPATH TRUE)
  endif()

elseif(WINDOWS)
  # Urho3D - bug fix - when using MinGW in cross-compiling build, the windres tool is being prefixed as other GCC cross-compiling tools
  if (MINGW)
    if (CMAKE_CROSSCOMPILING)
      set (WINDRES ${CMAKE_RC_COMPILER})  # The CMAKE_RC_COMPILER variable is already initialized in our CMake/MinGW toolchain file
    else ()
      find_program(WINDRES windres)
    endif ()
  endif ()

  # Urho3D - replace the windows.h check by using check_include_file() instead of check_c_source_files()
  check_include_file (windows.h HAVE_WIN32_CC)

  file(GLOB CORE_SOURCES ${SDL2_SOURCE_DIR}/src/core/windows/*.c)
  set(SOURCE_FILES ${SOURCE_FILES} ${CORE_SOURCES})

  # Urho3D - commented out MSVC-specific compiler flags setup as we have configured MSVC compiler flags globally in Urho3D common module

  # Check for DirectX
  if(DIRECTX)
    # Urho3D - bug fix - use our own FindDirectX.cmake module which does not rely on DXSDK_DIR environment variable directly when DirectX SDK is being used
    # Urho3D - TODO - move the find_package(DirectX) call from Urho3D common module to here later after we have refactored the library dependency handling
  endif()

  # headers needed elsewhere ...
  check_include_file(mmdeviceapi.h HAVE_MMDEVICEAPI_H)
  check_include_file(audioclient.h HAVE_AUDIOCLIENT_H)
  check_include_file(endpointvolume.h HAVE_ENDPOINTVOLUME_H)

  if(SDL_AUDIO)
    set(SDL_AUDIO_DRIVER_WINMM 1)
    file(GLOB WINMM_AUDIO_SOURCES ${SDL2_SOURCE_DIR}/src/audio/winmm/*.c)
    set(SOURCE_FILES ${SOURCE_FILES} ${WINMM_AUDIO_SOURCES})
    set(HAVE_SDL_AUDIO TRUE)

    if(HAVE_DSOUND_H)
      set(SDL_AUDIO_DRIVER_DSOUND 1)
      file(GLOB DSOUND_AUDIO_SOURCES ${SDL2_SOURCE_DIR}/src/audio/directsound/*.c)
      set(SOURCE_FILES ${SOURCE_FILES} ${DSOUND_AUDIO_SOURCES})
    endif()

    if(WASAPI AND HAVE_AUDIOCLIENT_H AND HAVE_MMDEVICEAPI_H)
      set(SDL_AUDIO_DRIVER_WASAPI 1)
      file(GLOB WASAPI_AUDIO_SOURCES ${SDL2_SOURCE_DIR}/src/audio/wasapi/*.c)
      set(SOURCE_FILES ${SOURCE_FILES} ${WASAPI_AUDIO_SOURCES})
    endif()
  endif()

  if(SDL_VIDEO)
    # requires SDL_LOADSO on Windows (IME, DX, etc.)
    if(NOT SDL_LOADSO)
      message_error("SDL_VIDEO requires SDL_LOADSO, which is not enabled")
    endif()
    set(SDL_VIDEO_DRIVER_WINDOWS 1)
    file(GLOB WIN_VIDEO_SOURCES ${SDL2_SOURCE_DIR}/src/video/windows/*.c)
    set(SOURCE_FILES ${SOURCE_FILES} ${WIN_VIDEO_SOURCES})

    if(RENDER_D3D AND HAVE_D3D_H)
      set(SDL_VIDEO_RENDER_D3D 1)
      set(HAVE_RENDER_D3D TRUE)
    endif()
    if(RENDER_D3D AND HAVE_D3D11_H)
      set(SDL_VIDEO_RENDER_D3D11 1)
      set(HAVE_RENDER_D3D TRUE)
    endif()
    set(HAVE_SDL_VIDEO TRUE)
    # Urho3D - bug fix - we are going to need this later when we refactor the library dependency handling
    list (APPEND EXTRA_LIBS ${DIRECT3D_LIBRARIES})    # Empty when none of the D3D components is used
  endif()

  if(SDL_THREADS)
    set(SDL_THREAD_WINDOWS 1)
    set(SOURCE_FILES ${SOURCE_FILES}
      ${SDL2_SOURCE_DIR}/src/thread/windows/SDL_sysmutex.c
      ${SDL2_SOURCE_DIR}/src/thread/windows/SDL_syssem.c
      ${SDL2_SOURCE_DIR}/src/thread/windows/SDL_systhread.c
      ${SDL2_SOURCE_DIR}/src/thread/windows/SDL_systls.c
      ${SDL2_SOURCE_DIR}/src/thread/generic/SDL_syscond.c)
    set(HAVE_SDL_THREADS TRUE)
  endif()

  if(SDL_POWER)
    set(SDL_POWER_WINDOWS 1)
    set(SOURCE_FILES ${SOURCE_FILES} ${SDL2_SOURCE_DIR}/src/power/windows/SDL_syspower.c)
    set(HAVE_SDL_POWER TRUE)
  endif()

  if(SDL_FILESYSTEM)
    set(SDL_FILESYSTEM_WINDOWS 1)
    file(GLOB FILESYSTEM_SOURCES ${SDL2_SOURCE_DIR}/src/filesystem/windows/*.c)
    set(SOURCE_FILES ${SOURCE_FILES} ${FILESYSTEM_SOURCES})
    set(HAVE_SDL_FILESYSTEM TRUE)
  endif()

<<<<<<< HEAD
  # TODO: in configure.in the check for timers is set on
=======
  # Libraries for Win32 native and MinGW
  list(APPEND EXTRA_LIBS user32 gdi32 winmm imm32 ole32 oleaut32 version uuid advapi32 setupapi shell32)

  # TODO: in configure.ac the check for timers is set on
>>>>>>> 61258e20
  # cygwin | mingw32* - does this include mingw32CE?
  if(SDL_TIMERS)
    set(SDL_TIMER_WINDOWS 1)
    file(GLOB TIMER_SOURCES ${SDL2_SOURCE_DIR}/src/timer/windows/*.c)
    set(SOURCE_FILES ${SOURCE_FILES} ${TIMER_SOURCES})
    set(HAVE_SDL_TIMERS TRUE)
  endif()

  if(SDL_LOADSO)
    set(SDL_LOADSO_WINDOWS 1)
    file(GLOB LOADSO_SOURCES ${SDL2_SOURCE_DIR}/src/loadso/windows/*.c)
    set(SOURCE_FILES ${SOURCE_FILES} ${LOADSO_SOURCES})
    set(HAVE_SDL_LOADSO TRUE)
  endif()

  file(GLOB CORE_SOURCES ${SDL2_SOURCE_DIR}/src/core/windows/*.c)
  set(SOURCE_FILES ${SOURCE_FILES} ${CORE_SOURCES})

  if(SDL_VIDEO)
    if(VIDEO_OPENGL)
      set(SDL_VIDEO_OPENGL 1)
      set(SDL_VIDEO_OPENGL_WGL 1)
      set(SDL_VIDEO_RENDER_OGL 1)
      set(HAVE_VIDEO_OPENGL TRUE)
    endif()

    if(VIDEO_OPENGLES)
      set(SDL_VIDEO_OPENGL_EGL 1)
      set(SDL_VIDEO_OPENGL_ES2 1)
      set(SDL_VIDEO_RENDER_OGL_ES2 1)
      set(HAVE_VIDEO_OPENGLES TRUE)
    endif()
  endif()

  if(SDL_JOYSTICK)
    CheckHIDAPI()
    if(HAVE_HIDAPI)
      set(SOURCE_FILES ${SOURCE_FILES} ${SDL2_SOURCE_DIR}/src/hidapi/windows/hid.c)
    endif()
    file(GLOB JOYSTICK_SOURCES ${SDL2_SOURCE_DIR}/src/joystick/windows/*.c)
    set(SOURCE_FILES ${SOURCE_FILES} ${JOYSTICK_SOURCES})
    if(HAVE_DINPUT_H)
      set(SDL_JOYSTICK_DINPUT 1)
      list(APPEND EXTRA_LIBS dinput8)
      if(CMAKE_COMPILER_IS_MINGW)
        list(APPEND EXTRA_LIBS dxerr8)
      elseif (NOT USE_WINSDK_DIRECTX)
        list(APPEND EXTRA_LIBS dxerr)
      endif()
    endif()
    if(HAVE_XINPUT_H)
      set(SDL_JOYSTICK_XINPUT 1)
    endif()
    if(NOT HAVE_DINPUT_H AND NOT HAVE_XINPUT_H)
      set(SDL_JOYSTICK_WINMM 1)
    endif()
    set(HAVE_SDL_JOYSTICK TRUE)

    if(SDL_HAPTIC)
      if(HAVE_DINPUT_H OR HAVE_XINPUT_H)
        file(GLOB HAPTIC_SOURCES ${SDL2_SOURCE_DIR}/src/haptic/windows/*.c)
        if(HAVE_DINPUT_H)
          set(SDL_HAPTIC_DINPUT 1)
        endif()
        if(HAVE_XINPUT_H)
          set(SDL_HAPTIC_XINPUT 1)
        endif()
      else()
        file(GLOB HAPTIC_SOURCES ${SDL2_SOURCE_DIR}/src/haptic/dummy/*.c)
        set(SDL_HAPTIC_DUMMY 1)
      endif()
      set(SOURCE_FILES ${SOURCE_FILES} ${HAPTIC_SOURCES})
      set(HAVE_SDL_HAPTIC TRUE)
    endif()
  endif()

  # Urho3D - commented out adding main entry point for Windows platform
  # Urho3D - commented out '-mwindows' linker flags setup as it appears to be automatically added by CMake; also commented out 'mingw32' library dependency as it does not appear to be needed, at least that the case for MinGW
endif()

if(VIDEO_VULKAN)
  set(SDL_VIDEO_VULKAN 1)
  set(HAVE_VIDEO_VULKAN TRUE)
endif()

# Dummies
# configure.ac does it differently:
# if not have X
#   if enable_X {  SDL_X_DISABLED = 1 }
#   [add dummy sources]
# so it always adds a dummy, without checking, if it was actually requested.
# This leads to missing internal references on building, since the
# src/X/*.c does not get included.
if(NOT HAVE_SDL_JOYSTICK)
  set(SDL_JOYSTICK_DUMMY 1)
  if(SDL_JOYSTICK AND NOT APPLE) # results in unresolved symbols on OSX
    file(GLOB JOYSTICK_SOURCES ${SDL2_SOURCE_DIR}/src/joystick/dummy/*.c)
    set(SOURCE_FILES ${SOURCE_FILES} ${JOYSTICK_SOURCES})
  endif()
endif()
if(NOT HAVE_SDL_HAPTIC)
  set(SDL_HAPTIC_DUMMY 1)
  file(GLOB HAPTIC_SOURCES ${SDL2_SOURCE_DIR}/src/haptic/dummy/*.c)
  set(SOURCE_FILES ${SOURCE_FILES} ${HAPTIC_SOURCES})
endif()
if(NOT HAVE_SDL_SENSORS)
  set(SDL_SENSOR_DUMMY 1)
  file(GLOB SENSORS_SOURCES ${SDL2_SOURCE_DIR}/src/sensor/dummy/*.c)
  set(SOURCE_FILES ${SOURCE_FILES} ${SENSORS_SOURCES})
endif()
if(NOT HAVE_SDL_LOADSO)
  set(SDL_LOADSO_DISABLED 1)
  file(GLOB LOADSO_SOURCES ${SDL2_SOURCE_DIR}/src/loadso/dummy/*.c)
  set(SOURCE_FILES ${SOURCE_FILES} ${LOADSO_SOURCES})
endif()
if(NOT HAVE_SDL_FILESYSTEM)
  set(SDL_FILESYSTEM_DISABLED 1)
  file(GLOB FILESYSTEM_SOURCES ${SDL2_SOURCE_DIR}/src/filesystem/dummy/*.c)
  set(SOURCE_FILES ${SOURCE_FILES} ${FILESYSTEM_SOURCES})
endif()

# We always need to have threads and timers around
if(NOT HAVE_SDL_THREADS)
  set(SDL_THREADS_DISABLED 1)
  file(GLOB THREADS_SOURCES ${SDL2_SOURCE_DIR}/src/thread/generic/*.c)
  set(SOURCE_FILES ${SOURCE_FILES} ${THREADS_SOURCES})
endif()
if(NOT HAVE_SDL_TIMERS)
  set(SDL_TIMERS_DISABLED 1)
  file(GLOB TIMER_SOURCES ${SDL2_SOURCE_DIR}/src/timer/dummy/*.c)
  set(SOURCE_FILES ${SOURCE_FILES} ${TIMER_SOURCES})
endif()

# Urho3D - commented out inclusion of dummy main

# Append the -MMD -MT flags
# if(DEPENDENCY_TRACKING)
#   if(COMPILER_IS_GNUCC)
#     set(CMAKE_C_FLAGS "${CMAKE_C_FLAGS} -MMD -MT \$@")
#   endif()
# endif()

<<<<<<< HEAD
# Urho3D - use 'generated' path suffix for generated config header file (need the suffix as we support both out-of-source in-source build tree)
configure_file("${SDL2_SOURCE_DIR}/include/SDL/SDL_config.h.cmake"
  "${SDL2_BINARY_DIR}/include/SDL/generated/SDL_config.h")
=======
# Urho3D - use 'generated' path suffix for generated config header file (need the suffix as we support both out-of-source and non out-of-source build tree)
configure_file("${SDL2_SOURCE_DIR}/include/SDL_config.h.cmake"
  "${SDL2_BINARY_DIR}/include/generated/SDL_config.h")
>>>>>>> 61258e20

# Prepare the flags and remove duplicates
if(EXTRA_LDFLAGS)
  list(REMOVE_DUPLICATES EXTRA_LDFLAGS)
endif()
if(EXTRA_LIBS)
  list(REMOVE_DUPLICATES EXTRA_LIBS)
endif()
if(EXTRA_CFLAGS)
  list(REMOVE_DUPLICATES EXTRA_CFLAGS)
endif()
listtostr(EXTRA_CFLAGS _EXTRA_CFLAGS)
set(EXTRA_CFLAGS ${_EXTRA_CFLAGS})

# Compat helpers for the configuration files
if(NOT WINDOWS OR CYGWIN)
  # Urho3D - commeted out the call to updaterev.sh script as it won't work on any platform as it assumes hg to be the version source control which is not true in our case

  set(prefix ${CMAKE_INSTALL_PREFIX})
  set(exec_prefix "\${prefix}")
  set(libdir "\${exec_prefix}/lib${LIB_SUFFIX}")
  set(bindir "\${exec_prefix}/bin")
  set(includedir "\${prefix}/include")
  if(SDL_STATIC)
    set(ENABLE_STATIC_TRUE "")
    set(ENABLE_STATIC_FALSE "#")
  else()
    set(ENABLE_STATIC_TRUE "#")
    set(ENABLE_STATIC_FALSE "")
  endif()
  if(SDL_SHARED)
    set(ENABLE_SHARED_TRUE "")
    set(ENABLE_SHARED_FALSE "#")
  else()
    set(ENABLE_SHARED_TRUE "#")
    set(ENABLE_SHARED_FALSE "")
  endif()

  # Clean up the different lists
  listtostr(EXTRA_LIBS _EXTRA_LIBS "-l")
  set(SDL_STATIC_LIBS ${SDL_LIBS} ${EXTRA_LDFLAGS} ${_EXTRA_LIBS})
  list(REMOVE_DUPLICATES SDL_STATIC_LIBS)
  listtostr(SDL_STATIC_LIBS _SDL_STATIC_LIBS)
  set(SDL_STATIC_LIBS ${_SDL_STATIC_LIBS})
  listtostr(SDL_LIBS _SDL_LIBS)
  set(SDL_LIBS ${_SDL_LIBS})

  # Urho3D - commented out pkg-config configuration file generation
  # Urho3D - TODO - utilize the populated variables for pkg-config configuration file generation for Urho3D.pc
endif()

# Urho3D - restore the original CMake global settings
set (CMAKE_REQUIRED_FLAGS ${ORIG_CMAKE_REQUIRED_FLAGS})
set (CMAKE_REQUIRED_INCLUDES ${ORIG_CMAKE_REQUIRED_INCLUDES})
set (CMAKE_REQUIRED_LIBRARIES ${ORIG_CMAKE_REQUIRED_LIBRARIES})

# Urho3D - only echo the status once during initial configuration
if (NOT SDL_INFO_ECHOED_STATUS)
  set (SDL_INFO_ECHOED_STATUS TRUE CACHE INTERNAL "SDL info echoed status")
##### Info output #####
message(STATUS "")
message(STATUS "SDL2 was configured with the following options:")
message(STATUS "")
message(STATUS "Platform: ${CMAKE_SYSTEM}")
message(STATUS "64-bit:   ${ARCH_64}")
message(STATUS "Compiler: ${CMAKE_C_COMPILER}")
message(STATUS "")
message(STATUS "Subsystems:")
foreach(_SUB ${SDL_SUBSYSTEMS})
  string(TOUPPER ${_SUB} _OPT)
  # Urho3D - use the same amount of spaces for padding
  string(LENGTH ${_SUB} _SUBLEN)
  math(EXPR _PADLEN "11 - ${_SUBLEN}")
  string(RANDOM LENGTH ${_PADLEN} ALPHABET " " _PADDING)
  message_bool_option(${_SUB} SDL_${_OPT} ${_PADDING})
endforeach()
message(STATUS "")
message(STATUS "Options:")
list(SORT ALLOPTIONS)
foreach(_OPT ${ALLOPTIONS})
  # Longest option is VIDEO_X11_XSCREENSAVER = 22 characters
  # Get the padding
  string(LENGTH ${_OPT} _OPTLEN)
  math(EXPR _PADLEN "23 - ${_OPTLEN}")
  string(RANDOM LENGTH ${_PADLEN} ALPHABET " " _PADDING)
  message_tested_option(${_OPT} ${_PADDING})
endforeach()
message(STATUS "")
message(STATUS " CFLAGS:        ${CMAKE_C_FLAGS}")
message(STATUS " EXTRA_CFLAGS:  ${EXTRA_CFLAGS}")
message(STATUS " EXTRA_LDFLAGS: ${EXTRA_LDFLAGS}")
message(STATUS " EXTRA_LIBS:    ${EXTRA_LIBS}")
message(STATUS "")
# Urho3D - commented out messages informing user to set the CFLAGS and LDFLAGS environment variables to workaround detection problems, our modified version does not support that
endif (NOT SDL_INFO_ECHOED_STATUS)

# Ensure that the extra cflags are used at compile time
set(CMAKE_C_FLAGS "${CMAKE_C_FLAGS} ${EXTRA_CFLAGS}")

# Urho3D - commented out targets defined by original CMakeLists.txt, instead we setup our own target that meets our own needs

# Urho3D - anything below this line is Urho3D specific

# Define source files
file (GLOB_RECURSE H_FILES include/*.h)     # Adding the headers into source files list is just for easier file browsing in the IDE
list (APPEND SOURCE_FILES ${H_FILES})

# Setup target as STATIC library (as the result we never use EXTRA_LDFLAGS linker flags)
add_library (SDL STATIC ${SOURCE_FILES})

# General includes
# Urho3D - use 'generated' path suffix for generated config header file, the suffic prevents overwriting the header file with the same name in the source tree in case of non out-of-source build tree is being used
target_include_directories (SDL SYSTEM
    PUBLIC $<BUILD_INTERFACE:${SDL2_BINARY_DIR}/include/SDL/generated>
           $<BUILD_INTERFACE:${SDL2_SOURCE_DIR}/include/SDL>
           $<BUILD_INTERFACE:${SDL2_SOURCE_DIR}/include>
)
if (BUILD_SHARED_LIBS)
  target_compile_definitions(SDL PRIVATE -DSDL_EXPORTS -DUrho3D_EXPORTS)
endif ()
if (WIN32)
  target_link_libraries (SDL user32 gdi32 imm32 version winmm)
elseif (ANDROID)
  target_link_libraries (SDL dl log android)
elseif (APPLE)
  target_compile_options(SDL PUBLIC -stdlib=libc++)
  target_link_libraries (SDL iconv "-framework AudioToolbox" "-framework CoreAudio")
  if (IOS)
    target_link_libraries (SDL "-framework AVFoundation" "-framework CoreGraphics" "-framework CoreMotion" "-framework Foundation" "-framework GameController" "-framework OpenGLES" "-framework QuartzCore" "-framework UIKit")
  else ()
    target_link_libraries (SDL "-framework Carbon" "-framework Cocoa" "-framework CoreFoundation" "-framework SystemConfiguration" "-framework CoreServices" "-framework CoreVideo" "-framework ForceFeedback" "-framework IOKit" "-framework OpenGL")
  endif ()
endif ()

# Install headers for building and using the Urho3D library (install dependency for InputEvents.h)
install (DIRECTORY include/ DESTINATION ${DEST_THIRDPARTY_HEADERS_DIR}/ FILES_MATCHING PATTERN *.h)    # Note: the trailing slash is significant
install (FILES ${SDL2_BINARY_DIR}/include/SDL/generated/SDL_config.h DESTINATION ${DEST_THIRDPARTY_HEADERS_DIR}/SDL)

if (NOT URHO3D_MERGE_STATIC_LIBS)
  install(TARGETS SDL EXPORT Urho3D ARCHIVE DESTINATION ${DEST_ARCHIVE_DIR})
endif ()<|MERGE_RESOLUTION|>--- conflicted
+++ resolved
@@ -1203,7 +1203,7 @@
       # Urho3D - get the cue from how the hidapi is setup on other platforms
       if (HAVE_HIDAPI)
         list (APPEND SOURCE_FILES ${SDL2_SOURCE_DIR}/src/hidapi/linux/hid.c ${SDL2_SOURCE_DIR}/src/hidapi/linux/hid.cpp ${SDL2_SOURCE_DIR}/src/hidapi/linux/hidraw.cpp)
-      endif ()    
+      endif ()
       set(SDL_JOYSTICK_LINUX 1)
       file(GLOB JOYSTICK_SOURCES ${SDL2_SOURCE_DIR}/src/joystick/linux/*.c ${SDL2_SOURCE_DIR}/src/joystick/steam/*.c)
       set(SOURCE_FILES ${SOURCE_FILES} ${JOYSTICK_SOURCES})
@@ -1337,14 +1337,10 @@
     set(HAVE_SDL_FILESYSTEM TRUE)
   endif()
 
-<<<<<<< HEAD
-  # TODO: in configure.in the check for timers is set on
-=======
   # Libraries for Win32 native and MinGW
   list(APPEND EXTRA_LIBS user32 gdi32 winmm imm32 ole32 oleaut32 version uuid advapi32 setupapi shell32)
 
   # TODO: in configure.ac the check for timers is set on
->>>>>>> 61258e20
   # cygwin | mingw32* - does this include mingw32CE?
   if(SDL_TIMERS)
     set(SDL_TIMER_WINDOWS 1)
@@ -1487,15 +1483,9 @@
 #   endif()
 # endif()
 
-<<<<<<< HEAD
-# Urho3D - use 'generated' path suffix for generated config header file (need the suffix as we support both out-of-source in-source build tree)
+# Urho3D - use 'generated' path suffix for generated config header file (need the suffix as we support both out-of-source and non out-of-source build tree)
 configure_file("${SDL2_SOURCE_DIR}/include/SDL/SDL_config.h.cmake"
   "${SDL2_BINARY_DIR}/include/SDL/generated/SDL_config.h")
-=======
-# Urho3D - use 'generated' path suffix for generated config header file (need the suffix as we support both out-of-source and non out-of-source build tree)
-configure_file("${SDL2_SOURCE_DIR}/include/SDL_config.h.cmake"
-  "${SDL2_BINARY_DIR}/include/generated/SDL_config.h")
->>>>>>> 61258e20
 
 # Prepare the flags and remove duplicates
 if(EXTRA_LDFLAGS)
@@ -1612,19 +1602,20 @@
     PUBLIC $<BUILD_INTERFACE:${SDL2_BINARY_DIR}/include/SDL/generated>
            $<BUILD_INTERFACE:${SDL2_SOURCE_DIR}/include/SDL>
            $<BUILD_INTERFACE:${SDL2_SOURCE_DIR}/include>
+           ${INCLUDE_DIRS}
 )
 if (BUILD_SHARED_LIBS)
   target_compile_definitions(SDL PRIVATE -DSDL_EXPORTS -DUrho3D_EXPORTS)
 endif ()
 if (WIN32)
-  target_link_libraries (SDL user32 gdi32 imm32 version winmm)
+  target_link_libraries (SDL user32 gdi32 imm32 version winmm setupapi)
 elseif (ANDROID)
   target_link_libraries (SDL dl log android)
 elseif (APPLE)
   target_compile_options(SDL PUBLIC -stdlib=libc++)
   target_link_libraries (SDL iconv "-framework AudioToolbox" "-framework CoreAudio")
   if (IOS)
-    target_link_libraries (SDL "-framework AVFoundation" "-framework CoreGraphics" "-framework CoreMotion" "-framework Foundation" "-framework GameController" "-framework OpenGLES" "-framework QuartzCore" "-framework UIKit")
+    target_link_libraries (SDL "-framework AVFoundation" "-framework CoreGraphics" "-framework CoreBluetooth" "-framework CoreMotion" "-framework Foundation" "-framework GameController" "-framework OpenGLES" "-framework QuartzCore" "-framework UIKit")
   else ()
     target_link_libraries (SDL "-framework Carbon" "-framework Cocoa" "-framework CoreFoundation" "-framework SystemConfiguration" "-framework CoreServices" "-framework CoreVideo" "-framework ForceFeedback" "-framework IOKit" "-framework OpenGL")
   endif ()
