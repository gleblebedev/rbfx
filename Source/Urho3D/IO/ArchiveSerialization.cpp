--- conflicted
+++ resolved
@@ -22,16 +22,28 @@
 
 #include "../Core/VariantCurve.h"
 #include "../IO/ArchiveSerialization.h"
-<<<<<<< HEAD
-
-#include "VariantTypeRegistry.h"
 #include "../Resource/ResourceCache.h"
 #include "../Resource/Resource.h"
-=======
->>>>>>> b47d31c7
 
 namespace Urho3D
 {
+namespace Detail
+{
+
+Resource* FetchResource(Archive& archive, ResourceRef& resourceRef)
+{
+    if (resourceRef.name_.empty())
+    {
+        return nullptr;
+    }
+    else
+    {
+        ResourceCache* cache = archive.GetContext()->GetSubsystem<ResourceCache>();
+        return cache->GetResource(resourceRef.type_, resourceRef.name_);
+    }
+}
+
+} // namespace Detail
 
 bool SerializeVariantValue(Archive& archive, VariantType variantType, const char* name, Variant& value)
 {
@@ -109,37 +121,15 @@
         archive.SetError(Format("Unsupported Variant type of element '{0}'", name));
         return false;
     case VAR_CUSTOM:
-    {
         // Even if loading, value should be initialized to default value.
-        const auto reg = archive.GetContext()->GetSubsystem<VariantTypeRegistry>();
-        if (reg)
-        {
-            ea::string hint;
-            if (!archive.IsInput())
-            {
-                auto hint = reg->GetHint(value);
-                if (hint)
-                    SerializeValue(archive, "hint", *const_cast<ea::string*>(hint));
-            }
-            else
-            {
-                SerializeValue(archive, "hint", hint);
-            }
-            if (archive.IsInput())
-                reg->InitializeValue(hint, value);
-        }
-
+        // It's the only way to know type.
         if (CustomVariantValue* ptr = value.GetCustomVariantValuePtr())
             return ptr->Serialize(archive);
 
         archive.SetError(Format("Custom Variant is not initialized for element '{0}'", name));
         return false;
-<<<<<<< HEAD
-    }
-=======
     case VAR_VARIANTCURVE:
         return Detail::SerializeVariantValueType<VariantCurve>(archive, name, value);
->>>>>>> b47d31c7
     case MAX_VAR_TYPES:
     default:
         assert(0);
