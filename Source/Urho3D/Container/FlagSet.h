--- conflicted
+++ resolved
@@ -227,11 +227,7 @@
     Integer& AsInteger() { return value_; }
 
     /// Return hash value.
-<<<<<<< HEAD
-    unsigned ToHash() const { return (unsigned)value_; }
-=======
     unsigned ToHash() const { return static_cast<unsigned>(value_); }
->>>>>>> 7dac59d2
 
 protected:
     /// Value
