--- conflicted
+++ resolved
@@ -47,11 +47,7 @@
 
 RmlUIComponent::RmlUIComponent(Context* context)
     : LogicComponent(context)
-<<<<<<< HEAD
-=======
-    , navigationManager_(MakeShared<RmlNavigationManager>(this))
     , resource_{BinaryFile::GetTypeStatic()}
->>>>>>> 3142702a
 {
     SetUpdateEventMask(USE_UPDATE);
 }
