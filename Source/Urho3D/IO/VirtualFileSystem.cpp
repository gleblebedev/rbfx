--- conflicted
+++ resolved
@@ -193,8 +193,6 @@
     }
 
     return nullptr;
-<<<<<<< HEAD
-=======
 }
 
 FileTime VirtualFileSystem::GetLastModifiedTime(const FileIdentifier& fileName, bool creationIsModification) const
@@ -208,7 +206,6 @@
     }
 
     return 0;
->>>>>>> b52fc363
 }
 
 ea::string VirtualFileSystem::GetAbsoluteNameFromIdentifier(const FileIdentifier& fileName) const
