<Project Sdk="Microsoft.NET.Sdk">
  <PropertyGroup>
    <AssemblyName>Urho3DNet</AssemblyName>
    <OutputType>Library</OutputType>
    <LangVersion>9.0</LangVersion>
    <AddSyntheticProjectReferencesForSolutionDependencies>false</AddSyntheticProjectReferencesForSolutionDependencies>
  </PropertyGroup>
  <PropertyGroup>
    <GeneratedCodePath>$(RBFX_BINARY_DIR)Source/Urho3D/</GeneratedCodePath>
  </PropertyGroup>
  <PropertyGroup>
    <TargetFrameworks Condition="$([MSBuild]::IsOSPlatform('Linux'))">netstandard2.0;net7.0;net7.0-android</TargetFrameworks>
    <TargetFrameworks Condition="! $([MSBuild]::IsOSPlatform('Linux'))">netstandard2.0;net7.0;net7.0-android;net7.0-ios</TargetFrameworks>
    <RuntimeIdentifier>$(URHO3D_NETFX_RUNTIME_IDENTIFIER)</RuntimeIdentifier>
    <OutDir>$(BaseOutputPath)$(TargetFramework)</OutDir>
    <OutputPath>$(BaseOutputPath)$(TargetFramework)</OutputPath>
    <GeneratedMSBuildEditorConfigFile>$(OutputPath)\$(MSBuildProjectName).GeneratedMSBuildEditorConfig.editorconfig</GeneratedMSBuildEditorConfigFile>
    <SupportedOSPlatformVersion Condition="$([MSBuild]::GetTargetPlatformIdentifier('$(TargetFramework)')) == 'android'">21.0</SupportedOSPlatformVersion>
  </PropertyGroup>
  <PropertyGroup Condition=" '$(TargetFramework)' == 'net7.0-ios' ">
    <DefineConstants>$(DefineConstants);URHO3D_NETFX_LEGACY_VERSION;IOS</DefineConstants>
    <PlatformTarget>AnyCPU</PlatformTarget>
  </PropertyGroup>
  <PropertyGroup Condition=" '$(TargetFramework)' == 'net7.0-android' ">
    <DefineConstants>$(DefineConstants);URHO3D_NETFX_LEGACY_VERSION;ANDROID</DefineConstants>
    <PlatformTarget>AnyCPU</PlatformTarget>
    <TargetFrameworkVersion>v9.0</TargetFrameworkVersion>
  </PropertyGroup>
  <PropertyGroup Condition=" '$(TargetFramework)' == 'netstandard2.0' ">
    <DefineConstants>$(DefineConstants);URHO3D_NETFX_LEGACY_VERSION</DefineConstants>
    <PlatformTarget>AnyCPU</PlatformTarget>
  </PropertyGroup>
  <PropertyGroup Condition=" '$(TargetFramework)' == 'net7.0' ">
    <PlatformTarget>x64</PlatformTarget>
  </PropertyGroup>
  <ItemGroup>
    <BindingsSourceCodeUrho3D Include="$(GeneratedCodePath)Urho3DCSharp/*.cs" />
    <BindingsSourceCodeImGui Include="$(GeneratedCodePath)ImGuiCSharp/*.cs" />
    <Compile Include="Managed/**/*.cs" />
    <Compile Include="$(RBFX_BINARY_DIR)Source/Urho3D/Urho3DCSharp/Managed/*.cs" />
  </ItemGroup>
<<<<<<< HEAD
  <ItemGroup>
    <EmbeddedResource Remove="bin\**" />
    <EmbeddedResource Remove="obj\**" />
    <None Remove="bin\**" />
    <None Remove="obj\**" />
  </ItemGroup>
=======
  <Choose>
    <When Condition="$(TargetFramework) == 'netstandard2.0'">
      <ItemGroup>
        <PackageReference Include="Microsoft.Bcl.HashCode" Version="1.1.1" />
      </ItemGroup>
    </When>
  </Choose>
>>>>>>> 21c8f5cf
  <Target Name="GatherBuildFilesUrho3D" BeforeTargets="BeforeCompile">
    <CreateItem Include="$([System.IO.Directory]::GetFiles(&quot;$(GeneratedCodePath)Urho3DCSharp&quot;, &quot;*.cs&quot;))">
      <Output TaskParameter="Include" ItemName="Compile" />
    </CreateItem>
  </Target>
  <Target Name="GatherBuildFilesImGui" BeforeTargets="BeforeCompile" Condition="Exists('$(GeneratedCodePath)ImGuiCSharp')">
    <CreateItem Include="$([System.IO.Directory]::GetFiles(&quot;$(GeneratedCodePath)ImGuiCSharp&quot;, &quot;*.cs&quot;))">
      <Output TaskParameter="Include" ItemName="Compile" />
    </CreateItem>
  </Target>
</Project><|MERGE_RESOLUTION|>--- conflicted
+++ resolved
@@ -1,4 +1,4 @@
-<Project Sdk="Microsoft.NET.Sdk">
+﻿<Project Sdk="Microsoft.NET.Sdk">
   <PropertyGroup>
     <AssemblyName>Urho3DNet</AssemblyName>
     <OutputType>Library</OutputType>
@@ -39,22 +39,12 @@
     <Compile Include="Managed/**/*.cs" />
     <Compile Include="$(RBFX_BINARY_DIR)Source/Urho3D/Urho3DCSharp/Managed/*.cs" />
   </ItemGroup>
-<<<<<<< HEAD
   <ItemGroup>
     <EmbeddedResource Remove="bin\**" />
     <EmbeddedResource Remove="obj\**" />
     <None Remove="bin\**" />
     <None Remove="obj\**" />
   </ItemGroup>
-=======
-  <Choose>
-    <When Condition="$(TargetFramework) == 'netstandard2.0'">
-      <ItemGroup>
-        <PackageReference Include="Microsoft.Bcl.HashCode" Version="1.1.1" />
-      </ItemGroup>
-    </When>
-  </Choose>
->>>>>>> 21c8f5cf
   <Target Name="GatherBuildFilesUrho3D" BeforeTargets="BeforeCompile">
     <CreateItem Include="$([System.IO.Directory]::GetFiles(&quot;$(GeneratedCodePath)Urho3DCSharp&quot;, &quot;*.cs&quot;))">
       <Output TaskParameter="Include" ItemName="Compile" />
