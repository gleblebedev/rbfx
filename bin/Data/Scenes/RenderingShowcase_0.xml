--- conflicted
+++ resolved
@@ -5,8 +5,8 @@
 	<attribute name="Smoothing Constant" value="50.000000" />
 	<attribute name="Snap Threshold" value="5.000000" />
 	<attribute name="Elapsed Time" value="0.000000" />
-	<attribute name="Next Replicated Node ID" value="1281" />
-	<attribute name="Next Replicated Component ID" value="1256" />
+	<attribute name="Next Replicated Node ID" value="1282" />
+	<attribute name="Next Replicated Component ID" value="1257" />
 	<attribute name="Next Local Node ID" value="16777323" />
 	<attribute name="Next Local Component ID" value="16777375" />
 	<attribute name="Variables" />
@@ -14,13 +14,8 @@
 	<attribute name="Lightmaps" value="Texture2D" />
 	<component type="Octree" id="1" />
 	<component type="EditorSceneSettings" id="16777216">
-<<<<<<< HEAD
-		<attribute name="Camera Position" value="29.085 9.2637 12.4012" />
-		<attribute name="Camera Rotation" value="-0.307503 -0.0660184 0.927892 -0.20025" />
-=======
 		<attribute name="Camera Position" value="2.7397 2.1124 6.40891" />
 		<attribute name="Camera Rotation" value="0.00537767 0.0013981 0.980695 -0.195464" />
->>>>>>> efc31acb
 	</component>
 	<component type="RenderPipeline" id="315" />
 	<node id="2">
@@ -1664,17 +1659,6 @@
 	</node>
 	<node id="1280">
 		<attribute name="Is Enabled" value="true" />
-<<<<<<< HEAD
-		<attribute name="Name" value="RealFire" />
-		<attribute name="Tags" />
-		<attribute name="Position" value="21.638 0 -8.35565" />
-		<attribute name="Rotation" value="1 0 0 0" />
-		<attribute name="Scale" value="1 1 1" />
-		<attribute name="Variables" />
-		<component type="ParticleGraphEmitter" id="1255">
-			<attribute name="Effect" value="ParticleGraphEffect;Particle/RealFire.xml" />
-			<attribute name="Animation LOD Bias" value="0" />
-=======
 		<attribute name="Name" value="RefractionBox" />
 		<attribute name="Tags" />
 		<attribute name="Position" value="2.73119 0.893882 2.86593" />
@@ -1684,7 +1668,19 @@
 		<component type="StaticModel" id="1255">
 			<attribute name="Model" value="Model;Models/Box.mdl" />
 			<attribute name="Material" value="Material;Materials/Refraction.xml" />
->>>>>>> efc31acb
 		</component>
 	</node>
+	<node id="1281">
+		<attribute name="Is Enabled" value="true" />
+		<attribute name="Name" value="RealFire" />
+		<attribute name="Tags" />
+		<attribute name="Position" value="21.638 0 -8.35565" />
+		<attribute name="Rotation" value="1 0 0 0" />
+		<attribute name="Scale" value="1 1 1" />
+		<attribute name="Variables" />
+		<component type="ParticleGraphEmitter" id="1256">
+			<attribute name="Effect" value="ParticleGraphEffect;Particle/RealFire.xml" />
+			<attribute name="Animation LOD Bias" value="0" />
+		</component>
+	</node>	
 </scene>