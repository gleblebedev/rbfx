--- conflicted
+++ resolved
@@ -462,7 +462,12 @@
     )
 
     add_target_csharp(
-<<<<<<< HEAD
+        TARGET Urho3DNet.CodeGenerator
+        PROJECT ${CMAKE_CURRENT_SOURCE_DIR}/CSharp/Urho3DNet.CodeGenerator.csproj
+        OUTPUT ${CMAKE_BINARY_DIR}/${DEST_BIN_DIR_CONFIG}/Urho3DNet.CodeGenerator
+    )
+
+    add_target_csharp(
         TARGET Urho3DNet.Android
         PROJECT ${CMAKE_CURRENT_SOURCE_DIR}/CSharpPlatforms/Urho3DNet.Android/Urho3DNet.Android.csproj
         OUTPUT ${NET_OUTPUT_DIRECTORY}/Urho3DNet.Android.dll
@@ -488,11 +493,6 @@
         PROJECT ${CMAKE_CURRENT_SOURCE_DIR}/CSharpPlatforms/Urho3DNet.UWP/Urho3DNet.UWP.csproj
         OUTPUT ${NET_OUTPUT_DIRECTORY}/Urho3DNet.UWP.dll
         DEPENDS Urho3DNet
-=======
-        TARGET Urho3DNet.CodeGenerator
-        PROJECT ${CMAKE_CURRENT_SOURCE_DIR}/CSharp/Urho3DNet.CodeGenerator.csproj
-        OUTPUT ${CMAKE_BINARY_DIR}/${DEST_BIN_DIR_CONFIG}/Urho3DNet.CodeGenerator
->>>>>>> 7c233875
     )
 
     file (GLOB_RECURSE EXTRA_NATIVE_HEADERS ${CMAKE_CURRENT_SOURCE_DIR}/CSharp/Native/*.h)
