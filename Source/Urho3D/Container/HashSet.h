--- conflicted
+++ resolved
@@ -1,664 +1,3 @@
-<<<<<<< HEAD
-//
-// Copyright (c) 2008-2018 the Urho3D project.
-//
-// Permission is hereby granted, free of charge, to any person obtaining a copy
-// of this software and associated documentation files (the "Software"), to deal
-// in the Software without restriction, including without limitation the rights
-// to use, copy, modify, merge, publish, distribute, sublicense, and/or sell
-// copies of the Software, and to permit persons to whom the Software is
-// furnished to do so, subject to the following conditions:
-//
-// The above copyright notice and this permission notice shall be included in
-// all copies or substantial portions of the Software.
-//
-// THE SOFTWARE IS PROVIDED "AS IS", WITHOUT WARRANTY OF ANY KIND, EXPRESS OR
-// IMPLIED, INCLUDING BUT NOT LIMITED TO THE WARRANTIES OF MERCHANTABILITY,
-// FITNESS FOR A PARTICULAR PURPOSE AND NONINFRINGEMENT. IN NO EVENT SHALL THE
-// AUTHORS OR COPYRIGHT HOLDERS BE LIABLE FOR ANY CLAIM, DAMAGES OR OTHER
-// LIABILITY, WHETHER IN AN ACTION OF CONTRACT, TORT OR OTHERWISE, ARISING FROM,
-// OUT OF OR IN CONNECTION WITH THE SOFTWARE OR THE USE OR OTHER DEALINGS IN
-// THE SOFTWARE.
-//
-
-#pragma once
-
-#include "../Container/HashBase.h"
-#include "../Container/Sort.h"
-#include "../Core/Macros.h"
-
-#include <cassert>
-#include <initializer_list>
-
-namespace Urho3D
-{
-
-/// Hash set template class.
-template <class T> class HashSet : public HashBase
-{
-public:
-    /// Hash set node.
-    struct Node : public HashNodeBase
-    {
-        /// Construct undefined.
-        Node() = default;
-
-        /// Construct with key.
-        explicit Node(const T& key) :
-            key_(key)
-        {
-        }
-
-        /// Key.
-        T key_;
-
-        /// Return next node.
-        Node* Next() const { return static_cast<Node*>(next_); }
-
-        /// Return previous node.
-        Node* Prev() const { return static_cast<Node*>(prev_); }
-
-        /// Return next node in the bucket.
-        Node* Down() const { return static_cast<Node*>(down_); }
-    };
-
-    /// Hash set node iterator.
-    struct Iterator : public HashIteratorBase
-    {
-        /// Construct.
-        Iterator() = default;
-
-        /// Construct with a node pointer.
-        explicit Iterator(Node* ptr) :
-            HashIteratorBase(ptr)
-        {
-        }
-
-        /// Preincrement the pointer.
-        Iterator& operator ++()
-        {
-            GotoNext();
-            return *this;
-        }
-
-        /// Postincrement the pointer.
-        Iterator operator ++(int)
-        {
-            Iterator it = *this;
-            GotoNext();
-            return it;
-        }
-
-        /// Predecrement the pointer.
-        Iterator& operator --()
-        {
-            GotoPrev();
-            return *this;
-        }
-
-        /// Postdecrement the pointer.
-        Iterator operator --(int)
-        {
-            Iterator it = *this;
-            GotoPrev();
-            return it;
-        }
-
-        /// Point to the key.
-        const T* operator ->() const { return &(static_cast<Node*>(ptr_))->key_; }
-
-        /// Dereference the key.
-        const T& operator *() const { return (static_cast<Node*>(ptr_))->key_; }
-    };
-
-    /// Hash set node const iterator.
-    struct ConstIterator : public HashIteratorBase
-    {
-        /// Construct.
-        ConstIterator() = default;
-
-        /// Construct with a node pointer.
-        explicit ConstIterator(Node* ptr) :
-            HashIteratorBase(ptr)
-        {
-        }
-
-        /// Construct from a non-const iterator.
-        ConstIterator(const Iterator& rhs) :    // NOLINT(google-explicit-constructor)
-            HashIteratorBase(rhs.ptr_)
-        {
-        }
-
-        /// Assign from a non-const iterator.
-        ConstIterator& operator =(const Iterator& rhs)
-        {
-            ptr_ = rhs.ptr_;
-            return *this;
-        }
-
-        /// Preincrement the pointer.
-        ConstIterator& operator ++()
-        {
-            GotoNext();
-            return *this;
-        }
-
-        /// Postincrement the pointer.
-        ConstIterator operator ++(int)
-        {
-            ConstIterator it = *this;
-            GotoNext();
-            return it;
-        }
-
-        /// Predecrement the pointer.
-        ConstIterator& operator --()
-        {
-            GotoPrev();
-            return *this;
-        }
-
-        /// Postdecrement the pointer.
-        ConstIterator operator --(int)
-        {
-            ConstIterator it = *this;
-            GotoPrev();
-            return it;
-        }
-
-        /// Point to the key.
-        const T* operator ->() const { return &(static_cast<Node*>(ptr_))->key_; }
-
-        /// Dereference the key.
-        const T& operator *() const { return (static_cast<Node*>(ptr_))->key_; }
-    };
-
-    /// Construct empty.
-    HashSet()
-    {
-    }
-
-    /// Construct from another hash set.
-    HashSet(const HashSet<T>& set)
-    {
-        // Reserve the tail node + initial capacity according to the set's size
-        Initialize(set.Size() + 1);
-        *this = set;
-    }
-
-    /// Move-construct from another hash set.
-    HashSet(HashSet<T> && set) noexcept
-    {
-        Swap(set);
-    }
-
-    /// Aggregate initialization constructor.
-    HashSet(const std::initializer_list<T>& list) : HashSet()
-    {
-        for (auto it = list.begin(); it != list.end(); it++)
-        {
-            Insert(*it);
-        }
-    }
-
-    /// Destruct.
-    ~HashSet()
-    {
-        if (allocator_)
-        {
-            Clear();
-            FreeNode(Tail());
-            AllocatorUninitialize(allocator_);
-            delete[] ptrs_;
-        }
-    }
-
-    /// Assign a hash set.
-    HashSet& operator =(const HashSet<T>& rhs)
-    {
-        // In case of self-assignment do nothing
-        if (&rhs != this)
-        {
-            Clear();
-            Insert(rhs);
-        }
-        return *this;
-    }
-
-    /// Move-assign a hash set.
-    HashSet& operator =(HashSet<T> && rhs) noexcept
-    {
-        assert(&rhs != this);
-        Swap(rhs);
-        return *this;
-    }
-
-    /// Add-assign a value.
-    HashSet& operator +=(const T& rhs)
-    {
-        Insert(rhs);
-        return *this;
-    }
-
-    /// Add-assign a hash set.
-    HashSet& operator +=(const HashSet<T>& rhs)
-    {
-        Insert(rhs);
-        return *this;
-    }
-
-    /// Test for equality with another hash set.
-    bool operator ==(const HashSet<T>& rhs) const
-    {
-        if (rhs.Size() != Size())
-            return false;
-
-        ConstIterator it = Begin();
-        while (it != End())
-        {
-            if (!rhs.Contains(*it))
-                return false;
-            ++it;
-        }
-
-        return true;
-    }
-
-    /// Test for inequality with another hash set.
-    bool operator !=(const HashSet<T>& rhs) const
-    {
-        if (rhs.Size() != Size())
-            return true;
-
-        ConstIterator it = Begin();
-        while (it != End())
-        {
-            if (!rhs.Contains(*it))
-                return true;
-            ++it;
-        }
-
-        return false;
-    }
-
-    /// Insert a key. Return an iterator to it.
-    Iterator Insert(const T& key)
-    {
-        if (URHO3D_UNLIKELY(allocator_ == nullptr))
-            Initialize();
-
-        // If no pointers yet, allocate with minimum bucket count
-        if (!ptrs_)
-        {
-            AllocateBuckets(Size(), MIN_BUCKETS);
-            Rehash();
-        }
-
-        unsigned hashKey = Hash(key);
-
-        Node* existing = FindNode(key, hashKey);
-        if (existing)
-            return Iterator(existing);
-
-        Node* newNode = InsertNode(Tail(), key);
-        newNode->down_ = Ptrs()[hashKey];
-        Ptrs()[hashKey] = newNode;
-
-        // Rehash if the maximum load factor has been exceeded
-        if (Size() > NumBuckets() * MAX_LOAD_FACTOR)
-        {
-            AllocateBuckets(Size(), NumBuckets() << 1);
-            Rehash();
-        }
-
-        return Iterator(newNode);
-    }
-
-    /// Insert a key. Return an iterator and set exists flag according to whether the key already existed.
-    Iterator Insert(const T& key, bool& exists)
-    {
-        unsigned oldSize = Size();
-        Iterator ret = Insert(key);
-        exists = (Size() == oldSize);
-        return ret;
-    }
-
-    /// Insert a set.
-    void Insert(const HashSet<T>& set)
-    {
-        ConstIterator it = set.Begin();
-        ConstIterator end = set.End();
-        while (it != end)
-            Insert(*it++);
-    }
-
-    /// Insert a key by iterator. Return iterator to the value.
-    Iterator Insert(const ConstIterator& it)
-    {
-        return Iterator(InsertNode(*it));
-    }
-
-    /// Erase a key. Return true if was found.
-    bool Erase(const T& key)
-    {
-        if (!ptrs_)
-            return false;
-
-        unsigned hashKey = Hash(key);
-
-        Node* previous;
-        Node* node = FindNode(key, hashKey, previous);
-        if (!node)
-            return false;
-
-        if (previous)
-            previous->down_ = node->down_;
-        else
-            Ptrs()[hashKey] = node->down_;
-
-        EraseNode(node);
-        return true;
-    }
-
-    /// Erase a key by iterator. Return iterator to the next key.
-    Iterator Erase(const Iterator& it)
-    {
-        if (!ptrs_ || !it.ptr_)
-            return End();
-
-        auto* node = static_cast<Node*>(it.ptr_);
-        Node* next = node->Next();
-
-        unsigned hashKey = Hash(node->key_);
-
-        Node* previous = 0;
-        auto* current = static_cast<Node*>(Ptrs()[hashKey]);
-        while (current && current != node)
-        {
-            previous = current;
-            current = current->Down();
-        }
-
-        assert(current == node);
-
-        if (previous)
-            previous->down_ = node->down_;
-        else
-            Ptrs()[hashKey] = node->down_;
-
-        EraseNode(node);
-        return Iterator(next);
-    }
-
-    /// Clear the set.
-    void Clear()
-    {
-        // Prevent Find() from returning anything while the map is being cleared
-        ResetPtrs();
-
-        if (Size())
-        {
-            for (Iterator i = Begin(); i != End();)
-            {
-                FreeNode(static_cast<Node*>(i++.ptr_));
-                i.ptr_->prev_ = 0;
-            }
-
-            head_ = tail_;
-            SetSize(0);
-        }
-    }
-
-    /// Sort keys. After sorting the set can be iterated in order until new elements are inserted.
-    void Sort()
-    {
-        unsigned numKeys = Size();
-        if (!numKeys)
-            return;
-
-        auto** ptrs = new Node* [numKeys];
-        Node* ptr = Head();
-
-        for (unsigned i = 0; i < numKeys; ++i)
-        {
-            ptrs[i] = ptr;
-            ptr = ptr->Next();
-        }
-
-        Urho3D::Sort(RandomAccessIterator<Node*>(ptrs), RandomAccessIterator<Node*>(ptrs + numKeys), CompareNodes);
-
-        head_ = ptrs[0];
-        ptrs[0]->prev_ = 0;
-        for (unsigned i = 1; i < numKeys; ++i)
-        {
-            ptrs[i - 1]->next_ = ptrs[i];
-            ptrs[i]->prev_ = ptrs[i - 1];
-        }
-        ptrs[numKeys - 1]->next_ = tail_;
-        tail_->prev_ = ptrs[numKeys - 1];
-
-        delete[] ptrs;
-    }
-
-    /// Rehash to a specific bucket count, which must be a power of two. Return true if successful.
-    bool Rehash(unsigned numBuckets)
-    {
-        if (numBuckets == NumBuckets())
-            return true;
-        if (!numBuckets || numBuckets < Size() / MAX_LOAD_FACTOR)
-            return false;
-
-        // Check for being power of two
-        unsigned check = numBuckets;
-        while (!(check & 1u))
-            check >>= 1;
-        if (check != 1)
-            return false;
-
-        AllocateBuckets(Size(), numBuckets);
-        Rehash();
-        return true;
-    }
-
-    /// Return iterator to the key, or end iterator if not found.
-    Iterator Find(const T& key)
-    {
-        if (!ptrs_)
-            return End();
-
-        unsigned hashKey = Hash(key);
-        Node* node = FindNode(key, hashKey);
-        if (node)
-            return Iterator(node);
-        else
-            return End();
-    }
-
-    /// Return const iterator to the key, or end iterator if not found.
-    ConstIterator Find(const T& key) const
-    {
-        if (!ptrs_)
-            return End();
-
-        unsigned hashKey = Hash(key);
-        Node* node = FindNode(key, hashKey);
-        if (node)
-            return ConstIterator(node);
-        else
-            return End();
-    }
-
-    /// Return whether contains a key.
-    bool Contains(const T& key) const
-    {
-        if (!ptrs_)
-            return false;
-
-        unsigned hashKey = Hash(key);
-        return FindNode(key, hashKey) != 0;
-    }
-
-    /// Return iterator to the beginning.
-    Iterator Begin() { return Iterator(Head()); }
-
-    /// Return iterator to the beginning.
-    ConstIterator Begin() const { return ConstIterator(Head()); }
-
-    /// Return iterator to the end.
-    Iterator End() { return Iterator(Tail()); }
-
-    /// Return iterator to the end.
-    ConstIterator End() const { return ConstIterator(Tail()); }
-
-    /// Return first key.
-    const T& Front() const { return *Begin(); }
-
-    /// Return last key.
-    const T& Back() const { return *(--End()); }
-
-private:
-    /// Return the head node.
-    Node* Head() const { return static_cast<Node*>(head_); }
-
-    /// Return the tail node.
-    Node* Tail() const { return static_cast<Node*>(tail_); }
-
-    /// Find a node from the buckets. Do not call if the buckets have not been allocated.
-    Node* FindNode(const T& key, unsigned hashKey) const
-    {
-        auto* node = static_cast<Node*>(Ptrs()[hashKey]);
-        while (node)
-        {
-            if (node->key_ == key)
-                return node;
-            node = node->Down();
-        }
-
-        return 0;
-    }
-
-    /// Find a node and the previous node from the buckets. Do not call if the buckets have not been allocated.
-    Node* FindNode(const T& key, unsigned hashKey, Node*& previous) const
-    {
-        previous = 0;
-
-        auto* node = static_cast<Node*>(Ptrs()[hashKey]);
-        while (node)
-        {
-            if (node->key_ == key)
-                return node;
-            previous = node;
-            node = node->Down();
-        }
-
-        return 0;
-    }
-
-    /// Insert a node into the list. Return the new node.
-    Node* InsertNode(Node* dest, const T& key)
-    {
-        if (!dest)
-            return 0;
-
-        Node* newNode = ReserveNode(key);
-        Node* prev = dest->Prev();
-        newNode->next_ = dest;
-        newNode->prev_ = prev;
-        if (prev)
-            prev->next_ = newNode;
-        dest->prev_ = newNode;
-
-        // Reassign the head node if necessary
-        if (dest == Head())
-            head_ = newNode;
-
-        SetSize(Size() + 1);
-
-        return newNode;
-    }
-
-    /// Erase a node from the list. Return pointer to the next element, or to the end if could not erase.
-    Node* EraseNode(Node* node)
-    {
-        // The tail node can not be removed
-        if (!node || node == tail_)
-            return Tail();
-
-        Node* prev = node->Prev();
-        Node* next = node->Next();
-        if (prev)
-            prev->next_ = next;
-        next->prev_ = prev;
-
-        // Reassign the head node if necessary
-        if (node == Head())
-            head_ = next;
-
-        FreeNode(node);
-        SetSize(Size() - 1);
-
-        return next;
-    }
-
-    /// Reserve a node.
-    Node* ReserveNode()
-    {
-        auto* newNode = static_cast<Node*>(AllocatorReserve(allocator_));
-        new(newNode) Node();
-        return newNode;
-    }
-
-    /// Reserve a node with specified key.
-    Node* ReserveNode(const T& key)
-    {
-        auto* newNode = static_cast<Node*>(AllocatorReserve(allocator_));
-        new(newNode) Node(key);
-        return newNode;
-    }
-
-    /// Free a node.
-    void FreeNode(Node* node)
-    {
-        (node)->~Node();
-        AllocatorFree(allocator_, node);
-    }
-
-    /// Rehash the buckets.
-    void Rehash()
-    {
-        for (Iterator it = Begin(); it != End(); ++it)
-        {
-            auto* node = static_cast<Node*>(it.ptr_);
-            unsigned hashKey = Hash(*it);
-            node->down_ = Ptrs()[hashKey];
-            Ptrs()[hashKey] = node;
-        }
-    }
-
-    /// Reserve the tail node.
-    void Initialize(unsigned initialCapacity = 1)
-    {
-        allocator_ = AllocatorInitialize((unsigned)sizeof(Node), initialCapacity);
-        head_ = tail_ = ReserveNode();
-    }
-
-    /// Compare two nodes.
-    static bool CompareNodes(Node*& lhs, Node*& rhs) { return lhs->key_ < rhs->key_; }
-
-    /// Compute a hash based on the key and the bucket size
-    unsigned Hash(const T& key) const { return MakeHash(key) & (NumBuckets() - 1); }
-};
-
-template <class T> typename Urho3D::HashSet<T>::ConstIterator begin(const Urho3D::HashSet<T>& v) { return v.Begin(); }
-
-template <class T> typename Urho3D::HashSet<T>::ConstIterator end(const Urho3D::HashSet<T>& v) { return v.End(); }
-
-template <class T> typename Urho3D::HashSet<T>::Iterator begin(Urho3D::HashSet<T>& v) { return v.Begin(); }
-
-template <class T> typename Urho3D::HashSet<T>::Iterator end(Urho3D::HashSet<T>& v) { return v.End(); }
-
-}
-=======
 //
 // Copyright (c) 2008-2019 the Urho3D project.
 //
@@ -685,6 +24,7 @@
 
 #include "../Container/HashBase.h"
 #include "../Container/Sort.h"
+#include "../Core/Macros.h"
 
 #include <cassert>
 #include <initializer_list>
@@ -835,17 +175,13 @@
     /// Construct empty.
     HashSet()
     {
-        // Reserve the tail node
-        allocator_ = AllocatorInitialize((unsigned)sizeof(Node));
-        head_ = tail_ = ReserveNode();
     }
 
     /// Construct from another hash set.
     HashSet(const HashSet<T>& set)
     {
         // Reserve the tail node + initial capacity according to the set's size
-        allocator_ = AllocatorInitialize((unsigned)sizeof(Node), set.Size() + 1);
-        head_ = tail_ = ReserveNode();
+        Initialize(set.Size() + 1);
         *this = set;
     }
 
@@ -947,6 +283,9 @@
     /// Insert a key. Return an iterator to it.
     Iterator Insert(const T& key)
     {
+        if (URHO3D_UNLIKELY(allocator_ == nullptr))
+            Initialize();
+
         // If no pointers yet, allocate with minimum bucket count
         if (!ptrs_)
         {
@@ -1295,6 +634,13 @@
         }
     }
 
+    /// Reserve the tail node.
+    void Initialize(unsigned initialCapacity = 1)
+    {
+        allocator_ = AllocatorInitialize((unsigned)sizeof(Node), initialCapacity);
+        head_ = tail_ = ReserveNode();
+    }
+
     /// Compare two nodes.
     static bool CompareNodes(Node*& lhs, Node*& rhs) { return lhs->key_ < rhs->key_; }
 
@@ -1310,5 +656,4 @@
 
 template <class T> typename Urho3D::HashSet<T>::Iterator end(Urho3D::HashSet<T>& v) { return v.End(); }
 
-}
->>>>>>> a476f0c4
+}