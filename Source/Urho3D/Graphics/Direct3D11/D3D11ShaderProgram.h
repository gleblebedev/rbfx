//
// Copyright (c) 2008-2020 the Urho3D project.
//
// Permission is hereby granted, free of charge, to any person obtaining a copy
// of this software and associated documentation files (the "Software"), to deal
// in the Software without restriction, including without limitation the rights
// to use, copy, modify, merge, publish, distribute, sublicense, and/or sell
// copies of the Software, and to permit persons to whom the Software is
// furnished to do so, subject to the following conditions:
//
// The above copyright notice and this permission notice shall be included in
// all copies or substantial portions of the Software.
//
// THE SOFTWARE IS PROVIDED "AS IS", WITHOUT WARRANTY OF ANY KIND, EXPRESS OR
// IMPLIED, INCLUDING BUT NOT LIMITED TO THE WARRANTIES OF MERCHANTABILITY,
// FITNESS FOR A PARTICULAR PURPOSE AND NONINFRINGEMENT. IN NO EVENT SHALL THE
// AUTHORS OR COPYRIGHT HOLDERS BE LIABLE FOR ANY CLAIM, DAMAGES OR OTHER
// LIABILITY, WHETHER IN AN ACTION OF CONTRACT, TORT OR OTHERWISE, ARISING FROM,
// OUT OF OR IN CONNECTION WITH THE SOFTWARE OR THE USE OR OTHER DEALINGS IN
// THE SOFTWARE.
//

#pragma once

#include <EASTL/unordered_map.h>

#include "../../Graphics/ConstantBuffer.h"
#include "../../Graphics/ShaderProgramLayout.h"
#include "../../Graphics/Graphics.h"
#include "../../Graphics/ShaderVariation.h"

namespace Urho3D
{

/// Combined information for specific vertex and pixel shaders.
class URHO3D_API ShaderProgram : public ShaderProgramLayout
{
public:
    /// Construct.
<<<<<<< HEAD
    ShaderProgram(Graphics* graphics, ShaderVariation* vertexShader, ShaderVariation* pixelShader);

    /// Destruct.
    virtual ~ShaderProgram() override;

    /// Return whether uses a shader parameter.
    bool HasParameter(StringHash param) const;

    /// Return the info for a shader parameter, or null if does not exist.
    const ShaderParameter* GetParameter(StringHash param) const;

    /// Vertex shader constant buffers.
    SharedPtr<ConstantBuffer> vsConstantBuffers_[MAX_SHADER_PARAMETER_GROUPS];
    /// Pixel shader constant buffers.
    SharedPtr<ConstantBuffer> psConstantBuffers_[MAX_SHADER_PARAMETER_GROUPS];

private:
    /// Combined parameters from the vertex and pixel shader.
    ea::unordered_map<StringHash, ShaderParameter> parameters_;

    /// Let Graphics access parameters_.
    friend class Graphics;
=======
    ShaderProgram(Graphics* graphics, ShaderVariation* vertexShader, ShaderVariation* pixelShader)
    {
        // Create needed constant buffers
        const unsigned* vsBufferSizes = vertexShader->GetConstantBufferSizes();
        for (unsigned i = 0; i < MAX_SHADER_PARAMETER_GROUPS; ++i)
        {
            if (vsBufferSizes[i])
                AddConstantBuffer(static_cast<ShaderParameterGroup>(i), vsBufferSizes[i]);
        }

        const unsigned* psBufferSizes = pixelShader->GetConstantBufferSizes();
        for (unsigned i = 0; i < MAX_SHADER_PARAMETER_GROUPS; ++i)
        {
            if (psBufferSizes[i])
                AddConstantBuffer(static_cast<ShaderParameterGroup>(i), psBufferSizes[i]);
        }

        // Copy parameters, add direct links to constant buffers
        const ea::unordered_map<StringHash, ShaderParameter>& vsParams = vertexShader->GetParameters();
        for (auto i = vsParams.begin(); i != vsParams.end(); ++i)
        {
            const ShaderParameter& param = i->second;
            AddConstantBufferParameter(param.name_, static_cast<ShaderParameterGroup>(param.buffer_),
                param.offset_, param.size_);
        }

        const ea::unordered_map<StringHash, ShaderParameter>& psParams = pixelShader->GetParameters();
        for (auto i = psParams.begin(); i != psParams.end(); ++i)
        {
            const ShaderParameter& param = i->second;
            AddConstantBufferParameter(param.name_, static_cast<ShaderParameterGroup>(param.buffer_),
                param.offset_, param.size_);
        }

        RecalculateLayoutHash();
    }

    /// Destruct.
    virtual ~ShaderProgram() override
    {
    }
>>>>>>> 0d382371
};

}<|MERGE_RESOLUTION|>--- conflicted
+++ resolved
@@ -37,30 +37,6 @@
 {
 public:
     /// Construct.
-<<<<<<< HEAD
-    ShaderProgram(Graphics* graphics, ShaderVariation* vertexShader, ShaderVariation* pixelShader);
-
-    /// Destruct.
-    virtual ~ShaderProgram() override;
-
-    /// Return whether uses a shader parameter.
-    bool HasParameter(StringHash param) const;
-
-    /// Return the info for a shader parameter, or null if does not exist.
-    const ShaderParameter* GetParameter(StringHash param) const;
-
-    /// Vertex shader constant buffers.
-    SharedPtr<ConstantBuffer> vsConstantBuffers_[MAX_SHADER_PARAMETER_GROUPS];
-    /// Pixel shader constant buffers.
-    SharedPtr<ConstantBuffer> psConstantBuffers_[MAX_SHADER_PARAMETER_GROUPS];
-
-private:
-    /// Combined parameters from the vertex and pixel shader.
-    ea::unordered_map<StringHash, ShaderParameter> parameters_;
-
-    /// Let Graphics access parameters_.
-    friend class Graphics;
-=======
     ShaderProgram(Graphics* graphics, ShaderVariation* vertexShader, ShaderVariation* pixelShader)
     {
         // Create needed constant buffers
@@ -102,7 +78,6 @@
     virtual ~ShaderProgram() override
     {
     }
->>>>>>> 0d382371
 };
 
 }