--- conflicted
+++ resolved
@@ -99,13 +99,8 @@
     else
     {
         UnsubscribeFromEvent(E_SCENEUPDATE);
-<<<<<<< HEAD
         UnsubscribeFromEvent(GetPostUpdateEvent());
-#if defined(URHO3D_PHYSICS) || defined(URHO3D_URHO2D)
-=======
-        UnsubscribeFromEvent(E_SCENEPOSTUPDATE);
-#if defined(URHO3D_PHYSICS) || defined(URHO3D_PHYSICS2D)
->>>>>>> 76146c80
+#if defined(URHO3D_PHYSICS) || defined(URHO3D_PHYSICS2D)
         UnsubscribeFromEvent(E_PHYSICSPRESTEP);
         UnsubscribeFromEvent(E_PHYSICSPOSTSTEP);
 #endif
