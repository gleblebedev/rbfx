//
// Copyright (c) 2017-2020 the rbfx project.
//
// Permission is hereby granted, free of charge, to any person obtaining a copy
// of this software and associated documentation files (the "Software"), to deal
// in the Software without restriction, including without limitation the rights
// to use, copy, modify, merge, publish, distribute, sublicense, and/or sell
// copies of the Software, and to permit persons to whom the Software is
// furnished to do so, subject to the following conditions:
//
// The above copyright notice and this permission notice shall be included in
// all copies or substantial portions of the Software.
//
// THE SOFTWARE IS PROVIDED "AS IS", WITHOUT WARRANTY OF ANY KIND, EXPRESS OR
// IMPLIED, INCLUDING BUT NOT LIMITED TO THE WARRANTIES OF MERCHANTABILITY,
// FITNESS FOR A PARTICULAR PURPOSE AND NONINFRINGEMENT. IN NO EVENT SHALL THE
// AUTHORS OR COPYRIGHT HOLDERS BE LIABLE FOR ANY CLAIM, DAMAGES OR OTHER
// LIABILITY, WHETHER IN AN ACTION OF CONTRACT, TORT OR OTHERWISE, ARISING FROM,
// OUT OF OR IN CONNECTION WITH THE SOFTWARE OR THE USE OR OTHER DEALINGS IN
// THE SOFTWARE.
//

#pragma once

#include "../Core/TypeTrait.h"
#include "../IO/Archive.h"
#include "../IO/Log.h"
#include "../Math/Color.h"
#include "../Math/Matrix3.h"
#include "../Math/Matrix3x4.h"
#include "../Math/Matrix4.h"
#include "../Math/Rect.h"
#include "../Math/Vector2.h"
#include "../Math/Vector3.h"
#include "../Math/Vector4.h"
#include "../Math/Quaternion.h"

#include <type_traits>
#include <EASTL/optional.h>

namespace Urho3D
{

namespace Detail
{

URHO3D_API ea::string NumberArrayToString(float* values, unsigned size);
URHO3D_API ea::string NumberArrayToString(int* values, unsigned size);
URHO3D_API unsigned StringToNumberArray(const ea::string& string, float* values, unsigned maxSize);
URHO3D_API unsigned StringToNumberArray(const ea::string& string, int* values, unsigned maxSize);

/// Serialize primitive array type as bytes or as formatted string.
template <unsigned N, class T>
inline void SerializePrimitiveArray(Archive& archive, const char* name, T& value)
{
    // Serialize as bytes if we don't care about readability
    if (!archive.IsHumanReadable())
    {
        archive.SerializeBytes(name, &value, sizeof(value));
        return;
    }

    // Serialize as string otherwise
    using ElementType = std::decay_t<decltype(*value.Data())>;
    ElementType* elements = const_cast<ElementType*>(value.Data());

    const bool loading = archive.IsInput();
    ea::string string;

    if (!loading)
        string = NumberArrayToString(elements, N);

    archive.Serialize(name, string);

    if (loading)
        StringToNumberArray(string, elements, N);
}

/// Default callback for value serialization: use SerializeValue.
struct DefaultSerializer
{
    template <class T>
    void operator()(Archive& archive, const char* name, T& value) const { SerializeValue(archive, name, value); }
};

/// Default converter: any type to/from any type.
template <class InternalType, class ExternalType>
struct DefaultTypeCaster
{
    InternalType ToArchive(Archive& archive, const char* name, const ExternalType& value) const
    {
        return static_cast<InternalType>(value);
    }

    ExternalType FromArchive(Archive& archive, const char* name, const InternalType& value) const
    {
        return static_cast<ExternalType>(value);
    }
};

/// String hash to/from string.
struct StringHashCaster
{
    ea::string_view stringHint_;

    ea::string ToArchive(Archive& archive, const char* name, const StringHash& value) const
    {
        return ea::string(stringHint_);
    }

    StringHash FromArchive(Archive& archive, const char* name, const ea::string& value) const
    {
        return static_cast<StringHash>(value);
    }
};

/// Enum to/from string.
template <class T>
struct EnumStringCaster
{
    using UnderlyingInteger = std::underlying_type_t<T>;
    const char* const* enumConstants_{};

    ea::string ToArchive(Archive& archive, const char* name, const T& value) const
    {
        return enumConstants_[static_cast<UnderlyingInteger>(value)];
    }

    T FromArchive(Archive& archive, const char* name, const ea::string& value) const
    {
        return static_cast<T>(GetStringListIndex(value.c_str(), enumConstants_, 0));
    }
};

template <> struct EnumStringCaster<unsigned>
{
    const char* const* enumConstants_{};

    ea::string ToArchive(Archive& archive, const char* name, const unsigned& value) const
    {
        return enumConstants_[value];
    }

    unsigned FromArchive(Archive& archive, const char* name, const ea::string& value) const
    {
        return GetStringListIndex(value.c_str(), enumConstants_, 0);
    }
};

template <class T> struct EnumStringSafeCaster
{
    using UnderlyingInteger = std::underlying_type_t<T>;
    ea::span<ea::string_view> enumConstants_{};

    ea::string ToArchive(Archive& archive, const char* name, const T& value) const
    {
        UnderlyingInteger index = static_cast<UnderlyingInteger>(value);
        if (index < 0 || index >= enumConstants_.size())
            return ea::to_string(index);
        return ea::string{enumConstants_[index]};
    }

    T FromArchive(Archive& archive, const char* name, const ea::string& value) const
    {
        constexpr unsigned invalidIndex = ea::numeric_limits<unsigned>::max();
        unsigned index = GetStringListIndex(value.c_str(), enumConstants_, invalidIndex);
        if (index == invalidIndex)
        {
            char* end;
            const unsigned long res = std::strtoul(value.c_str(), &end, 10);
            index = (res == ULONG_MAX) ? 0 : static_cast<unsigned>(res);
        }
        return static_cast<T>(index);
    }
};

template <> struct EnumStringSafeCaster<unsigned>
{
    ea::span<ea::string_view> enumConstants_{};

    ea::string_view ToArchive(Archive& archive, const char* name, const unsigned& value) const
    {
        if (value >= enumConstants_.size())
            return ea::to_string(value);
        return enumConstants_[value];
    }

    unsigned FromArchive(Archive& archive, const char* name, const ea::string& value) const
    {
        constexpr unsigned invalidIndex = ea::numeric_limits<unsigned>::max();
        unsigned index = GetStringListIndex(value, enumConstants_, invalidIndex);
        if (index == invalidIndex)
        {
            char* end;
            const unsigned long res = std::strtoul(value.c_str(), &end, 10);
            index = (res == ULONG_MAX) ? 0 : static_cast<unsigned>(res);
        }
        return index;
    }
};

}

/// Check whether the object can be serialized from/to Archive block.
URHO3D_TYPE_TRAIT(IsObjectSerializableInBlock, std::declval<T&>().SerializeInBlock(std::declval<Archive&>()));

/// Check whether the object has "empty" method.
URHO3D_TYPE_TRAIT(IsObjectEmptyCheckable, std::declval<T&>().empty());

/// Placeholder that represents any empty object as default value in SerializeOptionalValue.
struct EmptyObject
{
    template <class T>
    bool operator==(const T& rhs) const
    {
        if constexpr (IsObjectEmptyCheckable<T>::value)
            return rhs.empty();
        else
            return rhs == T{};
    }

    template <class T>
    explicit operator T() const { return T{}; }
};

/// Placeholder that doesn't represent any object in SerializeOptionalValue.
struct AlwaysSerialize
{
    template <class T>
    bool operator==(const T& rhs) const { return false; }
};

/// Placeholder object that can be serialized as nothing.
struct EmptySerializableObject
{
    void SerializeInBlock(Archive& archive) {}
};

/// @name Serialize primitive types
/// @{
inline void SerializeValue(Archive& archive, const char* name, bool& value) { archive.Serialize(name, value); }
inline void SerializeValue(Archive& archive, const char* name, signed char& value) { archive.Serialize(name, value); }
inline void SerializeValue(Archive& archive, const char* name, unsigned char& value) { archive.Serialize(name, value); }
inline void SerializeValue(Archive& archive, const char* name, short& value) { archive.Serialize(name, value); }
inline void SerializeValue(Archive& archive, const char* name, unsigned short& value) { archive.Serialize(name, value); }
inline void SerializeValue(Archive& archive, const char* name, int& value) { archive.Serialize(name, value); }
inline void SerializeValue(Archive& archive, const char* name, unsigned int& value) { archive.Serialize(name, value); }
inline void SerializeValue(Archive& archive, const char* name, long long& value) { archive.Serialize(name, value); }
inline void SerializeValue(Archive& archive, const char* name, unsigned long long& value) { archive.Serialize(name, value); }
inline void SerializeValue(Archive& archive, const char* name, float& value) { archive.Serialize(name, value); }
inline void SerializeValue(Archive& archive, const char* name, double& value) { archive.Serialize(name, value); }
inline void SerializeValue(Archive& archive, const char* name, ea::string& value) { archive.Serialize(name, value); }
inline void SerializeValue(Archive& archive, const char* name, StringHash& value) { archive.Serialize(name, value.MutableValue()); }
/// @}

/// @name Serialize primitive array types
/// @{
inline void SerializeValue(Archive& archive, const char* name, Vector2& value) { Detail::SerializePrimitiveArray<2>(archive, name, value); }
inline void SerializeValue(Archive& archive, const char* name, Vector3& value) { Detail::SerializePrimitiveArray<3>(archive, name, value); }
inline void SerializeValue(Archive& archive, const char* name, Vector4& value) { Detail::SerializePrimitiveArray<4>(archive, name, value); }
inline void SerializeValue(Archive& archive, const char* name, Matrix3& value) { Detail::SerializePrimitiveArray<9>(archive, name, value); }
inline void SerializeValue(Archive& archive, const char* name, Matrix3x4& value) { Detail::SerializePrimitiveArray<12>(archive, name, value); }
inline void SerializeValue(Archive& archive, const char* name, Matrix4& value) { Detail::SerializePrimitiveArray<16>(archive, name, value); }
inline void SerializeValue(Archive& archive, const char* name, Rect& value) { Detail::SerializePrimitiveArray<4>(archive, name, value); }
inline void SerializeValue(Archive& archive, const char* name, Quaternion& value) { Detail::SerializePrimitiveArray<4>(archive, name, value); }
inline void SerializeValue(Archive& archive, const char* name, Color& value) { Detail::SerializePrimitiveArray<4>(archive, name, value); }
inline void SerializeValue(Archive& archive, const char* name, IntVector2& value) { Detail::SerializePrimitiveArray<2>(archive, name, value); }
inline void SerializeValue(Archive& archive, const char* name, IntVector3& value) { Detail::SerializePrimitiveArray<3>(archive, name, value); }
inline void SerializeValue(Archive& archive, const char* name, IntRect& value) { Detail::SerializePrimitiveArray<4>(archive, name, value); }
/// @}

/// Serialize object with standard interface as value.
template <class T, std::enable_if_t<IsObjectSerializableInBlock<T>::value, int> = 0>
inline void SerializeValue(Archive& archive, const char* name, T& value)
{
    ArchiveBlock block = archive.OpenUnorderedBlock(name);
    value.SerializeInBlock(archive);
}

/// Serialize value as another type.
template <class T, class U, class TCaster = Detail::DefaultTypeCaster<T, U>>
void SerializeValueAsType(Archive& archive, const char* name, U& value, const TCaster& caster = TCaster{})
{
    const bool loading = archive.IsInput();
    T convertedValue{};

    if (!loading)
        convertedValue = caster.ToArchive(archive, name, value);

    SerializeValue(archive, name, convertedValue);

    if (loading)
        value = caster.FromArchive(archive, name, convertedValue);
}

/// Serialize enum as integer.
template <class T, std::enable_if_t<std::is_enum_v<T>, int> = 0>
inline void SerializeValue(Archive& archive, const char* name, T& value)
{
    using UnderlyingInteger = std::underlying_type_t<T>;
    SerializeValueAsType<UnderlyingInteger>(archive, name, value);
}

/// Serialize string hash as integer or as string.
inline void SerializeStringHash(Archive& archive, const char* name, StringHash& value, const ea::string_view stringHint)
{
    if (!archive.IsHumanReadable())
        SerializeValue(archive, name, value);
    else
        SerializeValueAsType<ea::string>(archive, name, value, Detail::StringHashCaster{stringHint});
}

/// Serialize enum as integer or as string.
template <class EnumType, class UnderlyingInteger = std::underlying_type_t<EnumType>>
void SerializeEnum(Archive& archive, const char* name, EnumType& value, const char* const* enumConstants)
{
    URHO3D_ASSERT(enumConstants);

    if (!archive.IsHumanReadable())
        SerializeValueAsType<UnderlyingInteger>(archive, name, value);
    else
        SerializeValueAsType<ea::string>(archive, name, value, Detail::EnumStringCaster<EnumType>{enumConstants});
}

/// Serialize enum as integer or as string.
template <class EnumType, class UnderlyingInteger = std::underlying_type_t<EnumType>>
void SerializeEnum(Archive& archive, const char* name, EnumType& value, const ea::span<ea::string_view> enumConstants)
{
    if (!archive.IsHumanReadable())
        SerializeValueAsType<UnderlyingInteger>(archive, name, value);
    else
        SerializeValueAsType<ea::string>(
            archive, name, value, Detail::EnumStringSafeCaster<EnumType>{enumConstants});
}

/// Serialize optional element or block.
template <class T, class U = EmptyObject, class TSerializer = Detail::DefaultSerializer>
void SerializeStrictlyOptionalValue(Archive& archive, const char* name, T& value, const U& defaultValue = U{},
    const TSerializer& serializeValue = TSerializer{})
{
    const bool loading = archive.IsInput();

    if (!archive.IsUnorderedAccessSupportedInCurrentBlock())
    {
        ArchiveBlock block = archive.OpenUnorderedBlock(name);

        bool initialized{};

        if (!loading)
            initialized = !(defaultValue == value);

        SerializeValue(archive, "initialized", initialized);

        if (initialized)
            serializeValue(archive, "value", value);
        else if (loading)
            value = static_cast<T>(defaultValue);
    }
    else
    {
        const bool initialized = loading ? archive.HasElementOrBlock(name) : !(defaultValue == value);
        if (initialized)
            serializeValue(archive, name, value);
        else if (loading)
            value = static_cast<T>(defaultValue);
    }
}

/// Serialize element or block that's optional if archive type supports it.
/// There's no overhead on optionality if Archive doesn't support optional blocks.
template <class T, class U = EmptyObject, class TSerializer = Detail::DefaultSerializer>
void SerializeOptionalValue(Archive& archive, const char* name, T& value, const U& defaultValue = U{},
    const TSerializer& serializeValue = TSerializer{})
{
    if (!archive.IsUnorderedAccessSupportedInCurrentBlock())
    {
        serializeValue(archive, name, value);
        return;
    }

    const bool loading = archive.IsInput();
    const bool initialized = loading ? archive.HasElementOrBlock(name) : !(defaultValue == value);
    if (initialized)
        serializeValue(archive, name, value);
    else if (loading)
    {
        // Don't try to cast from AlwaysSerialize
        if constexpr(!std::is_base_of_v<AlwaysSerialize, U>)
            value = static_cast<T>(defaultValue);
    }
}

<<<<<<< HEAD
/// Serialize optional object with standard interface as value.
template <class T>
inline void SerializeValue(Archive& archive, const char* name, ea::optional<T>& value)
{
    const bool loading = archive.IsInput();
    if (!archive.IsUnorderedAccessSupportedInCurrentBlock())
    {
        if (loading)
        {
            value = T{};
            SerializeValue(archive, name, value.value());
        }
        else
        {
            if (value.has_value())
                SerializeValue(archive, name, value.value());
            else
            {
                T tmp;
                SerializeValue(archive, name, tmp);
            }
        }
        return;
    }

    if (loading)
    {
        if (archive.HasElementOrBlock(name))
        {
            value.emplace();
            SerializeValue(archive, name, value.value());
        }
        else
        {
            value.reset();
        }
    }
    else
    {
        if (value.has_value())
            SerializeValue(archive, name, value.value());
    }
=======
/// Serialize pair type.
template <class T, class U, class TSerializer = Detail::DefaultSerializer>
void SerializeValue(
    Archive& archive, const char* name, ea::pair<T, U>& value, const TSerializer& serializeValue = TSerializer{})
{
    const ArchiveBlock block = archive.OpenUnorderedBlock(name);
    serializeValue(archive, "first", value.first);
    serializeValue(archive, "second", value.second);
>>>>>>> 756b34e9
}

/// Wrapper that consumes ArchiveException and converts it to boolean status.
template <class T>
bool ConsumeArchiveException(const T& lambda, bool errorOnException = true)
{
    try
    {
        lambda();
        return true;
    }
    catch (const ArchiveException& e)
    {
        if (errorOnException)
            URHO3D_LOGERROR("Serialization error: {}", e.what());
        else
            URHO3D_LOGDEBUG("Archive cannot be serialization: {}", e.what());
        return false;
    }
}

}<|MERGE_RESOLUTION|>--- conflicted
+++ resolved
@@ -390,7 +390,16 @@
     }
 }
 
-<<<<<<< HEAD
+/// Serialize pair type.
+template <class T, class U, class TSerializer = Detail::DefaultSerializer>
+void SerializeValue(
+    Archive& archive, const char* name, ea::pair<T, U>& value, const TSerializer& serializeValue = TSerializer{})
+{
+    const ArchiveBlock block = archive.OpenUnorderedBlock(name);
+    serializeValue(archive, "first", value.first);
+    serializeValue(archive, "second", value.second);
+}
+
 /// Serialize optional object with standard interface as value.
 template <class T>
 inline void SerializeValue(Archive& archive, const char* name, ea::optional<T>& value)
@@ -433,16 +442,6 @@
         if (value.has_value())
             SerializeValue(archive, name, value.value());
     }
-=======
-/// Serialize pair type.
-template <class T, class U, class TSerializer = Detail::DefaultSerializer>
-void SerializeValue(
-    Archive& archive, const char* name, ea::pair<T, U>& value, const TSerializer& serializeValue = TSerializer{})
-{
-    const ArchiveBlock block = archive.OpenUnorderedBlock(name);
-    serializeValue(archive, "first", value.first);
-    serializeValue(archive, "second", value.second);
->>>>>>> 756b34e9
 }
 
 /// Wrapper that consumes ArchiveException and converts it to boolean status.
