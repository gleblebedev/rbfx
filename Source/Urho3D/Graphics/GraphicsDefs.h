//
// Copyright (c) 2008-2022 the Urho3D project.
//
// Permission is hereby granted, free of charge, to any person obtaining a copy
// of this software and associated documentation files (the "Software"), to deal
// in the Software without restriction, including without limitation the rights
// to use, copy, modify, merge, publish, distribute, sublicense, and/or sell
// copies of the Software, and to permit persons to whom the Software is
// furnished to do so, subject to the following conditions:
//
// The above copyright notice and this permission notice shall be included in
// all copies or substantial portions of the Software.
//
// THE SOFTWARE IS PROVIDED "AS IS", WITHOUT WARRANTY OF ANY KIND, EXPRESS OR
// IMPLIED, INCLUDING BUT NOT LIMITED TO THE WARRANTIES OF MERCHANTABILITY,
// FITNESS FOR A PARTICULAR PURPOSE AND NONINFRINGEMENT. IN NO EVENT SHALL THE
// AUTHORS OR COPYRIGHT HOLDERS BE LIABLE FOR ANY CLAIM, DAMAGES OR OTHER
// LIABILITY, WHETHER IN AN ACTION OF CONTRACT, TORT OR OTHERWISE, ARISING FROM,
// OUT OF OR IN CONNECTION WITH THE SOFTWARE OR THE USE OR OTHER DEALINGS IN
// THE SOFTWARE.
//

/// \file

#pragma once

#include "../Container/FlagSet.h"
#include "../Container/Hash.h"
#include "../Math/StringHash.h"
#include "../RenderAPI/RenderAPIDefs.h"

namespace Urho3D
{

class Vector3;

/// %Geometry type for vertex shader geometry variations.
enum GeometryType
{
    GEOM_STATIC = 0,
    GEOM_SKINNED = 1,
    GEOM_INSTANCED = 2,
    GEOM_BILLBOARD = 3,
    GEOM_DIRBILLBOARD = 4,
    GEOM_TRAIL_FACE_CAMERA = 5,
    GEOM_TRAIL_BONE = 6,
    MAX_GEOMETRYTYPES = 7,
    // This is not a real geometry type for VS, but used to mark objects that do not desire to be instanced
    GEOM_STATIC_NOINSTANCING = 7,
};

/// Vertex/index buffer lock state.
enum LockState
{
    LOCK_NONE = 0,
    LOCK_HARDWARE,
    LOCK_SHADOW,
    LOCK_SCRATCH
};

/// Hardcoded legacy vertex elements.
enum LegacyVertexElement
{
    ELEMENT_POSITION = 0,
    ELEMENT_NORMAL,
    ELEMENT_COLOR,
    ELEMENT_TEXCOORD1,
    ELEMENT_TEXCOORD2,
    ELEMENT_CUBETEXCOORD1,
    ELEMENT_CUBETEXCOORD2,
    ELEMENT_TANGENT,
    ELEMENT_BLENDWEIGHTS,
    ELEMENT_BLENDINDICES,
    ELEMENT_INSTANCEMATRIX1,
    ELEMENT_INSTANCEMATRIX2,
    ELEMENT_INSTANCEMATRIX3,
    // Custom 32-bit integer object index. Due to API limitations, not supported on D3D9
    ELEMENT_OBJECTINDEX,
    MAX_LEGACY_VERTEX_ELEMENTS
};

/// Vertex element description for arbitrary vertex declarations.
struct URHO3D_API VertexElement
{
    /// Default-construct.
    VertexElement() noexcept :
        type_(TYPE_VECTOR3),
        semantic_(SEM_POSITION),
        index_(0),
        perInstance_(false),
        offset_(0)
    {
    }

    /// Construct with type, semantic, index and whether is per-instance data.
    VertexElement(VertexElementType type, VertexElementSemantic semantic, unsigned char index = 0, bool perInstance = false) noexcept :
        type_(type),
        semantic_(semantic),
        index_(index),
        perInstance_(perInstance),
        offset_(0)
    {
    }

    /// Test for equality with another vertex element. Offset is intentionally not compared, as it's relevant only when an element exists within a vertex buffer.
    bool operator ==(const VertexElement& rhs) const { return type_ == rhs.type_ && semantic_ == rhs.semantic_ && index_ == rhs.index_ && perInstance_ == rhs.perInstance_; }

    /// Test for inequality with another vertex element.
    bool operator !=(const VertexElement& rhs) const { return !(*this == rhs); }

    /// Return hash value of the vertex element.
    unsigned ToHash() const
    {
        unsigned hash = 0;
        CombineHash(hash, type_);
        CombineHash(hash, semantic_);
        CombineHash(hash, index_);
        CombineHash(hash, perInstance_);
        CombineHash(hash, offset_);
        return hash;
    }

    /// Data type of element.
    VertexElementType type_;
    /// Semantic of element.
    VertexElementSemantic semantic_;
    /// Semantic index of element, for example multi-texcoords.
    unsigned char index_;
    /// Per-instance flag.
    bool perInstance_;
    /// Offset of element from vertex start. Filled by VertexBuffer once the vertex declaration is built.
    unsigned offset_;
};

/// Sizes of vertex element types.
extern URHO3D_API const unsigned ELEMENT_TYPESIZES[];

/// Vertex element definitions for the legacy elements.
extern URHO3D_API const VertexElement LEGACY_VERTEXELEMENTS[];

static const char* textureFilterModeNames[] = {
    "NEAREST",
    "BILINEAR",
    "TRILINEAR",
    "ANISOTROPIC",
    "NEAREST_ANISOTROPIC",
    "DEFAULT",
    nullptr,
};

/// Cube map faces.
enum CubeMapFace
{
    FACE_POSITIVE_X = 0,
    FACE_NEGATIVE_X,
    FACE_POSITIVE_Y,
    FACE_NEGATIVE_Y,
    FACE_POSITIVE_Z,
    FACE_NEGATIVE_Z,
    MAX_CUBEMAP_FACES
};

/// Cubemap single image layout modes.
enum CubeMapLayout
{
    CML_HORIZONTAL = 0,
    CML_HORIZONTALNVIDIA,
    CML_HORIZONTALCROSS,
    CML_VERTICALCROSS,
    CML_BLENDER
};

/// Update mode for render surface viewports.
enum RenderSurfaceUpdateMode
{
    SURFACE_MANUALUPDATE = 0,
    SURFACE_UPDATEVISIBLE,
    SURFACE_UPDATEALWAYS
};

<<<<<<< HEAD
/// Shader types.
enum ShaderType
{
    VS = 0,
    PS,
    GS,
    HS,
    DS,
    CS,
    MAX_SHADER_TYPES
};

/// Shader parameter groups for determining need to update. On APIs that support constant buffers, these correspond to different constant buffers.
enum ShaderParameterGroup
{
    SP_FRAME = 0,
    SP_CAMERA,
    SP_ZONE,
    SP_LIGHT,
    SP_MATERIAL,
    SP_OBJECT,
    SP_CUSTOM,
    MAX_SHADER_PARAMETER_GROUPS
};

/// Texture units.
/// @manualbind
enum TextureUnit
{
    TU_DIFFUSE = 0,
    TU_ALBEDOBUFFER = 0,
    TU_NORMAL = 1,
    TU_NORMALBUFFER = 1,
    TU_SPECULAR = 2,
    TU_EMISSIVE = 3,
    TU_ENVIRONMENT = 4,
#if defined(DESKTOP_GRAPHICS) || defined(URHO3D_GLES3)
    TU_VOLUMEMAP = 5,
    TU_CUSTOM1 = 6,
    TU_CUSTOM2 = 7,
    TU_LIGHTRAMP = 8,
    TU_LIGHTSHAPE = 9,
    TU_SHADOWMAP = 10,
    TU_FACESELECT = 11,
    TU_INDIRECTION = 12,
    TU_DEPTHBUFFER = 13,
    TU_LIGHTBUFFER = 14,
    TU_ZONE = 15,
    MAX_MATERIAL_TEXTURE_UNITS = 8,
    MAX_TEXTURE_UNITS = 16
#else
    TU_LIGHTRAMP = 5,
    TU_LIGHTSHAPE = 6,
    TU_SHADOWMAP = 7,
    MAX_MATERIAL_TEXTURE_UNITS = 5,
    MAX_TEXTURE_UNITS = 8
#endif
};

=======
>>>>>>> 1bd04f91
/// Billboard camera facing modes.
enum FaceCameraMode
{
    FC_NONE = 0,
    FC_ROTATE_XYZ,
    FC_ROTATE_Y,
    FC_LOOKAT_XYZ,
    FC_LOOKAT_Y,
    FC_LOOKAT_MIXED,
    FC_DIRECTION,
    FC_AXIS_ANGLE,
};

/// Shadow type.
enum ShadowQuality
{
    SHADOWQUALITY_SIMPLE_16BIT = 0,
    SHADOWQUALITY_SIMPLE_24BIT,
    SHADOWQUALITY_PCF_16BIT,
    SHADOWQUALITY_PCF_24BIT,
    SHADOWQUALITY_VSM,
    SHADOWQUALITY_BLUR_VSM
};

// Inbuilt shader parameters.
extern URHO3D_API const StringHash VSP_AMBIENTSTARTCOLOR;
extern URHO3D_API const StringHash VSP_AMBIENTENDCOLOR;
extern URHO3D_API const StringHash VSP_BILLBOARDROT;
extern URHO3D_API const StringHash VSP_CAMERAPOS;
extern URHO3D_API const StringHash VSP_CLIPPLANE;
extern URHO3D_API const StringHash VSP_NEARCLIP;
extern URHO3D_API const StringHash VSP_FARCLIP;
extern URHO3D_API const StringHash VSP_DEPTHMODE;
extern URHO3D_API const StringHash VSP_DELTATIME;
extern URHO3D_API const StringHash VSP_ELAPSEDTIME;
extern URHO3D_API const StringHash VSP_FRUSTUMSIZE;
extern URHO3D_API const StringHash VSP_GBUFFEROFFSETS;
extern URHO3D_API const StringHash VSP_LIGHTDIR;
extern URHO3D_API const StringHash VSP_LIGHTPOS;
extern URHO3D_API const StringHash VSP_NORMALOFFSETSCALE;
extern URHO3D_API const StringHash VSP_MODEL;
extern URHO3D_API const StringHash VSP_VIEW;
extern URHO3D_API const StringHash VSP_VIEWINV;
extern URHO3D_API const StringHash VSP_VIEWPROJ;
extern URHO3D_API const StringHash VSP_UOFFSET;
extern URHO3D_API const StringHash VSP_VOFFSET;
extern URHO3D_API const StringHash VSP_ZONE;
extern URHO3D_API const StringHash VSP_LIGHTMATRICES;
extern URHO3D_API const StringHash VSP_SKINMATRICES;
extern URHO3D_API const StringHash VSP_VERTEXLIGHTS;
extern URHO3D_API const StringHash VSP_LMOFFSET;
extern URHO3D_API const StringHash VSP_SHAR;
extern URHO3D_API const StringHash VSP_SHAG;
extern URHO3D_API const StringHash VSP_SHAB;
extern URHO3D_API const StringHash VSP_SHBR;
extern URHO3D_API const StringHash VSP_SHBG;
extern URHO3D_API const StringHash VSP_SHBB;
extern URHO3D_API const StringHash VSP_SHC;
extern URHO3D_API const StringHash VSP_AMBIENT;
extern URHO3D_API const StringHash PSP_AMBIENTCOLOR;
extern URHO3D_API const StringHash PSP_CAMERAPOS;
extern URHO3D_API const StringHash PSP_DELTATIME;
extern URHO3D_API const StringHash PSP_DEPTHRECONSTRUCT;
extern URHO3D_API const StringHash PSP_ELAPSEDTIME;
extern URHO3D_API const StringHash PSP_FOGCOLOR;
extern URHO3D_API const StringHash PSP_FOGPARAMS;
extern URHO3D_API const StringHash PSP_GBUFFERINVSIZE;
extern URHO3D_API const StringHash PSP_LIGHTCOLOR;
extern URHO3D_API const StringHash PSP_LIGHTDIR;
extern URHO3D_API const StringHash PSP_LIGHTPOS;
extern URHO3D_API const StringHash PSP_NORMALOFFSETSCALE;
extern URHO3D_API const StringHash PSP_MATDIFFCOLOR;
extern URHO3D_API const StringHash PSP_MATEMISSIVECOLOR;
extern URHO3D_API const StringHash PSP_MATENVMAPCOLOR;
extern URHO3D_API const StringHash PSP_MATSPECCOLOR;
extern URHO3D_API const StringHash PSP_NEARCLIP;
extern URHO3D_API const StringHash PSP_FARCLIP;
extern URHO3D_API const StringHash PSP_SHADOWCUBEADJUST;
extern URHO3D_API const StringHash PSP_SHADOWCUBEUVBIAS;
extern URHO3D_API const StringHash PSP_SHADOWDEPTHFADE;
extern URHO3D_API const StringHash PSP_SHADOWINTENSITY;
extern URHO3D_API const StringHash PSP_SHADOWMAPINVSIZE;
extern URHO3D_API const StringHash PSP_SHADOWSPLITS;
extern URHO3D_API const StringHash PSP_LIGHTMATRICES;
extern URHO3D_API const StringHash PSP_VSMSHADOWPARAMS;
extern URHO3D_API const StringHash PSP_ROUGHNESS;
extern URHO3D_API const StringHash PSP_METALLIC;
extern URHO3D_API const StringHash PSP_LIGHTRAD;
extern URHO3D_API const StringHash PSP_LIGHTLENGTH;
extern URHO3D_API const StringHash PSP_ZONEMIN;
extern URHO3D_API const StringHash PSP_ZONEMAX;

// Scale calculation from bounding box diagonal.
extern URHO3D_API const Vector3 DOT_SCALE;

enum MaterialQuality : unsigned
{
    QUALITY_LOW = 0,
    QUALITY_MEDIUM = 1,
    QUALITY_HIGH = 2,
    QUALITY_MAX = 15,
};

// Legacy vertex element bitmasks.
enum VertexMask : unsigned
{
    MASK_NONE = 0x0,
    MASK_POSITION = 0x1,
    MASK_NORMAL = 0x2,
    MASK_COLOR = 0x4,
    MASK_TEXCOORD1 = 0x8,
    MASK_TEXCOORD2 = 0x10,
    MASK_CUBETEXCOORD1 = 0x20,
    MASK_CUBETEXCOORD2 = 0x40,
    MASK_TANGENT = 0x80,
    MASK_BLENDWEIGHTS = 0x100,
    MASK_BLENDINDICES = 0x200,
    MASK_INSTANCEMATRIX1 = 0x400,
    MASK_INSTANCEMATRIX2 = 0x800,
    MASK_INSTANCEMATRIX3 = 0x1000,
    MASK_OBJECTINDEX = 0x2000,
};
URHO3D_FLAGSET(VertexMask, VertexMaskFlags);

static const int MAX_RENDERTARGETS = (int)MaxRenderTargets;
static const int MAX_VERTEX_STREAMS = (int)MaxVertexStreams;

}<|MERGE_RESOLUTION|>--- conflicted
+++ resolved
@@ -178,68 +178,6 @@
     SURFACE_UPDATEALWAYS
 };
 
-<<<<<<< HEAD
-/// Shader types.
-enum ShaderType
-{
-    VS = 0,
-    PS,
-    GS,
-    HS,
-    DS,
-    CS,
-    MAX_SHADER_TYPES
-};
-
-/// Shader parameter groups for determining need to update. On APIs that support constant buffers, these correspond to different constant buffers.
-enum ShaderParameterGroup
-{
-    SP_FRAME = 0,
-    SP_CAMERA,
-    SP_ZONE,
-    SP_LIGHT,
-    SP_MATERIAL,
-    SP_OBJECT,
-    SP_CUSTOM,
-    MAX_SHADER_PARAMETER_GROUPS
-};
-
-/// Texture units.
-/// @manualbind
-enum TextureUnit
-{
-    TU_DIFFUSE = 0,
-    TU_ALBEDOBUFFER = 0,
-    TU_NORMAL = 1,
-    TU_NORMALBUFFER = 1,
-    TU_SPECULAR = 2,
-    TU_EMISSIVE = 3,
-    TU_ENVIRONMENT = 4,
-#if defined(DESKTOP_GRAPHICS) || defined(URHO3D_GLES3)
-    TU_VOLUMEMAP = 5,
-    TU_CUSTOM1 = 6,
-    TU_CUSTOM2 = 7,
-    TU_LIGHTRAMP = 8,
-    TU_LIGHTSHAPE = 9,
-    TU_SHADOWMAP = 10,
-    TU_FACESELECT = 11,
-    TU_INDIRECTION = 12,
-    TU_DEPTHBUFFER = 13,
-    TU_LIGHTBUFFER = 14,
-    TU_ZONE = 15,
-    MAX_MATERIAL_TEXTURE_UNITS = 8,
-    MAX_TEXTURE_UNITS = 16
-#else
-    TU_LIGHTRAMP = 5,
-    TU_LIGHTSHAPE = 6,
-    TU_SHADOWMAP = 7,
-    MAX_MATERIAL_TEXTURE_UNITS = 5,
-    MAX_TEXTURE_UNITS = 8
-#endif
-};
-
-=======
->>>>>>> 1bd04f91
 /// Billboard camera facing modes.
 enum FaceCameraMode
 {
