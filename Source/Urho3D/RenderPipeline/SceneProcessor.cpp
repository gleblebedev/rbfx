//
// Copyright (c) 2017-2020 the rbfx project.
//
// Permission is hereby granted, free of charge, to any person obtaining a copy
// of this software and associated documentation files (the "Software"), to deal
// in the Software without restriction, including without limitation the rights
// to use, copy, modify, merge, publish, distribute, sublicense, and/or sell
// copies of the Software, and to permit persons to whom the Software is
// furnished to do so, subject to the following conditions:
//
// The above copyright notice and this permission notice shall be included in
// all copies or substantial portions of the Software.
//
// THE SOFTWARE IS PROVIDED "AS IS", WITHOUT WARRANTY OF ANY KIND, EXPRESS OR
// IMPLIED, INCLUDING BUT NOT LIMITED TO THE WARRANTIES OF MERCHANTABILITY,
// FITNESS FOR A PARTICULAR PURPOSE AND NONINFRINGEMENT. IN NO EVENT SHALL THE
// AUTHORS OR COPYRIGHT HOLDERS BE LIABLE FOR ANY CLAIM, DAMAGES OR OTHER
// LIABILITY, WHETHER IN AN ACTION OF CONTRACT, TORT OR OTHERWISE, ARISING FROM,
// OUT OF OR IN CONNECTION WITH THE SOFTWARE OR THE USE OR OTHER DEALINGS IN
// THE SOFTWARE.
//

#include "../Precompiled.h"

#include "../Core/Context.h"
#include "../Core/IteratorRange.h"
#include "../Graphics/Drawable.h"
#include "../RenderAPI/DrawCommandQueue.h"
#include "../Graphics/OcclusionBuffer.h"
#include "../Graphics/Octree.h"
#include "../Graphics/OctreeQuery.h"
#include "../Graphics/ReflectionProbe.h"
#include "../Graphics/Renderer.h"
#include "../Graphics/RenderSurface.h"
#include "../Graphics/Technique.h"
#include "../Graphics/Viewport.h"
#include "../RenderPipeline/BatchCompositor.h"
#include "../RenderPipeline/BatchRenderer.h"
#include "../RenderPipeline/CameraProcessor.h"
#include "../RenderPipeline/DrawableProcessor.h"
#include "../RenderPipeline/InstancingBuffer.h"
#include "../RenderPipeline/LightProcessor.h"
#include "../RenderPipeline/PipelineBatchSortKey.h"
#include "../RenderPipeline/PipelineStateBuilder.h"
#include "../RenderPipeline/RenderPipelineDebugger.h"
#include "../RenderPipeline/RenderPipelineDefs.h"
#include "../RenderPipeline/ScenePass.h"
#include "../RenderPipeline/SceneProcessor.h"
#include "../Graphics/OutlineGroup.h"
#include "../RenderPipeline/ShadowMapAllocator.h"
#include "../RenderAPI/RenderContext.h"
#include "../RenderAPI/RenderDevice.h"
#include "../RenderAPI/RenderScope.h"
#include "../Scene/Scene.h"

#include "../DebugNew.h"

namespace Urho3D
{

namespace
{

class OccluderOctreeQuery : public FrustumOctreeQuery
{
public:
    /// Construct with frustum and query parameters.
    OccluderOctreeQuery(ea::vector<Drawable*>& result, const Frustum& frustum, unsigned viewMask = DEFAULT_VIEWMASK) :
        FrustumOctreeQuery(result, frustum, DRAWABLE_GEOMETRY, viewMask)
    {
    }

    /// Intersection test for drawables.
    void TestDrawables(Drawable** start, Drawable** end, bool inside) override
    {
        for (Drawable* drawable : MakeIteratorRange(start, end))
        {
            const DrawableFlags flags = drawable->GetDrawableFlags();
            if (flags == DRAWABLE_GEOMETRY && drawable->IsOccluder() && (drawable->GetViewMask() & viewMask_))
            {
                if (inside || frustum_.IsInsideFast(drawable->GetWorldBoundingBox()))
                    result_.push_back(drawable);
            }
        }
    }
};

class OccludedFrustumOctreeQuery : public FrustumOctreeQuery
{
public:
    /// Construct with frustum, occlusion buffer and query parameters.
    OccludedFrustumOctreeQuery(ea::vector<Drawable*>& result, const Frustum& frustum, OcclusionBuffer* buffer,
                               DrawableFlags drawableFlags = DRAWABLE_ANY, unsigned viewMask = DEFAULT_VIEWMASK) :
        FrustumOctreeQuery(result, frustum, drawableFlags, viewMask),
        buffer_(buffer)
    {
    }

    /// Intersection test for an octant.
    Intersection TestOctant(const BoundingBox& box, bool inside) override
    {
        if (inside)
            return buffer_->IsVisible(box) ? INSIDE : OUTSIDE;
        else
        {
            Intersection result = frustum_.IsInside(box);
            if (result != OUTSIDE && !buffer_->IsVisible(box))
                result = OUTSIDE;
            return result;
        }
    }

    /// Intersection test for drawables. Note: drawable occlusion is performed later in worker threads.
    void TestDrawables(Drawable** start, Drawable** end, bool inside) override
    {
        for (Drawable* drawable : MakeIteratorRange(start, end))
        {
            if ((drawable->GetDrawableFlags() & drawableFlags_) && (drawable->GetViewMask() & viewMask_))
            {
                if (inside || frustum_.IsInsideFast(drawable->GetWorldBoundingBox()))
                    result_.push_back(drawable);
            }
        }
    }

    /// Occlusion buffer.
    OcclusionBuffer* buffer_;
};

IntVector2 CalculateOcclusionBufferSize(unsigned size, Camera* cullCamera)
{
    const auto width = static_cast<int>(size);
    const int height = RoundToInt(size / cullCamera->GetAspectRatio());
    return { width, height };
}

BoundingBox GetViewSpaceLightBoundingBox(Light* light, Camera* camera)
{
    const Matrix3x4& view = camera->GetView();

    switch (light->GetLightType())
    {
    case LIGHT_POINT:
    {
        const Vector3 center = view * light->GetNode()->GetWorldPosition();
        const float extent = 0.58f * light->GetRange();
        return BoundingBox{ center - extent * Vector3::ONE, center + extent * Vector3::ONE };
    }
    case LIGHT_SPOT:
    {
        const Frustum lightFrustum = light->GetViewSpaceFrustum(view);
        return BoundingBox{ &lightFrustum.vertices_[4], 4 };
    }
    default:
        assert(0);
        return {};
    }
}

float GetLightSizeInPixels(Light* light, const FrameInfo& frameInfo)
{
    const auto viewSize = frameInfo.viewSize_.ToVector2();
    const LightType lightType = light->GetLightType();
    if (lightType == LIGHT_DIRECTIONAL)
        return ea::max(viewSize.x_, viewSize.y_);

    const BoundingBox lightBox = GetViewSpaceLightBoundingBox(light, frameInfo.camera_);
    const Matrix4& projection = frameInfo.camera_->GetProjection();
    const Vector2 projectionSize = 0.5f * lightBox.Projected(projection).Size() * viewSize;
    return ea::max(projectionSize.x_, projectionSize.y_);
}

unsigned GetMaxShadowSplitSize(const SceneProcessorSettings& settings, unsigned pageSize, Light* light)
{
    switch (light->GetLightType())
    {
    case LIGHT_DIRECTIONAL:
        return ea::min(settings.directionalShadowSize_, light->GetNumShadowSplits() == 1 ? pageSize : pageSize / 2);
    case LIGHT_POINT:
        return ea::min(settings.pointShadowSize_, pageSize / 4);
    case LIGHT_SPOT:
    default:
        return ea::min(settings.spotShadowSize_, pageSize);
    }
}

}

SceneProcessor::SceneProcessor(RenderPipelineInterface* renderPipeline, const ea::string& shadowTechnique,
    ShadowMapAllocator* shadowMapAllocator, InstancingBuffer* instancingBuffer)
    : Object(renderPipeline->GetContext())
    , graphics_(GetSubsystem<Graphics>())
    , renderDevice_(GetSubsystem<RenderDevice>())
    , renderContext_(renderDevice_->GetRenderContext())
    , renderPipeline_(renderPipeline)
    , debugger_(renderPipeline_->GetDebugger())
    , shadowMapAllocator_(shadowMapAllocator)
    , instancingBuffer_(instancingBuffer)
    , drawQueue_(renderDevice_->GetDefaultQueue())
    , cameraProcessor_(MakeShared<CameraProcessor>(context_))
    , pipelineStateBuilder_(MakeShared<PipelineStateBuilder>(context_,
        this, cameraProcessor_, shadowMapAllocator_, instancingBuffer_))
    , drawableProcessor_(MakeShared<DrawableProcessor>(renderPipeline_))
    , batchCompositor_(MakeShared<BatchCompositor>(
        renderPipeline_, drawableProcessor_, pipelineStateBuilder_, Technique::GetPassIndex("shadow")))
    , batchRenderer_(MakeShared<BatchRenderer>(renderPipeline_, drawableProcessor_, instancingBuffer_))
    , batchStateCacheCallback_(pipelineStateBuilder_)
{
    renderPipeline_->OnUpdateBegin.Subscribe(this, &SceneProcessor::OnUpdateBegin);
    renderPipeline_->OnRenderBegin.Subscribe(this, &SceneProcessor::OnRenderBegin);
    renderPipeline_->OnRenderEnd.Subscribe(this, &SceneProcessor::OnRenderEnd);
}

SceneProcessor::~SceneProcessor()
{

}

bool SceneProcessor::Define(const CommonFrameInfo& frameInfo)
{
    frameInfo_.frameNumber_ = 0;
    frameInfo_.timeStep_ = 0.0f;

    frameInfo_.viewport_ = frameInfo.viewport_;
    frameInfo_.renderTarget_ = frameInfo.renderTarget_;
    frameInfo_.viewRect_ = frameInfo.viewportRect_;
    frameInfo_.viewSize_ = frameInfo.viewportSize_;

    frameInfo_.scene_ = frameInfo_.viewport_->GetScene();
    frameInfo_.camera_ = frameInfo_.viewport_->GetCullCamera()
        ? frameInfo_.viewport_->GetCullCamera()
        : frameInfo_.viewport_->GetCamera();
    frameInfo_.viewReferenceNode_ = frameInfo_.camera_->GetNode();

    frameInfo_.octree_ = frameInfo_.scene_
        ? frameInfo_.scene_->GetComponent<Octree>() : nullptr;
    frameInfo_.reflectionProbeManager_ = frameInfo_.octree_
        ? frameInfo_.scene_->GetOrCreateComponent<ReflectionProbeManager>() : nullptr;

    frameInfo_.additionalCameras_ = frameInfo.cameras_;

    return frameInfo_.octree_ && frameInfo_.camera_;
}

void SceneProcessor::SetRenderCameras(ea::span<Camera* const> cameras)
{
    cameraProcessor_->SetCameras(cameras);
}

void SceneProcessor::SetRenderCamera(Camera* camera)
{
    Camera* cameras[] = { camera };
    cameraProcessor_->SetCameras(cameras);
}

void SceneProcessor::SetPasses(ea::vector<SharedPtr<ScenePass>> passes)
{
    passes.erase(ea::remove(passes.begin(), passes.end(), nullptr), passes.end());
    passes_ = ea::move(passes);

    ea::vector<SharedPtr<DrawableProcessorPass>> drawableProcessorPasses(passes_.begin(), passes_.end());
    drawableProcessor_->SetPasses(ea::move(drawableProcessorPasses));
    ea::vector<SharedPtr<BatchCompositorPass>> batchCompositorPasses(passes_.begin(), passes_.end());
    batchCompositor_->SetPasses(ea::move(batchCompositorPasses));
}

void SceneProcessor::SetSettings(const ShaderProgramCompositorSettings& settings)
{
    pipelineStateBuilder_->SetSettings(settings);

    if (settings_ != settings.sceneProcessor_)
    {
        settings_ = settings.sceneProcessor_;
        drawableProcessor_->SetSettings(settings.sceneProcessor_);
        batchRenderer_->SetSettings(settings.sceneProcessor_);
        batchCompositor_->SetShadowMaterialQuality(settings.sceneProcessor_.materialQuality_);
    }
}

void SceneProcessor::Update()
{
    // Collect occluders
    currentOcclusionBuffer_ = nullptr;
    const Frustum& frustum = frameInfo_.camera_->GetFrustum();
    if (settings_.maxOccluderTriangles_ > 0)
    {
        URHO3D_PROFILE("ProcessOccluders");

        OccluderOctreeQuery occluderQuery(occluders_, frustum, frameInfo_.camera_->GetViewMask());
        frameInfo_.octree_->GetDrawables(occluderQuery);
        drawableProcessor_->ProcessOccluders(occluders_, settings_.occluderSizeThreshold_);

        if (drawableProcessor_->HasOccluders())
        {
            if (!occlusionBuffer_)
                occlusionBuffer_ = MakeShared<OcclusionBuffer>(context_);
            const IntVector2 bufferSize = CalculateOcclusionBufferSize(settings_.occlusionBufferSize_, frameInfo_.camera_);
            occlusionBuffer_->SetSize(bufferSize.x_, bufferSize.y_, settings_.threadedOcclusion_);
            occlusionBuffer_->SetView(frameInfo_.camera_);

            DrawOccluders();
            if (occlusionBuffer_->GetNumTriangles() > 0)
                currentOcclusionBuffer_ = occlusionBuffer_;
        }
    }

    // Collect visible drawables
    if (currentOcclusionBuffer_)
    {
        URHO3D_PROFILE("QueryVisibleDrawables");
        OccludedFrustumOctreeQuery query(drawables_, frustum,
            currentOcclusionBuffer_, DRAWABLE_GEOMETRY | DRAWABLE_LIGHT, frameInfo_.camera_->GetViewMask());
        frameInfo_.octree_->GetDrawables(query);
    }
    else
    {
        URHO3D_PROFILE("QueryVisibleDrawables");
        FrustumOctreeQuery drawableQuery(drawables_, frustum,
            DRAWABLE_GEOMETRY | DRAWABLE_LIGHT, frameInfo_.camera_->GetViewMask());
        frameInfo_.octree_->GetDrawables(drawableQuery);
    }

    // Process drawables
    drawableProcessor_->ProcessVisibleDrawables(drawables_, currentOcclusionBuffer_ ? ea::span(&currentOcclusionBuffer_, 1u) : ea::span<OcclusionBuffer*>() );
    drawableProcessor_->ProcessLights(this);
    drawableProcessor_->ProcessForwardLighting();

    batchCompositor_->ComposeSceneBatches();
    if (settings_.enableShadows_)
        batchCompositor_->ComposeShadowBatches();
    if (settings_.IsDeferredLighting())
        batchCompositor_->ComposeLightVolumeBatches();
}

void SceneProcessor::PrepareInstancingBuffer()
{
    if (!instancingBuffer_->IsEnabled())
        return;

    URHO3D_PROFILE("PrepareInstancingBuffer");

    instancingBuffer_->Begin();

    const auto& visibleLights = drawableProcessor_->GetLightProcessors();

    for (LightProcessor* sceneLight : visibleLights)
    {
        for (ShadowSplitProcessor& split : sceneLight->GetMutableSplits())
            batchRenderer_->PrepareInstancingBuffer(split.GetMutableShadowBatches());
    }

    for (ScenePass* pass : passes_)
    {
        if (pass->IsEnabled())
            pass->PrepareInstancingBuffer(batchRenderer_);
    }

    instancingBuffer_->End();
}

void SceneProcessor::PrepareDrawablesBeforeRendering()
{
    drawableProcessor_->UpdateGeometries();
}

void SceneProcessor::RenderShadowMaps()
{
    if (!settings_.enableShadows_)
        return;

    URHO3D_PROFILE("RenderShadowMaps");

    const RenderScope renderScope(renderContext_, "SceneProcessor::RenderShadowMaps");

    const auto& lightsByShadowMap = drawableProcessor_->GetLightProcessorsByShadowMap();
    for (LightProcessor* sceneLight : lightsByShadowMap)
    {
        const RenderScope renderScopeLight(renderContext_, "Light 0x{} '{}'",
            static_cast<void*>(sceneLight->GetLight()), sceneLight->GetLight()->GetNode()->GetName());

        for (const ShadowSplitProcessor& split : sceneLight->GetSplits())
        {
            const RenderScope renderScopeSplit(renderContext_, "Split #{}", split.GetSplitIndex());

            if (RenderPipelineDebugger::IsSnapshotInProgress(debugger_))
            {
                const ea::string passName = Format("ShadowMap.[{}].{}",
                    split.GetLight()->GetFullNameDebug(), split.GetSplitIndex());
                debugger_->BeginPass(passName);
            }

            drawQueue_->Reset();
            batchRenderer_->RenderBatches({ *drawQueue_, split }, split.GetShadowBatches());
            shadowMapAllocator_->BeginShadowMapRendering(split.GetShadowMap());
            renderContext_->Execute(drawQueue_);

            if (RenderPipelineDebugger::IsSnapshotInProgress(debugger_))
            {
                debugger_->EndPass();
            }
        }
    }
}

void SceneProcessor::RenderSceneBatches(ea::string_view debugName, Camera* camera,
    const PipelineBatchGroup<PipelineBatchByState>& batchGroup,
    ea::span<const ShaderResourceDesc> globalResources, ea::span<const ShaderParameterDesc> cameraParameters, unsigned instanceMultiplier)
{
    RenderBatchesInternal(debugName, camera, batchGroup, globalResources, cameraParameters, instanceMultiplier);
}

void SceneProcessor::RenderSceneBatches(ea::string_view debugName, Camera* camera,
    const PipelineBatchGroup<PipelineBatchBackToFront>& batchGroup,
    ea::span<const ShaderResourceDesc> globalResources, ea::span<const ShaderParameterDesc> cameraParameters, unsigned instanceMultiplier)
{
    RenderBatchesInternal(debugName, camera, batchGroup, globalResources, cameraParameters, instanceMultiplier);
}

void SceneProcessor::RenderLightVolumeBatches(ea::string_view debugName, Camera* camera,
    ea::span<const ShaderResourceDesc> globalResources, ea::span<const ShaderParameterDesc> cameraParameters, unsigned instanceMultiplier)
{
    if (RenderPipelineDebugger::IsSnapshotInProgress(debugger_))
        debugger_->BeginPass(debugName);

    const RenderScope renderScope(renderContext_, debugName);

    drawQueue_->Reset();

    BatchRenderingContext ctx{ *drawQueue_, *camera };
    ctx.instanceMultiplier_ = instanceMultiplier;
    ctx.globalResources_ = globalResources;
    ctx.cameraParameters_ = cameraParameters;

    batchRenderer_->RenderLightVolumeBatches(ctx, GetLightVolumeBatches());

    renderContext_->Execute(drawQueue_);

    if (RenderPipelineDebugger::IsSnapshotInProgress(debugger_))
        debugger_->EndPass();
}

template <class T>
void SceneProcessor::RenderBatchesInternal(ea::string_view debugName, Camera* camera, const PipelineBatchGroup<T>& batchGroup,
    ea::span<const ShaderResourceDesc> globalResources, ea::span<const ShaderParameterDesc> cameraParameters, unsigned instanceMultiplier)
{
    if (RenderPipelineDebugger::IsSnapshotInProgress(debugger_))
        debugger_->BeginPass(debugName);

    const RenderScope renderScope(renderContext_, debugName);

    drawQueue_->Reset();
    drawQueue_->SetClipPlaneEnabled(camera->GetUseClipping());

    BatchRenderingContext ctx{ *drawQueue_, *camera };
    ctx.instanceMultiplier_ = instanceMultiplier;
    ctx.globalResources_ = globalResources;
    ctx.cameraParameters_ = cameraParameters;

    if (batchGroup.scissorRect_ != IntRect::ZERO)
        drawQueue_->SetScissorRect(batchGroup.scissorRect_);
    batchRenderer_->RenderBatches(ctx, batchGroup);

<<<<<<< HEAD
    // XR: Need a clip-plane if there's multiple cameras to process for stereo, necessary check because GL clip-plane state is controlled outside of shader through glEnable
    // unliked D3D11 that sees a shader with clip-plane and goes okay. Currently only this function needs it.
    graphics_->SetClipPlane(camera->GetUseClipping() || frameInfo_.additionalCameras_[1] != nullptr,
        camera->GetClipPlane(), camera->GetView(), camera->GetGPUProjection());
    drawQueue_->Execute();
=======
    renderContext_->Execute(drawQueue_);
>>>>>>> 88ac9389

    if (RenderPipelineDebugger::IsSnapshotInProgress(debugger_))
        debugger_->EndPass();
}

BatchCompositorPass* SceneProcessor::GetUserPass(Object* pass) const
{
    assert(pass);
    if (pass == batchCompositor_.Get())
        return nullptr;
    return static_cast<BatchCompositorPass*>(pass);
}

void SceneProcessor::OnUpdateBegin(const CommonFrameInfo& frameInfo)
{
    frameInfo_.frameNumber_ = frameInfo.frameNumber_;
    frameInfo_.timeStep_ = frameInfo.timeStep_;

    occluders_.clear();
    drawables_.clear();

    cameraProcessor_->OnUpdateBegin(frameInfo_);
    drawableProcessor_->OnUpdateBegin(frameInfo_);
    pipelineStateBuilder_->UpdateFrameSettings();
}

void SceneProcessor::OnRenderBegin(const CommonFrameInfo& frameInfo)
{
    cameraProcessor_->OnRenderBegin(frameInfo_);
}

void SceneProcessor::OnRenderEnd(const CommonFrameInfo& frameInfo)
{
    cameraProcessor_->OnRenderEnd(frameInfo_);
}

bool SceneProcessor::IsLightShadowed(Light* light)
{
    const bool shadowsEnabled = settings_.enableShadows_
        && light->GetCastShadows()
        && light->GetLightImportance() != LI_NOT_IMPORTANT
        && light->GetShadowIntensity() < 1.0f;

    if (!shadowsEnabled)
        return false;

    if (light->GetShadowDistance() > 0.0f && light->GetDistance() > light->GetShadowDistance())
        return false;

    return true;
}

unsigned SceneProcessor::GetShadowMapSize(Light* light, unsigned /*numActiveSplits*/) const
{
    const FocusParameters& parameters = light->GetShadowFocus();
    const float shadowResolutionScale = light->GetShadowResolution();
    const LightType lightType = light->GetLightType();

    const float lightSizeInPixels = GetLightSizeInPixels(light, frameInfo_);
    const unsigned pageSize = shadowMapAllocator_->GetSettings().shadowAtlasPageSize_;
    const unsigned maxShadowSize = GetMaxShadowSplitSize(settings_, pageSize, light);

    const float baseShadowSize = parameters.autoSize_ ? lightSizeInPixels : maxShadowSize;
    const auto shadowSize = NextPowerOfTwo(static_cast<unsigned>(baseShadowSize * shadowResolutionScale));

    return Clamp<unsigned>(shadowSize, SHADOW_MIN_PIXELS, maxShadowSize);
}

ShadowMapRegion SceneProcessor::AllocateTransientShadowMap(const IntVector2& size)
{
    return shadowMapAllocator_->AllocateShadowMap(size);
}

void SceneProcessor::DrawOccluders()
{
    const auto& activeOccluders = drawableProcessor_->GetOccluders();

    occlusionBuffer_->SetMaxTriangles(settings_.maxOccluderTriangles_);
    occlusionBuffer_->Clear();

    if (!occlusionBuffer_->IsThreaded())
    {
        // If not threaded, draw occluders one by one and test the next occluder against already rasterized depth
        for (unsigned i = 0; i < activeOccluders.size(); ++i)
        {
            Drawable* occluder = activeOccluders[i].drawable_;
            if (i > 0)
            {
                // For subsequent occluders, do a test against the pixel-level occlusion buffer to see if rendering is necessary
                if (!occlusionBuffer_->IsVisible(occluder->GetWorldBoundingBox()))
                    continue;
            }

            // Check for running out of triangles
            bool success = occluder->DrawOcclusion(occlusionBuffer_);
            // Draw triangles submitted by this occluder
            occlusionBuffer_->DrawTriangles();
            if (!success)
                break;
        }
    }
    else
    {
        // In threaded mode submit all triangles first, then render (cannot test in this case)
        for (unsigned i = 0; i < activeOccluders.size(); ++i)
        {
            // Check for running out of triangles
            if (!activeOccluders[i].drawable_->DrawOcclusion(occlusionBuffer_))
                break;
        }

        occlusionBuffer_->DrawTriangles();
    }

    // Finally build the depth mip levels
    occlusionBuffer_->BuildDepthHierarchy();
}

}<|MERGE_RESOLUTION|>--- conflicted
+++ resolved
@@ -460,15 +460,8 @@
         drawQueue_->SetScissorRect(batchGroup.scissorRect_);
     batchRenderer_->RenderBatches(ctx, batchGroup);
 
-<<<<<<< HEAD
-    // XR: Need a clip-plane if there's multiple cameras to process for stereo, necessary check because GL clip-plane state is controlled outside of shader through glEnable
-    // unliked D3D11 that sees a shader with clip-plane and goes okay. Currently only this function needs it.
-    graphics_->SetClipPlane(camera->GetUseClipping() || frameInfo_.additionalCameras_[1] != nullptr,
-        camera->GetClipPlane(), camera->GetView(), camera->GetGPUProjection());
-    drawQueue_->Execute();
-=======
+	// TODO(xr): Set clip plane if frameInfo_.additionalCameras_[1] != nullptr
     renderContext_->Execute(drawQueue_);
->>>>>>> 88ac9389
 
     if (RenderPipelineDebugger::IsSnapshotInProgress(debugger_))
         debugger_->EndPass();
