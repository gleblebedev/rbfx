// Copyright (c) 2016 Google Inc.
//
// Licensed under the Apache License, Version 2.0 (the "License");
// you may not use this file except in compliance with the License.
// You may obtain a copy of the License at
//
//     http://www.apache.org/licenses/LICENSE-2.0
//
// Unless required by applicable law or agreed to in writing, software
// distributed under the License is distributed on an "AS IS" BASIS,
// WITHOUT WARRANTIES OR CONDITIONS OF ANY KIND, either express or implied.
// See the License for the specific language governing permissions and
// limitations under the License.

#ifndef INCLUDE_SPIRV_TOOLS_OPTIMIZER_HPP_
#define INCLUDE_SPIRV_TOOLS_OPTIMIZER_HPP_

#include <memory>
#include <ostream>
#include <string>
#include <unordered_map>
#include <unordered_set>
#include <utility>
#include <vector>

#include "libspirv.hpp"

namespace spvtools {

namespace opt {
class Pass;
struct DescriptorSetAndBinding;
}  // namespace opt

// C++ interface for SPIR-V optimization functionalities. It wraps the context
// (including target environment and the corresponding SPIR-V grammar) and
// provides methods for registering optimization passes and optimizing.
//
// Instances of this class provides basic thread-safety guarantee.
class Optimizer {
 public:
  // The token for an optimization pass. It is returned via one of the
  // Create*Pass() standalone functions at the end of this header file and
  // consumed by the RegisterPass() method. Tokens are one-time objects that
  // only support move; copying is not allowed.
  struct PassToken {
    struct Impl;  // Opaque struct for holding internal data.

    PassToken(std::unique_ptr<Impl>);

    // Tokens for built-in passes should be created using Create*Pass functions
    // below; for out-of-tree passes, use this constructor instead.
    // Note that this API isn't guaranteed to be stable and may change without
    // preserving source or binary compatibility in the future.
    PassToken(std::unique_ptr<opt::Pass>&& pass);

    // Tokens can only be moved. Copying is disabled.
    PassToken(const PassToken&) = delete;
    PassToken(PassToken&&);
    PassToken& operator=(const PassToken&) = delete;
    PassToken& operator=(PassToken&&);

    ~PassToken();

    std::unique_ptr<Impl> impl_;  // Unique pointer to internal data.
  };

  // Constructs an instance with the given target |env|, which is used to decode
  // the binaries to be optimized later.
  //
  // The instance will have an empty message consumer, which ignores all
  // messages from the library. Use SetMessageConsumer() to supply a consumer
  // if messages are of concern.
  explicit Optimizer(spv_target_env env);

  // Disables copy/move constructor/assignment operations.
  Optimizer(const Optimizer&) = delete;
  Optimizer(Optimizer&&) = delete;
  Optimizer& operator=(const Optimizer&) = delete;
  Optimizer& operator=(Optimizer&&) = delete;

  // Destructs this instance.
  ~Optimizer();

  // Sets the message consumer to the given |consumer|. The |consumer| will be
  // invoked once for each message communicated from the library.
  void SetMessageConsumer(MessageConsumer consumer);

  // Returns a reference to the registered message consumer.
  const MessageConsumer& consumer() const;

  // Registers the given |pass| to this optimizer. Passes will be run in the
  // exact order of registration. The token passed in will be consumed by this
  // method.
  Optimizer& RegisterPass(PassToken&& pass);

  // Registers passes that attempt to improve performance of generated code.
  // This sequence of passes is subject to constant review and will change
  // from time to time.
  //
  // If |preserve_interface| is true, all non-io variables in the entry point
  // interface are considered live and are not eliminated.
  // |preserve_interface| should be true if HLSL is generated
  // from the SPIR-V bytecode.
  Optimizer& RegisterPerformancePasses();
  Optimizer& RegisterPerformancePasses(bool preserve_interface);

  // Registers passes that attempt to improve the size of generated code.
  // This sequence of passes is subject to constant review and will change
  // from time to time.
  //
  // If |preserve_interface| is true, all non-io variables in the entry point
  // interface are considered live and are not eliminated.
  // |preserve_interface| should be true if HLSL is generated
  // from the SPIR-V bytecode.
  Optimizer& RegisterSizePasses();
  Optimizer& RegisterSizePasses(bool preserve_interface);

  // Registers passes that attempt to legalize the generated code.
  //
  // Note: this recipe is specially designed for legalizing SPIR-V. It should be
  // used by compilers after translating HLSL source code literally. It should
  // *not* be used by general workloads for performance or size improvement.
  //
  // This sequence of passes is subject to constant review and will change
  // from time to time.
  //
  // If |preserve_interface| is true, all non-io variables in the entry point
  // interface are considered live and are not eliminated.
  // |preserve_interface| should be true if HLSL is generated
  // from the SPIR-V bytecode.
  Optimizer& RegisterLegalizationPasses();
  Optimizer& RegisterLegalizationPasses(bool preserve_interface);

  // Register passes specified in the list of |flags|.  Each flag must be a
  // string of a form accepted by Optimizer::FlagHasValidForm().
  //
  // If the list of flags contains an invalid entry, it returns false and an
  // error message is emitted to the MessageConsumer object (use
  // Optimizer::SetMessageConsumer to define a message consumer, if needed).
  //
  // If all the passes are registered successfully, it returns true.
  bool RegisterPassesFromFlags(const std::vector<std::string>& flags);

  // Registers the optimization pass associated with |flag|.  This only accepts
  // |flag| values of the form "--pass_name[=pass_args]".  If no such pass
  // exists, it returns false.  Otherwise, the pass is registered and it returns
  // true.
  //
  // The following flags have special meaning:
  //
  // -O: Registers all performance optimization passes
  //     (Optimizer::RegisterPerformancePasses)
  //
  // -Os: Registers all size optimization passes
  //      (Optimizer::RegisterSizePasses).
  //
  // --legalize-hlsl: Registers all passes that legalize SPIR-V generated by an
  //                  HLSL front-end.
  bool RegisterPassFromFlag(const std::string& flag);

  // Validates that |flag| has a valid format.  Strings accepted:
  //
  // --pass_name[=pass_args]
  // -O
  // -Os
  //
  // If |flag| takes one of the forms above, it returns true.  Otherwise, it
  // returns false.
  bool FlagHasValidForm(const std::string& flag) const;

  // Allows changing, after creation time, the target environment to be
  // optimized for and validated.  Should be called before calling Run().
  void SetTargetEnv(const spv_target_env env);

  // Optimizes the given SPIR-V module |original_binary| and writes the
  // optimized binary into |optimized_binary|. The optimized binary uses
  // the same SPIR-V version as the original binary.
  //
  // Returns true on successful optimization, whether or not the module is
  // modified. Returns false if |original_binary| fails to validate or if errors
  // occur when processing |original_binary| using any of the registered passes.
  // In that case, no further passes are executed and the contents in
  // |optimized_binary| may be invalid.
  //
  // By default, the binary is validated before any transforms are performed,
  // and optionally after each transform.  Validation uses SPIR-V spec rules
  // for the SPIR-V version named in the binary's header (at word offset 1).
  // Additionally, if the target environment is a client API (such as
  // Vulkan 1.1), then validate for that client API version, to the extent
  // that it is verifiable from data in the binary itself.
  //
  // It's allowed to alias |original_binary| to the start of |optimized_binary|.
  bool Run(const uint32_t* original_binary, size_t original_binary_size,
           std::vector<uint32_t>* optimized_binary) const;

  // DEPRECATED: Same as above, except passes |options| to the validator when
  // trying to validate the binary.  If |skip_validation| is true, then the
  // caller is guaranteeing that |original_binary| is valid, and the validator
  // will not be run.  The |max_id_bound| is the limit on the max id in the
  // module.
  bool Run(const uint32_t* original_binary, const size_t original_binary_size,
           std::vector<uint32_t>* optimized_binary,
           const ValidatorOptions& options, bool skip_validation) const;

  // Same as above, except it takes an options object.  See the documentation
  // for |OptimizerOptions| to see which options can be set.
  //
  // By default, the binary is validated before any transforms are performed,
  // and optionally after each transform.  Validation uses SPIR-V spec rules
  // for the SPIR-V version named in the binary's header (at word offset 1).
  // Additionally, if the target environment is a client API (such as
  // Vulkan 1.1), then validate for that client API version, to the extent
  // that it is verifiable from data in the binary itself, or from the
  // validator options set on the optimizer options.
  bool Run(const uint32_t* original_binary, const size_t original_binary_size,
           std::vector<uint32_t>* optimized_binary,
           const spv_optimizer_options opt_options) const;

  // Returns a vector of strings with all the pass names added to this
  // optimizer's pass manager. These strings are valid until the associated
  // pass manager is destroyed.
  std::vector<const char*> GetPassNames() const;

  // Sets the option to print the disassembly before each pass and after the
  // last pass.  If |out| is null, then no output is generated.  Otherwise,
  // output is sent to the |out| output stream.
  Optimizer& SetPrintAll(std::ostream* out);

  // Sets the option to print the resource utilization of each pass. If |out|
  // is null, then no output is generated. Otherwise, output is sent to the
  // |out| output stream.
  Optimizer& SetTimeReport(std::ostream* out);

  // Sets the option to validate the module after each pass.
  Optimizer& SetValidateAfterAll(bool validate);

 private:
  struct Impl;                  // Opaque struct for holding internal data.
  std::unique_ptr<Impl> impl_;  // Unique pointer to internal data.
};

// Creates a null pass.
// A null pass does nothing to the SPIR-V module to be optimized.
Optimizer::PassToken CreateNullPass();

// Creates a strip-debug-info pass.
// A strip-debug-info pass removes all debug instructions (as documented in
// Section 3.42.2 of the SPIR-V spec) of the SPIR-V module to be optimized.
Optimizer::PassToken CreateStripDebugInfoPass();

// [Deprecated] This will create a strip-nonsemantic-info pass.  See below.
Optimizer::PassToken CreateStripReflectInfoPass();

// Creates a strip-nonsemantic-info pass.
// A strip-nonsemantic-info pass removes all reflections and explicitly
// non-semantic instructions.
Optimizer::PassToken CreateStripNonSemanticInfoPass();

// Creates an eliminate-dead-functions pass.
// An eliminate-dead-functions pass will remove all functions that are not in
// the call trees rooted at entry points and exported functions.  These
// functions are not needed because they will never be called.
Optimizer::PassToken CreateEliminateDeadFunctionsPass();

// Creates an eliminate-dead-members pass.
// An eliminate-dead-members pass will remove all unused members of structures.
// This will not affect the data layout of the remaining members.
Optimizer::PassToken CreateEliminateDeadMembersPass();

// Creates a set-spec-constant-default-value pass from a mapping from spec-ids
// to the default values in the form of string.
// A set-spec-constant-default-value pass sets the default values for the
// spec constants that have SpecId decorations (i.e., those defined by
// OpSpecConstant{|True|False} instructions).
Optimizer::PassToken CreateSetSpecConstantDefaultValuePass(
    const std::unordered_map<uint32_t, std::string>& id_value_map);

// Creates a set-spec-constant-default-value pass from a mapping from spec-ids
// to the default values in the form of bit pattern.
// A set-spec-constant-default-value pass sets the default values for the
// spec constants that have SpecId decorations (i.e., those defined by
// OpSpecConstant{|True|False} instructions).
Optimizer::PassToken CreateSetSpecConstantDefaultValuePass(
    const std::unordered_map<uint32_t, std::vector<uint32_t>>& id_value_map);

// Creates a flatten-decoration pass.
// A flatten-decoration pass replaces grouped decorations with equivalent
// ungrouped decorations.  That is, it replaces each OpDecorationGroup
// instruction and associated OpGroupDecorate and OpGroupMemberDecorate
// instructions with equivalent OpDecorate and OpMemberDecorate instructions.
// The pass does not attempt to preserve debug information for instructions
// it removes.
Optimizer::PassToken CreateFlattenDecorationPass();

// Creates a freeze-spec-constant-value pass.
// A freeze-spec-constant pass specializes the value of spec constants to
// their default values. This pass only processes the spec constants that have
// SpecId decorations (defined by OpSpecConstant, OpSpecConstantTrue, or
// OpSpecConstantFalse instructions) and replaces them with their normal
// counterparts (OpConstant, OpConstantTrue, or OpConstantFalse). The
// corresponding SpecId annotation instructions will also be removed. This
// pass does not fold the newly added normal constants and does not process
// other spec constants defined by OpSpecConstantComposite or
// OpSpecConstantOp.
Optimizer::PassToken CreateFreezeSpecConstantValuePass();

// Creates a fold-spec-constant-op-and-composite pass.
// A fold-spec-constant-op-and-composite pass folds spec constants defined by
// OpSpecConstantOp or OpSpecConstantComposite instruction, to normal Constants
// defined by OpConstantTrue, OpConstantFalse, OpConstant, OpConstantNull, or
// OpConstantComposite instructions. Note that spec constants defined with
// OpSpecConstant, OpSpecConstantTrue, or OpSpecConstantFalse instructions are
// not handled, as these instructions indicate their value are not determined
// and can be changed in future. A spec constant is foldable if all of its
// value(s) can be determined from the module. E.g., an integer spec constant
// defined with OpSpecConstantOp instruction can be folded if its value won't
// change later. This pass will replace the original OpSpecConstantOp
// instruction with an OpConstant instruction. When folding composite spec
// constants, new instructions may be inserted to define the components of the
// composite constant first, then the original spec constants will be replaced
// by OpConstantComposite instructions.
//
// There are some operations not supported yet:
//   OpSConvert, OpFConvert, OpQuantizeToF16 and
//   all the operations under Kernel capability.
// TODO(qining): Add support for the operations listed above.
Optimizer::PassToken CreateFoldSpecConstantOpAndCompositePass();

// Creates a unify-constant pass.
// A unify-constant pass de-duplicates the constants. Constants with the exact
// same value and identical form will be unified and only one constant will
// be kept for each unique pair of type and value.
// There are several cases not handled by this pass:
//  1) Constants defined by OpConstantNull instructions (null constants) and
//  constants defined by OpConstantFalse, OpConstant or OpConstantComposite
//  with value 0 (zero-valued normal constants) are not considered equivalent.
//  So null constants won't be used to replace zero-valued normal constants,
//  vice versa.
//  2) Whenever there are decorations to the constant's result id id, the
//  constant won't be handled, which means, it won't be used to replace any
//  other constants, neither can other constants replace it.
//  3) NaN in float point format with different bit patterns are not unified.
Optimizer::PassToken CreateUnifyConstantPass();

// Creates a eliminate-dead-constant pass.
// A eliminate-dead-constant pass removes dead constants, including normal
// constants defined by OpConstant, OpConstantComposite, OpConstantTrue, or
// OpConstantFalse and spec constants defined by OpSpecConstant,
// OpSpecConstantComposite, OpSpecConstantTrue, OpSpecConstantFalse or
// OpSpecConstantOp.
Optimizer::PassToken CreateEliminateDeadConstantPass();

// Creates a strength-reduction pass.
// A strength-reduction pass will look for opportunities to replace an
// instruction with an equivalent and less expensive one.  For example,
// multiplying by a power of 2 can be replaced by a bit shift.
Optimizer::PassToken CreateStrengthReductionPass();

// Creates a block merge pass.
// This pass searches for blocks with a single Branch to a block with no
// other predecessors and merges the blocks into a single block. Continue
// blocks and Merge blocks are not candidates for the second block.
//
// The pass is most useful after Dead Branch Elimination, which can leave
// such sequences of blocks. Merging them makes subsequent passes more
// effective, such as single block local store-load elimination.
//
// While this pass reduces the number of occurrences of this sequence, at
// this time it does not guarantee all such sequences are eliminated.
//
// Presence of phi instructions can inhibit this optimization. Handling
// these is left for future improvements.
Optimizer::PassToken CreateBlockMergePass();

// Creates an exhaustive inline pass.
// An exhaustive inline pass attempts to exhaustively inline all function
// calls in all functions in an entry point call tree. The intent is to enable,
// albeit through brute force, analysis and optimization across function
// calls by subsequent optimization passes. As the inlining is exhaustive,
// there is no attempt to optimize for size or runtime performance. Functions
// that are not in the call tree of an entry point are not changed.
Optimizer::PassToken CreateInlineExhaustivePass();

// Creates an opaque inline pass.
// An opaque inline pass inlines all function calls in all functions in all
// entry point call trees where the called function contains an opaque type
// in either its parameter types or return type. An opaque type is currently
// defined as Image, Sampler or SampledImage. The intent is to enable, albeit
// through brute force, analysis and optimization across these function calls
// by subsequent passes in order to remove the storing of opaque types which is
// not legal in Vulkan. Functions that are not in the call tree of an entry
// point are not changed.
Optimizer::PassToken CreateInlineOpaquePass();

// Creates a single-block local variable load/store elimination pass.
// For every entry point function, do single block memory optimization of
// function variables referenced only with non-access-chain loads and stores.
// For each targeted variable load, if previous store to that variable in the
// block, replace the load's result id with the value id of the store.
// If previous load within the block, replace the current load's result id
// with the previous load's result id. In either case, delete the current
// load. Finally, check if any remaining stores are useless, and delete store
// and variable if possible.
//
// The presence of access chain references and function calls can inhibit
// the above optimization.
//
// Only modules with relaxed logical addressing (see opt/instruction.h) are
// currently processed.
//
// This pass is most effective if preceded by Inlining and
// LocalAccessChainConvert. This pass will reduce the work needed to be done
// by LocalSingleStoreElim and LocalMultiStoreElim.
//
// Only functions in the call tree of an entry point are processed.
Optimizer::PassToken CreateLocalSingleBlockLoadStoreElimPass();

// Create dead branch elimination pass.
// For each entry point function, this pass will look for SelectionMerge
// BranchConditionals with constant condition and convert to a Branch to
// the indicated label. It will delete resulting dead blocks.
//
// For all phi functions in merge block, replace all uses with the id
// corresponding to the living predecessor.
//
// Note that some branches and blocks may be left to avoid creating invalid
// control flow. Improving this is left to future work.
//
// This pass is most effective when preceded by passes which eliminate
// local loads and stores, effectively propagating constant values where
// possible.
Optimizer::PassToken CreateDeadBranchElimPass();

// Creates an SSA local variable load/store elimination pass.
// For every entry point function, eliminate all loads and stores of function
// scope variables only referenced with non-access-chain loads and stores.
// Eliminate the variables as well.
//
// The presence of access chain references and function calls can inhibit
// the above optimization.
//
// Only shader modules with relaxed logical addressing (see opt/instruction.h)
// are currently processed. Currently modules with any extensions enabled are
// not processed. This is left for future work.
//
// This pass is most effective if preceded by Inlining and
// LocalAccessChainConvert. LocalSingleStoreElim and LocalSingleBlockElim
// will reduce the work that this pass has to do.
Optimizer::PassToken CreateLocalMultiStoreElimPass();

// Creates a local access chain conversion pass.
// A local access chain conversion pass identifies all function scope
// variables which are accessed only with loads, stores and access chains
// with constant indices. It then converts all loads and stores of such
// variables into equivalent sequences of loads, stores, extracts and inserts.
//
// This pass only processes entry point functions. It currently only converts
// non-nested, non-ptr access chains. It does not process modules with
// non-32-bit integer types present. Optional memory access options on loads
// and stores are ignored as we are only processing function scope variables.
//
// This pass unifies access to these variables to a single mode and simplifies
// subsequent analysis and elimination of these variables along with their
// loads and stores allowing values to propagate to their points of use where
// possible.
Optimizer::PassToken CreateLocalAccessChainConvertPass();

// Creates a local single store elimination pass.
// For each entry point function, this pass eliminates loads and stores for
// function scope variable that are stored to only once, where possible. Only
// whole variable loads and stores are eliminated; access-chain references are
// not optimized. Replace all loads of such variables with the value that is
// stored and eliminate any resulting dead code.
//
// Currently, the presence of access chains and function calls can inhibit this
// pass, however the Inlining and LocalAccessChainConvert passes can make it
// more effective. In additional, many non-load/store memory operations are
// not supported and will prohibit optimization of a function. Support of
// these operations are future work.
//
// Only shader modules with relaxed logical addressing (see opt/instruction.h)
// are currently processed.
//
// This pass will reduce the work needed to be done by LocalSingleBlockElim
// and LocalMultiStoreElim and can improve the effectiveness of other passes
// such as DeadBranchElimination which depend on values for their analysis.
Optimizer::PassToken CreateLocalSingleStoreElimPass();

// Creates an insert/extract elimination pass.
// This pass processes each entry point function in the module, searching for
// extracts on a sequence of inserts. It further searches the sequence for an
// insert with indices identical to the extract. If such an insert can be
// found before hitting a conflicting insert, the extract's result id is
// replaced with the id of the values from the insert.
//
// Besides removing extracts this pass enables subsequent dead code elimination
// passes to delete the inserts. This pass performs best after access chains are
// converted to inserts and extracts and local loads and stores are eliminated.
Optimizer::PassToken CreateInsertExtractElimPass();

// Creates a dead insert elimination pass.
// This pass processes each entry point function in the module, searching for
// unreferenced inserts into composite types. These are most often unused
// stores to vector components. They are unused because they are never
// referenced, or because there is another insert to the same component between
// the insert and the reference. After removing the inserts, dead code
// elimination is attempted on the inserted values.
//
// This pass performs best after access chains are converted to inserts and
// extracts and local loads and stores are eliminated. While executing this
// pass can be advantageous on its own, it is also advantageous to execute
// this pass after CreateInsertExtractPass() as it will remove any unused
// inserts created by that pass.
Optimizer::PassToken CreateDeadInsertElimPass();

// Create aggressive dead code elimination pass
// This pass eliminates unused code from the module. In addition,
// it detects and eliminates code which may have spurious uses but which do
// not contribute to the output of the function. The most common cause of
// such code sequences is summations in loops whose result is no longer used
// due to dead code elimination. This optimization has additional compile
// time cost over standard dead code elimination.
//
// This pass only processes entry point functions. It also only processes
// shaders with relaxed logical addressing (see opt/instruction.h). It
// currently will not process functions with function calls. Unreachable
// functions are deleted.
//
// This pass will be made more effective by first running passes that remove
// dead control flow and inlines function calls.
//
// This pass can be especially useful after running Local Access Chain
// Conversion, which tends to cause cycles of dead code to be left after
// Store/Load elimination passes are completed. These cycles cannot be
// eliminated with standard dead code elimination.
//
// If |preserve_interface| is true, all non-io variables in the entry point
// interface are considered live and are not eliminated. This mode is needed
// by GPU-Assisted validation instrumentation, where a change in the interface
// is not allowed.
//
// If |remove_outputs| is true, allow outputs to be removed from the interface.
// This is only safe if the caller knows that there is no corresponding input
// variable in the following shader. It is false by default.
<<<<<<< HEAD
// rbfx: preserve_interface = true by default
Optimizer::PassToken CreateAggressiveDCEPass(bool preserve_interface = true,
                                             bool remove_outputs = false);
=======
Optimizer::PassToken CreateAggressiveDCEPass();
Optimizer::PassToken CreateAggressiveDCEPass(bool preserve_interface);
Optimizer::PassToken CreateAggressiveDCEPass(bool preserve_interface,
                                             bool remove_outputs);
>>>>>>> c5b71ae2

// Creates a remove-unused-interface-variables pass.
// Removes variables referenced on the |OpEntryPoint| instruction that are not
// referenced in the entry point function or any function in its call tree. Note
// that this could cause the shader interface to no longer match other shader
// stages.
Optimizer::PassToken CreateRemoveUnusedInterfaceVariablesPass();

// Creates an empty pass.
// This is deprecated and will be removed.
// TODO(jaebaek): remove this pass after handling glslang's broken unit tests.
//                https://github.com/KhronosGroup/glslang/pull/2440
Optimizer::PassToken CreatePropagateLineInfoPass();

// Creates an empty pass.
// This is deprecated and will be removed.
// TODO(jaebaek): remove this pass after handling glslang's broken unit tests.
//                https://github.com/KhronosGroup/glslang/pull/2440
Optimizer::PassToken CreateRedundantLineInfoElimPass();

// Creates a compact ids pass.
// The pass remaps result ids to a compact and gapless range starting from %1.
Optimizer::PassToken CreateCompactIdsPass();

// Creates a remove duplicate pass.
// This pass removes various duplicates:
// * duplicate capabilities;
// * duplicate extended instruction imports;
// * duplicate types;
// * duplicate decorations.
Optimizer::PassToken CreateRemoveDuplicatesPass();

// Creates a CFG cleanup pass.
// This pass removes cruft from the control flow graph of functions that are
// reachable from entry points and exported functions. It currently includes the
// following functionality:
//
// - Removal of unreachable basic blocks.
Optimizer::PassToken CreateCFGCleanupPass();

// Create dead variable elimination pass.
// This pass will delete module scope variables, along with their decorations,
// that are not referenced.
Optimizer::PassToken CreateDeadVariableEliminationPass();

// create merge return pass.
// changes functions that have multiple return statements so they have a single
// return statement.
//
// for structured control flow it is assumed that the only unreachable blocks in
// the function are trivial merge and continue blocks.
//
// a trivial merge block contains the label and an opunreachable instructions,
// nothing else.  a trivial continue block contain a label and an opbranch to
// the header, nothing else.
//
// these conditions are guaranteed to be met after running dead-branch
// elimination.
Optimizer::PassToken CreateMergeReturnPass();

// Create value numbering pass.
// This pass will look for instructions in the same basic block that compute the
// same value, and remove the redundant ones.
Optimizer::PassToken CreateLocalRedundancyEliminationPass();

// Create LICM pass.
// This pass will look for invariant instructions inside loops and hoist them to
// the loops preheader.
Optimizer::PassToken CreateLoopInvariantCodeMotionPass();

// Creates a loop fission pass.
// This pass will split all top level loops whose register pressure exceedes the
// given |threshold|.
Optimizer::PassToken CreateLoopFissionPass(size_t threshold);

// Creates a loop fusion pass.
// This pass will look for adjacent loops that are compatible and legal to be
// fused. The fuse all such loops as long as the register usage for the fused
// loop stays under the threshold defined by |max_registers_per_loop|.
Optimizer::PassToken CreateLoopFusionPass(size_t max_registers_per_loop);

// Creates a loop peeling pass.
// This pass will look for conditions inside a loop that are true or false only
// for the N first or last iteration. For loop with such condition, those N
// iterations of the loop will be executed outside of the main loop.
// To limit code size explosion, the loop peeling can only happen if the code
// size growth for each loop is under |code_growth_threshold|.
Optimizer::PassToken CreateLoopPeelingPass();

// Creates a loop unswitch pass.
// This pass will look for loop independent branch conditions and move the
// condition out of the loop and version the loop based on the taken branch.
// Works best after LICM and local multi store elimination pass.
Optimizer::PassToken CreateLoopUnswitchPass();

// Create global value numbering pass.
// This pass will look for instructions where the same value is computed on all
// paths leading to the instruction.  Those instructions are deleted.
Optimizer::PassToken CreateRedundancyEliminationPass();

// Create scalar replacement pass.
// This pass replaces composite function scope variables with variables for each
// element if those elements are accessed individually.  The parameter is a
// limit on the number of members in the composite variable that the pass will
// consider replacing.
Optimizer::PassToken CreateScalarReplacementPass(uint32_t size_limit = 100);

// Create a private to local pass.
// This pass looks for variables declared in the private storage class that are
// used in only one function.  Those variables are moved to the function storage
// class in the function that they are used.
Optimizer::PassToken CreatePrivateToLocalPass();

// Creates a conditional constant propagation (CCP) pass.
// This pass implements the SSA-CCP algorithm in
//
//      Constant propagation with conditional branches,
//      Wegman and Zadeck, ACM TOPLAS 13(2):181-210.
//
// Constant values in expressions and conditional jumps are folded and
// simplified. This may reduce code size by removing never executed jump targets
// and computations with constant operands.
Optimizer::PassToken CreateCCPPass();

// Creates a workaround driver bugs pass.  This pass attempts to work around
// a known driver bug (issue #1209) by identifying the bad code sequences and
// rewriting them.
//
// Current workaround: Avoid OpUnreachable instructions in loops.
Optimizer::PassToken CreateWorkaround1209Pass();

// Creates a pass that converts if-then-else like assignments into OpSelect.
Optimizer::PassToken CreateIfConversionPass();

// Creates a pass that will replace instructions that are not valid for the
// current shader stage by constants.  Has no effect on non-shader modules.
Optimizer::PassToken CreateReplaceInvalidOpcodePass();

// Creates a pass that simplifies instructions using the instruction folder.
Optimizer::PassToken CreateSimplificationPass();

// Create loop unroller pass.
// Creates a pass to unroll loops which have the "Unroll" loop control
// mask set. The loops must meet a specific criteria in order to be unrolled
// safely this criteria is checked before doing the unroll by the
// LoopUtils::CanPerformUnroll method. Any loop that does not meet the criteria
// won't be unrolled. See CanPerformUnroll LoopUtils.h for more information.
Optimizer::PassToken CreateLoopUnrollPass(bool fully_unroll, int factor = 0);

// Create the SSA rewrite pass.
// This pass converts load/store operations on function local variables into
// operations on SSA IDs.  This allows SSA optimizers to act on these variables.
// Only variables that are local to the function and of supported types are
// processed (see IsSSATargetVar for details).
Optimizer::PassToken CreateSSARewritePass();

// Create pass to convert relaxed precision instructions to half precision.
// This pass converts as many relaxed float32 arithmetic operations to half as
// possible. It converts any float32 operands to half if needed. It converts
// any resulting half precision values back to float32 as needed. No variables
// are changed. No image operations are changed.
//
// Best if run after function scope store/load and composite operation
// eliminations are run. Also best if followed by instruction simplification,
// redundancy elimination and DCE.
Optimizer::PassToken CreateConvertRelaxedToHalfPass();

// Create relax float ops pass.
// This pass decorates all float32 result instructions with RelaxedPrecision
// if not already so decorated.
Optimizer::PassToken CreateRelaxFloatOpsPass();

// Create copy propagate arrays pass.
// This pass looks to copy propagate memory references for arrays.  It looks
// for specific code patterns to recognize array copies.
Optimizer::PassToken CreateCopyPropagateArraysPass();

// Create a vector dce pass.
// This pass looks for components of vectors that are unused, and removes them
// from the vector.  Note this would still leave around lots of dead code that
// a pass of ADCE will be able to remove.
Optimizer::PassToken CreateVectorDCEPass();

// Create a pass to reduce the size of loads.
// This pass looks for loads of structures where only a few of its members are
// used.  It replaces the loads feeding an OpExtract with an OpAccessChain and
// a load of the specific elements.  The parameter is a threshold to determine
// whether we have to replace the load or not.  If the ratio of the used
// components of the load is less than the threshold, we replace the load.
Optimizer::PassToken CreateReduceLoadSizePass(
    double load_replacement_threshold = 0.9);

// Create a pass to combine chained access chains.
// This pass looks for access chains fed by other access chains and combines
// them into a single instruction where possible.
Optimizer::PassToken CreateCombineAccessChainsPass();

// Create a pass to instrument bindless descriptor checking
// This pass instruments all bindless references to check that descriptor
// array indices are inbounds, and if the descriptor indexing extension is
// enabled, that the descriptor has been initialized. If the reference is
// invalid, a record is written to the debug output buffer (if space allows)
// and a null value is returned. This pass is designed to support bindless
// validation in the Vulkan validation layers.
//
// TODO(greg-lunarg): Add support for buffer references. Currently only does
// checking for image references.
//
// Dead code elimination should be run after this pass as the original,
// potentially invalid code is not removed and could cause undefined behavior,
// including crashes. It may also be beneficial to run Simplification
// (ie Constant Propagation), DeadBranchElim and BlockMerge after this pass to
// optimize instrument code involving the testing of compile-time constants.
// It is also generally recommended that this pass (and all
// instrumentation passes) be run after any legalization and optimization
// passes. This will give better analysis for the instrumentation and avoid
// potentially de-optimizing the instrument code, for example, inlining
// the debug record output function throughout the module.
//
// The instrumentation will read and write buffers in debug
// descriptor set |desc_set|. It will write |shader_id| in each output record
// to identify the shader module which generated the record.
Optimizer::PassToken CreateInstBindlessCheckPass(uint32_t desc_set,
                                                 uint32_t shader_id);

// Create a pass to instrument physical buffer address checking
// This pass instruments all physical buffer address references to check that
// all referenced bytes fall in a valid buffer. If the reference is
// invalid, a record is written to the debug output buffer (if space allows)
// and a null value is returned. This pass is designed to support buffer
// address validation in the Vulkan validation layers.
//
// Dead code elimination should be run after this pass as the original,
// potentially invalid code is not removed and could cause undefined behavior,
// including crashes. Instruction simplification would likely also be
// beneficial. It is also generally recommended that this pass (and all
// instrumentation passes) be run after any legalization and optimization
// passes. This will give better analysis for the instrumentation and avoid
// potentially de-optimizing the instrument code, for example, inlining
// the debug record output function throughout the module.
//
// The instrumentation will read and write buffers in debug
// descriptor set |desc_set|. It will write |shader_id| in each output record
// to identify the shader module which generated the record.
Optimizer::PassToken CreateInstBuffAddrCheckPass(uint32_t desc_set,
                                                 uint32_t shader_id);

// Create a pass to instrument OpDebugPrintf instructions.
// This pass replaces all OpDebugPrintf instructions with instructions to write
// a record containing the string id and the all specified values into a special
// printf output buffer (if space allows). This pass is designed to support
// the printf validation in the Vulkan validation layers.
//
// The instrumentation will write buffers in debug descriptor set |desc_set|.
// It will write |shader_id| in each output record to identify the shader
// module which generated the record.
Optimizer::PassToken CreateInstDebugPrintfPass(uint32_t desc_set,
                                               uint32_t shader_id);

// Create a pass to upgrade to the VulkanKHR memory model.
// This pass upgrades the Logical GLSL450 memory model to Logical VulkanKHR.
// Additionally, it modifies memory, image, atomic and barrier operations to
// conform to that model's requirements.
Optimizer::PassToken CreateUpgradeMemoryModelPass();

// Create a pass to do code sinking.  Code sinking is a transformation
// where an instruction is moved into a more deeply nested construct.
Optimizer::PassToken CreateCodeSinkingPass();

// Create a pass to fix incorrect storage classes.  In order to make code
// generation simpler, DXC may generate code where the storage classes do not
// match up correctly.  This pass will fix the errors that it can.
Optimizer::PassToken CreateFixStorageClassPass();

// Creates a graphics robust access pass.
//
// This pass injects code to clamp indexed accesses to buffers and internal
// arrays, providing guarantees satisfying Vulkan's robustBufferAccess rules.
//
// TODO(dneto): Clamps coordinates and sample index for pointer calculations
// into storage images (OpImageTexelPointer).  For an cube array image, it
// assumes the maximum layer count times 6 is at most 0xffffffff.
//
// NOTE: This pass will fail with a message if:
// - The module is not a Shader module.
// - The module declares VariablePointers, VariablePointersStorageBuffer, or
//   RuntimeDescriptorArrayEXT capabilities.
// - The module uses an addressing model other than Logical
// - Access chain indices are wider than 64 bits.
// - Access chain index for a struct is not an OpConstant integer or is out
//   of range. (The module is already invalid if that is the case.)
// - TODO(dneto): The OpImageTexelPointer coordinate component is not 32-bits
// wide.
//
// NOTE: Access chain indices are always treated as signed integers.  So
//   if an array has a fixed size of more than 2^31 elements, then elements
//   from 2^31 and above are never accessible with a 32-bit index,
//   signed or unsigned.  For this case, this pass will clamp the index
//   between 0 and at 2^31-1, inclusive.
//   Similarly, if an array has more then 2^15 element and is accessed with
//   a 16-bit index, then elements from 2^15 and above are not accessible.
//   In this case, the pass will clamp the index between 0 and 2^15-1
//   inclusive.
Optimizer::PassToken CreateGraphicsRobustAccessPass();

// Create a pass to spread Volatile semantics to variables with SMIDNV,
// WarpIDNV, SubgroupSize, SubgroupLocalInvocationId, SubgroupEqMask,
// SubgroupGeMask, SubgroupGtMask, SubgroupLeMask, or SubgroupLtMask BuiltIn
// decorations or OpLoad for them when the shader model is the ray generation,
// closest hit, miss, intersection, or callable. This pass can be used for
// VUID-StandaloneSpirv-VulkanMemoryModel-04678 and
// VUID-StandaloneSpirv-VulkanMemoryModel-04679 (See "Standalone SPIR-V
// Validation" section of Vulkan spec "Appendix A: Vulkan Environment for
// SPIR-V"). When the SPIR-V version is 1.6 or above, the pass also spreads
// the Volatile semantics to a variable with HelperInvocation BuiltIn decoration
// in the fragement shader.
Optimizer::PassToken CreateSpreadVolatileSemanticsPass();

// Create a pass to replace a descriptor access using variable index.
// This pass replaces every access using a variable index to array variable
// |desc| that has a DescriptorSet and Binding decorations with a constant
// element of the array. In order to replace the access using a variable index
// with the constant element, it uses a switch statement.
Optimizer::PassToken CreateReplaceDescArrayAccessUsingVarIndexPass();

// Create descriptor scalar replacement pass.
// This pass replaces every array variable |desc| that has a DescriptorSet and
// Binding decorations with a new variable for each element of the array.
// Suppose |desc| was bound at binding |b|.  Then the variable corresponding to
// |desc[i]| will have binding |b+i|.  The descriptor set will be the same.  It
// is assumed that no other variable already has a binding that will used by one
// of the new variables.  If not, the pass will generate invalid Spir-V.  All
// accesses to |desc| must be OpAccessChain instructions with a literal index
// for the first index.
Optimizer::PassToken CreateDescriptorScalarReplacementPass();

// Create a pass to replace each OpKill instruction with a function call to a
// function that has a single OpKill.  Also replace each OpTerminateInvocation
// instruction  with a function call to a function that has a single
// OpTerminateInvocation.  This allows more code to be inlined.
Optimizer::PassToken CreateWrapOpKillPass();

// Replaces the extensions VK_AMD_shader_ballot,VK_AMD_gcn_shader, and
// VK_AMD_shader_trinary_minmax with equivalent code using core instructions and
// capabilities.
Optimizer::PassToken CreateAmdExtToKhrPass();

// Replaces the internal version of GLSLstd450 InterpolateAt* extended
// instructions with the externally valid version. The internal version allows
// an OpLoad of the interpolant for the first argument. This pass removes the
// OpLoad and replaces it with its pointer. glslang and possibly other
// frontends will create the internal version for HLSL. This pass will be part
// of HLSL legalization and should be called after interpolants have been
// propagated into their final positions.
Optimizer::PassToken CreateInterpolateFixupPass();

// Removes unused components from composite input variables. Current
// implementation just removes trailing unused components from input arrays
// and structs. The pass performs best after maximizing dead code removal.
// A subsequent dead code elimination pass would be beneficial in removing
// newly unused component types.
//
// WARNING: This pass can only be safely applied standalone to vertex shaders
// as it can otherwise cause interface incompatibilities with the preceding
// shader in the pipeline. If applied to non-vertex shaders, the user should
// follow by applying EliminateDeadOutputStores and
// EliminateDeadOutputComponents to the preceding shader.
Optimizer::PassToken CreateEliminateDeadInputComponentsPass();

// Removes unused components from composite output variables. Current
// implementation just removes trailing unused components from output arrays
// and structs. The pass performs best after eliminating dead output stores.
// A subsequent dead code elimination pass would be beneficial in removing
// newly unused component types. Currently only supports vertex and fragment
// shaders.
//
// WARNING: This pass cannot be safely applied standalone as it can cause
// interface incompatibility with the following shader in the pipeline. The
// user should first apply EliminateDeadInputComponents to the following
// shader, then apply EliminateDeadOutputStores to this shader.
Optimizer::PassToken CreateEliminateDeadOutputComponentsPass();

// Removes unused components from composite input variables. This safe
// version will not cause interface incompatibilities since it only changes
// vertex shaders. The current implementation just removes trailing unused
// components from input structs and input arrays. The pass performs best
// after maximizing dead code removal. A subsequent dead code elimination
// pass would be beneficial in removing newly unused component types.
Optimizer::PassToken CreateEliminateDeadInputComponentsSafePass();

// Analyzes shader and populates |live_locs| and |live_builtins|. Best results
// will be obtained if shader has all dead code eliminated first. |live_locs|
// and |live_builtins| are subsequently used when calling
// CreateEliminateDeadOutputStoresPass on the preceding shader. Currently only
// supports tesc, tese, geom, and frag shaders.
Optimizer::PassToken CreateAnalyzeLiveInputPass(
    std::unordered_set<uint32_t>* live_locs,
    std::unordered_set<uint32_t>* live_builtins);

// Removes stores to output locations not listed in |live_locs| or
// |live_builtins|. Best results are obtained if constant propagation is
// performed first. A subsequent call to ADCE will eliminate any dead code
// created by the removal of the stores. A subsequent call to
// CreateEliminateDeadOutputComponentsPass will eliminate any dead output
// components created by the elimination of the stores. Currently only supports
// vert, tesc, tese, and geom shaders.
Optimizer::PassToken CreateEliminateDeadOutputStoresPass(
    std::unordered_set<uint32_t>* live_locs,
    std::unordered_set<uint32_t>* live_builtins);

// Creates a convert-to-sampled-image pass to convert images and/or
// samplers with given pairs of descriptor set and binding to sampled image.
// If a pair of an image and a sampler have the same pair of descriptor set and
// binding that is one of the given pairs, they will be converted to a sampled
// image. In addition, if only an image has the descriptor set and binding that
// is one of the given pairs, it will be converted to a sampled image as well.
Optimizer::PassToken CreateConvertToSampledImagePass(
    const std::vector<opt::DescriptorSetAndBinding>&
        descriptor_set_binding_pairs);

// Create an interface-variable-scalar-replacement pass that replaces array or
// matrix interface variables with a series of scalar or vector interface
// variables. For example, it replaces `float3 foo[2]` with `float3 foo0, foo1`.
Optimizer::PassToken CreateInterfaceVariableScalarReplacementPass();

// Creates a remove-dont-inline pass to remove the |DontInline| function control
// from every function in the module.  This is useful if you want the inliner to
// inline these functions some reason.
Optimizer::PassToken CreateRemoveDontInlinePass();
// Create a fix-func-call-param pass to fix non memory argument for the function
// call, as spirv-validation requires function parameters to be an memory
// object, currently the pass would remove accesschain pointer argument passed
// to the function
Optimizer::PassToken CreateFixFuncCallArgumentsPass();
}  // namespace spvtools

#endif  // INCLUDE_SPIRV_TOOLS_OPTIMIZER_HPP_<|MERGE_RESOLUTION|>--- conflicted
+++ resolved
@@ -543,16 +543,10 @@
 // If |remove_outputs| is true, allow outputs to be removed from the interface.
 // This is only safe if the caller knows that there is no corresponding input
 // variable in the following shader. It is false by default.
-<<<<<<< HEAD
-// rbfx: preserve_interface = true by default
-Optimizer::PassToken CreateAggressiveDCEPass(bool preserve_interface = true,
-                                             bool remove_outputs = false);
-=======
 Optimizer::PassToken CreateAggressiveDCEPass();
 Optimizer::PassToken CreateAggressiveDCEPass(bool preserve_interface);
 Optimizer::PassToken CreateAggressiveDCEPass(bool preserve_interface,
                                              bool remove_outputs);
->>>>>>> c5b71ae2
 
 // Creates a remove-unused-interface-variables pass.
 // Removes variables referenced on the |OpEntryPoint| instruction that are not
