//
// Copyright (c) 2008-2019 the Urho3D project.
// Copyright (c) 2017-2023 the rbfx project.
//
// Permission is hereby granted, free of charge, to any person obtaining a copy
// of this software and associated documentation files (the "Software"), to deal
// in the Software without restriction, including without limitation the rights
// to use, copy, modify, merge, publish, distribute, sublicense, and/or sell
// copies of the Software, and to permit persons to whom the Software is
// furnished to do so, subject to the following conditions:
//
// The above copyright notice and this permission notice shall be included in
// all copies or substantial portions of the Software.
//
// THE SOFTWARE IS PROVIDED "AS IS", WITHOUT WARRANTY OF ANY KIND, EXPRESS OR
// IMPLIED, INCLUDING BUT NOT LIMITED TO THE WARRANTIES OF MERCHANTABILITY,
// FITNESS FOR A PARTICULAR PURPOSE AND NONINFRINGEMENT. IN NO EVENT SHALL THE
// AUTHORS OR COPYRIGHT HOLDERS BE LIABLE FOR ANY CLAIM, DAMAGES OR OTHER
// LIABILITY, WHETHER IN AN ACTION OF CONTRACT, TORT OR OTHERWISE, ARISING FROM,
// OUT OF OR IN CONNECTION WITH THE SOFTWARE OR THE USE OR OTHER DEALINGS IN
// THE SOFTWARE.
//

using System;
using System.Collections.Generic;
using System.Globalization;
using System.Runtime.CompilerServices;
using System.Runtime.InteropServices;

namespace Urho3DNet
{
    /// Three-dimensional vector.
    [StructLayout(LayoutKind.Sequential)]
    public struct Vector3 : IEquatable<Vector3>, IApproximateEquatable<Vector3>
    {
        public static IEqualityComparer<Vector3> ApproximateEqualityComparer => ApproximateEqualityComparer<Vector3>.Default;

        ///ruct from a two-dimensional vector and the Z coordinate.
        public Vector3(in Vector2 vector, float z = 0)
        {
            X = vector.X;
            Y = vector.Y;
            Z = z;
        }

        ///ruct from an IntVector3.
        public Vector3(in IntVector3 vector)
        {
            X = vector.X;
            Y = vector.Y;
            Z = vector.Z;
        }

        ///ruct from coordinates.
        public Vector3(float x = 0, float y = 0, float z = 0)
        {
            X = x;
            Y = y;
            Z = z;
        }

        ///ruct from a float array.
        public Vector3(IReadOnlyList<float> data)
        {
            X = data[0];
            Y = data[1];
            Z = data[2];
        }

        /// Construct from 2D vector in X0Z plane.
        public static Vector3 FromXZ(Vector2 vector, float y = 0.0f)
        {
            return new Vector3(vector.X, y, vector.Y);
        }

        /// Test for equality with another vector without epsilon.
        [MethodImpl(MethodImplOptions.AggressiveInlining)]
        public static bool operator ==(in Vector3 lhs, in Vector3 rhs)
        {
            return lhs.X == rhs.X && lhs.Y == rhs.Y && lhs.Z == rhs.Z;
        }

        /// Test for inequality with another vector without epsilon.
        [MethodImpl(MethodImplOptions.AggressiveInlining)]
        public static bool operator !=(in Vector3 lhs, in Vector3 rhs)
        {
            return lhs.X != rhs.X || lhs.Y != rhs.Y || lhs.Z != rhs.Z;
        }

        /// Add a vector.
        [MethodImpl(MethodImplOptions.AggressiveInlining)]
        public static Vector3 operator +(in Vector3 lhs, in Vector3 rhs)
        {
            return new Vector3(lhs.X + rhs.X, lhs.Y + rhs.Y, lhs.Z + rhs.Z);
        }

        /// Return negation.
        [MethodImpl(MethodImplOptions.AggressiveInlining)]
        public static Vector3 operator -(in Vector3 rhs)
        {
            return new Vector3(-rhs.X, -rhs.Y, -rhs.Z);
        }

        /// Subtract a vector.
        [MethodImpl(MethodImplOptions.AggressiveInlining)]
        public static Vector3 operator -(in Vector3 lhs, in Vector3 rhs)
        {
            return new Vector3(lhs.X - rhs.X, lhs.Y - rhs.Y, lhs.Z - rhs.Z);
        }

        /// Multiply with a scalar.
        [MethodImpl(MethodImplOptions.AggressiveInlining)]
        public static Vector3 operator *(in Vector3 lhs, float rhs)
        {
            return new Vector3(lhs.X * rhs, lhs.Y * rhs, lhs.Z * rhs);
        }

        /// Multiply with a vector.
        [MethodImpl(MethodImplOptions.AggressiveInlining)]
        public static Vector3 operator *(in Vector3 lhs, in Vector3 rhs)
        {
            return new Vector3(lhs.X * rhs.X, lhs.Y * rhs.Y, lhs.Z * rhs.Z);
        }

        /// Divide by a scalar.
        [MethodImpl(MethodImplOptions.AggressiveInlining)]
        public static Vector3 operator /(in Vector3 lhs, float rhs)
        {
            return new Vector3(lhs.X / rhs, lhs.Y / rhs, lhs.Z / rhs);
        }

        /// Divide by a vector.
        [MethodImpl(MethodImplOptions.AggressiveInlining)]
        public static Vector3 operator /(in Vector3 lhs, in Vector3 rhs)
        {
            return new Vector3(lhs.X / rhs.X, lhs.Y / rhs.Y, lhs.Z / rhs.Z);
        }

        /// Multiply Vector3 with a scalar.
        [MethodImpl(MethodImplOptions.AggressiveInlining)]
        public static Vector3 operator *(float lhs, in Vector3 rhs)
        {
            return rhs * lhs;
        }

        /// Normalize to unit length.
        public void Normalize()
        {
            float lenSquared = LengthSquared;
            if (!MathDefs.Equals(lenSquared, 1.0f) && lenSquared > 0.0f)
            {
                float invLen = 1.0f / (float) Math.Sqrt(lenSquared);
                X *= invLen;
                Y *= invLen;
                Z *= invLen;
            }
        }

        /// Return length.
        public float Length => (float) Math.Sqrt(LengthSquared);

        /// Return squared length.
        public float LengthSquared => X * X + Y * Y + Z * Z;

        /// Calculate dot product.
        [MethodImpl(MethodImplOptions.AggressiveInlining)]
        public float DotProduct(in Vector3 rhs)
        {
            return X * rhs.X + Y * rhs.Y + Z * rhs.Z;
        }

        /// Calculate absolute dot product.
        [MethodImpl(MethodImplOptions.AggressiveInlining)]
        public float AbsDotProduct(in Vector3 rhs)
        {
            return Math.Abs(X * rhs.X) + Math.Abs(Y * rhs.Y) + Math.Abs(Z * rhs.Z);
        }

        /// Project direction vector onto axis.
        [MethodImpl(MethodImplOptions.AggressiveInlining)]
        public float ProjectOntoAxis(in Vector3 axis)
        {
            return DotProduct(axis.Normalized);
        }

        /// Project position vector onto plane with given origin and normal.
        public Vector3 ProjectOntoPlane(in Vector3 origin, in Vector3 normal)
        {
            Vector3 delta = this - origin;
            return this - normal.Normalized * delta.ProjectOntoAxis(normal);
        }

        /// Project position vector onto line segment.
        public Vector3 ProjectOntoLine(in Vector3 from, in Vector3 to, bool clamped = false)
        {
            Vector3 direction = to - from;
            float lengthSquared = direction.LengthSquared;
            float factor = (this - from).DotProduct(direction) / lengthSquared;

            if (clamped)
                factor = MathDefs.Clamp(factor, 0.0f, 1.0f);

            return from + direction * factor;
        }

        /// Calculate distance to another position vector.
        public float DistanceToPoint(in Vector3 point)
        {
            return (this - point).Length;
        }

        /// Calculate distance to the plane with given origin and normal.
        public float DistanceToPlane(in Vector3 origin, in Vector3 normal)
        {
            return (this - origin).ProjectOntoAxis(normal);
        }

        /// Make vector orthogonal to the axis.
        public Vector3 Orthogonalize(in Vector3 axis)
        {
            return axis.CrossProduct(this).CrossProduct(axis).Normalized;
        }

        /// Calculate cross product.
        public Vector3 CrossProduct(in Vector3 rhs)
        {
            return new Vector3(
                Y * rhs.Z - Z * rhs.Y,
                Z * rhs.X - X * rhs.Z,
                X * rhs.Y - Y * rhs.X
            );
        }

        /// Return absolute vector.
        public Vector3 Abs => new Vector3(Math.Abs(X), Math.Abs(Y), Math.Abs(Z));

        /// Linear interpolation with another vector.
        [MethodImpl(MethodImplOptions.AggressiveInlining)]
        public Vector3 Lerp(in Vector3 rhs, float t)
        {
            return this * (1.0f - t) + rhs * t;
        }

        /// Test for equality with another vector.
        [MethodImpl(MethodImplOptions.AggressiveInlining)]
        public bool Equals(Vector3 rhs)
        {
            return X == rhs.X && Y == rhs.Y && Z == rhs.Z;
        }

        /// Test for equality with another vector with epsilon.
        public bool ApproximatelyEquivalent(Vector3 rhs, float epsilon = MathDefs.Epsilon)
        {
            return MathDefs.ApproximatelyEquivalent(X, rhs.X, epsilon) &&
                   MathDefs.ApproximatelyEquivalent(Y, rhs.Y, epsilon) &&
                   MathDefs.ApproximatelyEquivalent(Z, rhs.Z, epsilon);
        }

        /// Test for equality with another vector with epsilon.
        public override bool Equals(object obj)
        {
            return obj is Vector3 other && Equals(other);
        }

        /// Returns the angle between this vector and another vector in degrees.
        public float Angle(in Vector3 rhs)
        {
            return MathDefs.Acos(DotProduct(rhs) / (Length * rhs.Length));
        }

        /// Return whether is NaN.
        public bool IsNaN => float.IsNaN(X) || float.IsNaN(Y) || float.IsNaN(Z);

        /// Return normalized to unit length.
        public Vector3 Normalized
        {
            get
            {
                float lenSquared = LengthSquared;
                if (!MathDefs.Equals(lenSquared, 1.0f) && lenSquared > 0.0f)
                {
                    float invLen = 1.0f / (float) Math.Sqrt(lenSquared);
                    return this * invLen;
                }
                else
                    return this;
            }
        }

        /// Return normalized to unit length or zero if length is too small.
        public Vector3 NormalizedOrDefault
        {
            get
            {
                float lenSquared = LengthSquared;
                if (lenSquared < MathDefs.LargeEpsilon * MathDefs.LargeEpsilon)
                    return Vector3.Zero;
                float invLen = 1.0f / (float)Math.Sqrt(lenSquared);
                return this * invLen;
            }
        }

        /// Return float data.
        public float[] Data => new[] {X, Y, Z};

        /// <inheritdoc/>
        public override string ToString()
        {
            return string.Format(CultureInfo.InvariantCulture, "{0} {1} {2}", X, Y, Z);
        }

        /// <summary>
        /// Converts the string representation of a Vector3 into value.
        /// </summary>
        public static Vector3 Parse(string value)
        {
<<<<<<< HEAD
            var parser = new SpaceSeparatedValueHelper(value);
            return new Vector3(parser.ReadFloat(), parser.ReadFloat(), parser.ReadFloat());
=======
            return string.IsNullOrWhiteSpace(value) ? default : Urho3D.ToVector3(value);
>>>>>>> 1e3618d0
        }

        /// <summary>Returns the hash code for this instance.</summary>
        /// <returns>A 32-bit signed integer that is the hash code for this instance.</returns>
        public override int GetHashCode()
        {
            return HashCode.Combine(X, Y, Z);
        }

        /// Per-component linear interpolation between two 3-vectors.
        [MethodImpl(MethodImplOptions.AggressiveInlining)]
        public static Vector3 Lerp(in Vector3 lhs, in Vector3 rhs, in Vector3 t)
        {
            return lhs + (rhs - lhs) * t;
        }

        /// Per-component min of two 3-vectors.
        [MethodImpl(MethodImplOptions.AggressiveInlining)]
        public static Vector3 Min(in Vector3 lhs, in Vector3 rhs)
        {
            return new Vector3(Math.Min(lhs.X, rhs.X), Math.Min(lhs.Y, rhs.Y), Math.Min(lhs.Z, rhs.Z));
        }

        /// Per-component max of two 3-vectors.
        [MethodImpl(MethodImplOptions.AggressiveInlining)]
        public static Vector3 Max(in Vector3 lhs, in Vector3 rhs)
        {
            return new Vector3(Math.Max(lhs.X, rhs.X), Math.Max(lhs.Y, rhs.Y), Math.Max(lhs.Z, rhs.Z));
        }

        /// Per-component floor of 3-vector.
        [MethodImpl(MethodImplOptions.AggressiveInlining)]
        public static Vector3 Floor(in Vector3 vec)
        {
            return new Vector3((float)Math.Floor(vec.X), (float)Math.Floor(vec.Y), (float)Math.Floor(vec.Z));
        }

        /// Per-component round of 3-vector.
        [MethodImpl(MethodImplOptions.AggressiveInlining)]
        public static Vector3 Round(in Vector3 vec)
        {
            return new Vector3((float)Math.Round(vec.X), (float)Math.Round(vec.Y), (float)Math.Round(vec.Z));
        }

        /// Per-component ceil of 3-vector.
        [MethodImpl(MethodImplOptions.AggressiveInlining)]
        public static Vector3 Ceil(in Vector3 vec)
        {
            return new Vector3((float)Math.Ceiling(vec.X), (float)Math.Ceiling(vec.Y), (float)Math.Ceiling(vec.Z));
        }

        /// Per-component floor of 3-vector. Returns IntVector3.
        [MethodImpl(MethodImplOptions.AggressiveInlining)]
        public static IntVector3 FloorToInt(in Vector3 vec)
        {
            return new IntVector3((int)Math.Floor(vec.X), (int)Math.Floor(vec.Y), (int)Math.Floor(vec.Z));
        }

        /// Per-component round of 3-vector. Returns IntVector3.
        [MethodImpl(MethodImplOptions.AggressiveInlining)]
        public static IntVector3 RoundToInt(in Vector3 vec)
        {
            return new IntVector3((int)Math.Round(vec.X), (int)Math.Round(vec.Y), (int)Math.Round(vec.Z));
        }

        /// Per-component ceil of 3-vector. Returns IntVector3.
        [MethodImpl(MethodImplOptions.AggressiveInlining)]
        public static IntVector3 CeilToInt(in Vector3 vec)
        {
            return new IntVector3((int)Math.Ceiling(vec.X), (int)Math.Ceiling(vec.Y), (int)Math.Ceiling(vec.Z));
        }

        /// Return a random value from [0, 1) from 3-vector seed.
        [MethodImpl(MethodImplOptions.AggressiveInlining)]
        public static float StableRandom(in Vector3 seed)
        {
            return Vector2.StableRandom(new Vector2(Vector2.StableRandom(new Vector2(seed.X, seed.Y)), seed.Z));
        }

        /// Return 2D vector (z component is ignored).
        [MethodImpl(MethodImplOptions.AggressiveInlining)]
        public Vector2 ToVector2()
        {
            return new Vector2(X, Y);
        }

        /// Return 2D int vector (z component is ignored).
        [MethodImpl(MethodImplOptions.AggressiveInlining)]
        public IntVector2 ToIntVector2()
        {
            return new IntVector2((int)X, (int)Y);
        }

        /// Return 3D int vector.
        [MethodImpl(MethodImplOptions.AggressiveInlining)]
        public IntVector3 ToIntVector3()
        {
            return new IntVector3((int)X, (int)Y, (int)Z);
        }

        /// Return x and z components as 2D vector (y component is ignored).
        [MethodImpl(MethodImplOptions.AggressiveInlining)]
        public Vector2 ToXZ()
        {
            return new Vector2(X, Z);
        }

        /// X coordinate.
        public float X;

        /// Y coordinate.
        public float Y;

        /// Z coordinate.
        public float Z;

        /// Zero vector.
        public static readonly Vector3 Zero;

        /// (-1,0,0) vector.
        public static readonly Vector3 Left = new Vector3(-1, 0, 0);

        /// (1,0,0) vector.
        public static readonly Vector3 Right = new Vector3(1, 0, 0);

        /// (0,1,0) vector.
        public static readonly Vector3 Up = new Vector3(0, 1, 0);

        /// (0,-1,0) vector.
        public static readonly Vector3 Down = new Vector3(0, -1, 0);

        /// (0,0,1) vector.
        public static readonly Vector3 Forward = new Vector3(0, 0, 1);

        /// (0,0,-1) vector.
        public static readonly Vector3 Back = new Vector3(0, 0, -1);

        /// (1,1,1) vector.
        public static readonly Vector3 One = new Vector3(1, 1, 1);
    };
}<|MERGE_RESOLUTION|>--- conflicted
+++ resolved
@@ -314,12 +314,7 @@
         /// </summary>
         public static Vector3 Parse(string value)
         {
-<<<<<<< HEAD
-            var parser = new SpaceSeparatedValueHelper(value);
-            return new Vector3(parser.ReadFloat(), parser.ReadFloat(), parser.ReadFloat());
-=======
             return string.IsNullOrWhiteSpace(value) ? default : Urho3D.ToVector3(value);
->>>>>>> 1e3618d0
         }
 
         /// <summary>Returns the hash code for this instance.</summary>
