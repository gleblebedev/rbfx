/*
 * This source file is part of RmlUi, the HTML/CSS Interface Middleware
 *
 * For the latest information, see http://github.com/mikke89/RmlUi
 *
 * Copyright (c) 2008-2010 CodePoint Ltd, Shift Technology Ltd
 * Copyright (c) 2019-2023 The RmlUi Team, and contributors
 *
 * Permission is hereby granted, free of charge, to any person obtaining a copy
 * of this software and associated documentation files (the "Software"), to deal
 * in the Software without restriction, including without limitation the rights
 * to use, copy, modify, merge, publish, distribute, sublicense, and/or sell
 * copies of the Software, and to permit persons to whom the Software is
 * furnished to do so, subject to the following conditions:
 *
 * The above copyright notice and this permission notice shall be included in
 * all copies or substantial portions of the Software.
 *
 * THE SOFTWARE IS PROVIDED "AS IS", WITHOUT WARRANTY OF ANY KIND, EXPRESS OR
 * IMPLIED, INCLUDING BUT NOT LIMITED TO THE WARRANTIES OF MERCHANTABILITY,
 * FITNESS FOR A PARTICULAR PURPOSE AND NONINFRINGEMENT. IN NO EVENT SHALL THE
 * AUTHORS OR COPYRIGHT HOLDERS BE LIABLE FOR ANY CLAIM, DAMAGES OR OTHER
 * LIABILITY, WHETHER IN AN ACTION OF CONTRACT, TORT OR OTHERWISE, ARISING FROM,
 * OUT OF OR IN CONNECTION WITH THE SOFTWARE OR THE USE OR OTHER DEALINGS IN
 * THE SOFTWARE.
 *
 */

#include "WidgetTextInput.h"
#include "../../../Include/RmlUi/Core/ComputedValues.h"
#include "../../../Include/RmlUi/Core/Context.h"
#include "../../../Include/RmlUi/Core/Core.h"
#include "../../../Include/RmlUi/Core/ElementScroll.h"
#include "../../../Include/RmlUi/Core/ElementText.h"
#include "../../../Include/RmlUi/Core/ElementUtilities.h"
#include "../../../Include/RmlUi/Core/Elements/ElementFormControl.h"
#include "../../../Include/RmlUi/Core/Factory.h"
#include "../../../Include/RmlUi/Core/FontEngineInterface.h"
#include "../../../Include/RmlUi/Core/GeometryUtilities.h"
#include "../../../Include/RmlUi/Core/Input.h"
#include "../../../Include/RmlUi/Core/Math.h"
#include "../../../Include/RmlUi/Core/StringUtilities.h"
#include "../../../Include/RmlUi/Core/SystemInterface.h"
#include "../Clock.h"
#include "ElementTextSelection.h"
#include <algorithm>
#include <limits.h>

namespace Rml {

static constexpr float CURSOR_BLINK_TIME = 0.7f;

enum class CharacterClass { Word, Punctuation, Newline, Whitespace, Undefined };
static CharacterClass GetCharacterClass(char c)
{
	if ((c >= 'a' && c <= 'z') || (c >= 'A' && c <= 'Z') || (c >= '0' && c <= '9') || c == '_' || ((unsigned char)c >= 128))
		return CharacterClass::Word;
	if ((c >= '!' && c <= '/') || (c >= ':' && c <= '@') || (c >= '[' && c <= '`') || (c >= '{' && c <= '~'))
		return CharacterClass::Punctuation;
	if (c == '\n')
		return CharacterClass::Newline;
	return CharacterClass::Whitespace;
}

static int ConvertCharacterOffsetToByteOffset(const String& value, int character_offset)
{
	if (character_offset >= (int)value.size())
		return (int)value.size();

	int character_count = 0;
	for (auto it = StringIteratorU8(value); it; ++it)
	{
		character_count += 1;
		if (character_count > character_offset)
			return (int)it.offset();
	}
	return (int)value.size();
}

static int ConvertByteOffsetToCharacterOffset(const String& value, int byte_offset)
{
	int character_count = 0;
	for (auto it = StringIteratorU8(value); it; ++it)
	{
		if (it.offset() >= byte_offset)
			break;
		character_count += 1;
	}
	return character_count;
}

// Clamps the value to the given maximum number of unicode code points. Returns true if the value was changed.
static bool ClampValue(String& value, int max_length)
{
	if (max_length >= 0)
	{
		int max_byte_length = ConvertCharacterOffsetToByteOffset(value, max_length);
		if (max_byte_length < (int)value.size())
		{
			value.erase((size_t)max_byte_length);
			return true;
		}
	}
	return false;
}

WidgetTextInput::WidgetTextInput(ElementFormControl* _parent) :
	internal_dimensions(0, 0), scroll_offset(0, 0), cursor_position(0, 0), cursor_size(0, 0)
{
	keyboard_showed = false;

	parent = _parent;
	parent->SetProperty(PropertyId::WhiteSpace, Property(Style::WhiteSpace::Pre));
	parent->SetProperty(PropertyId::OverflowX, Property(Style::Overflow::Hidden));
	parent->SetProperty(PropertyId::OverflowY, Property(Style::Overflow::Hidden));
	parent->SetProperty(PropertyId::Drag, Property(Style::Drag::Drag));
	parent->SetProperty(PropertyId::WordBreak, Property(Style::WordBreak::BreakWord));
	parent->SetProperty(PropertyId::TextTransform, Property(Style::TextTransform::None));
	parent->SetClientArea(BoxArea::Content);

	parent->AddEventListener(EventId::Keydown, this, true);
	parent->AddEventListener(EventId::Textinput, this, true);
	parent->AddEventListener(EventId::Focus, this, true);
	parent->AddEventListener(EventId::Blur, this, true);
	parent->AddEventListener(EventId::Mousedown, this, true);
	parent->AddEventListener(EventId::Dblclick, this, true);
	parent->AddEventListener(EventId::Drag, this, true);

	ElementPtr unique_text = Factory::InstanceElement(parent, "#text", "#text", XMLAttributes());
	text_element = rmlui_dynamic_cast<ElementText*>(unique_text.get());
	ElementPtr unique_selected_text = Factory::InstanceElement(parent, "#text", "#text", XMLAttributes());
	selected_text_element = rmlui_dynamic_cast<ElementText*>(unique_selected_text.get());
	if (text_element)
	{
		text_element->SuppressAutoLayout();
		parent->AppendChild(std::move(unique_text), false);

		selected_text_element->SuppressAutoLayout();
		parent->AppendChild(std::move(unique_selected_text), false);
	}

	// Create the dummy selection element.
	ElementPtr unique_selection = Factory::InstanceElement(parent, "#selection", "selection", XMLAttributes());
	if (ElementTextSelection* text_selection_element = rmlui_dynamic_cast<ElementTextSelection*>(unique_selection.get()))
	{
		selection_element = text_selection_element;
		text_selection_element->SetWidget(this);
		parent->AppendChild(std::move(unique_selection), false);
	}

	absolute_cursor_index = 0;
	cursor_wrap_down = false;
	ideal_cursor_position_to_the_right_of_cursor = true;
	cancel_next_drag = false;
	force_formatting_on_next_layout = false;

	ideal_cursor_position = 0;

	max_length = -1;

	selection_anchor_index = 0;
	selection_begin_index = 0;
	selection_length = 0;

	last_update_time = 0;

	ShowCursor(false);
}

WidgetTextInput::~WidgetTextInput()
{
	parent->RemoveEventListener(EventId::Keydown, this, true);
	parent->RemoveEventListener(EventId::Textinput, this, true);
	parent->RemoveEventListener(EventId::Focus, this, true);
	parent->RemoveEventListener(EventId::Blur, this, true);
	parent->RemoveEventListener(EventId::Mousedown, this, true);
	parent->RemoveEventListener(EventId::Dblclick, this, true);
	parent->RemoveEventListener(EventId::Drag, this, true);

	// This widget might be parented by an input element, which may now be constructing a completely different type.
	// Thus, remove all properties set by this widget so they don't affect the new type.
	parent->RemoveProperty(PropertyId::WhiteSpace);
	parent->RemoveProperty(PropertyId::OverflowX);
	parent->RemoveProperty(PropertyId::OverflowY);
	parent->RemoveProperty(PropertyId::Drag);
	parent->RemoveProperty(PropertyId::WordBreak);
	parent->RemoveProperty(PropertyId::TextTransform);

	// Remove all the children added by the text widget.
	parent->RemoveChild(text_element);
	parent->RemoveChild(selected_text_element);
	parent->RemoveChild(selection_element);
}

void WidgetTextInput::SetValue(String value)
{
	const size_t initial_size = value.size();
	SanitizeValue(value);

	if (initial_size != value.size())
	{
		parent->SetAttribute("value", value);
		DispatchChangeEvent();
	}
	else
	{
		TransformValue(value);
		RMLUI_ASSERTMSG(value.size() == initial_size, "TransformValue must not change the text length.");

		text_element->SetText(value);

		FormatElement();
		UpdateCursorPosition(true);
	}
}

void WidgetTextInput::TransformValue(String& /*value*/) {}

void WidgetTextInput::SetMaxLength(int _max_length)
{
	if (max_length != _max_length)
	{
		max_length = _max_length;

		String value = GetValue();
		if (ClampValue(value, max_length))
			GetElement()->SetAttribute("value", value);
	}
}

int WidgetTextInput::GetMaxLength() const
{
	return max_length;
}

int WidgetTextInput::GetLength() const
{
	size_t result = StringUtilities::LengthUTF8(GetValue());
	return (int)result;
}

void WidgetTextInput::Select()
{
	SetSelectionRange(0, INT_MAX);
}

void WidgetTextInput::SetSelectionRange(int selection_start, int selection_end)
{
	const String& value = GetValue();
	const int byte_start = ConvertCharacterOffsetToByteOffset(value, selection_start);
	const int byte_end = ConvertCharacterOffsetToByteOffset(value, selection_end);
	const bool is_selecting = (byte_start != byte_end);

	cursor_wrap_down = true;
	absolute_cursor_index = byte_end;

	bool selection_changed = false;
	if (is_selecting)
	{
		selection_anchor_index = byte_start;
		selection_changed = UpdateSelection(true);
	}
	else
	{
		selection_changed = UpdateSelection(false);
	}

	UpdateCursorPosition(true);

	if (selection_changed)
		FormatText();
}

void WidgetTextInput::GetSelection(int* selection_start, int* selection_end, String* selected_text) const
{
	const String& value = GetValue();
	if (selection_start)
		*selection_start = ConvertByteOffsetToCharacterOffset(value, selection_begin_index);
	if (selection_end)
		*selection_end = ConvertByteOffsetToCharacterOffset(value, selection_begin_index + selection_length);
	if (selected_text)
		*selected_text = value.substr(Math::Min((size_t)selection_begin_index, (size_t)value.size()), (size_t)selection_length);
}

void WidgetTextInput::UpdateSelectionColours()
{
	// Determine what the colour of the selected text is. If our 'selection' element has the 'color'
	// attribute set, then use that. Otherwise, use the inverse of our own text colour.
	Colourb colour;
	const Property* colour_property = selection_element->GetLocalProperty("color");
	if (colour_property != nullptr)
		colour = colour_property->Get<Colourb>();
	else
	{
		colour = parent->GetComputedValues().color();
		colour.red = 255 - colour.red;
		colour.green = 255 - colour.green;
		colour.blue = 255 - colour.blue;
	}

	// Set the computed text colour on the element holding the selected text.
	selected_text_element->SetProperty(PropertyId::Color, Property(colour, Unit::COLOUR));

	// If the 'background-color' property has been set on the 'selection' element, use that as the
	// background colour for the selected text. Otherwise, use the inverse of the selected text
	// colour.
	colour_property = selection_element->GetLocalProperty("background-color");
	if (colour_property != nullptr)
		selection_colour = colour_property->Get<Colourb>();
	else
		selection_colour = Colourb(255 - colour.red, 255 - colour.green, 255 - colour.blue, colour.alpha);

	// Color may have changed, so we update the cursor geometry.
	GenerateCursor();
}

void WidgetTextInput::OnUpdate()
{
	if (cursor_timer > 0)
	{
		double current_time = Clock::GetElapsedTime();
		cursor_timer -= float(current_time - last_update_time);
		last_update_time = current_time;

		while (cursor_timer <= 0)
		{
			cursor_timer += CURSOR_BLINK_TIME;
			cursor_visible = !cursor_visible;
		}

		if (parent->IsVisible(true))
		{
			if (Context* ctx = parent->GetContext())
				ctx->RequestNextUpdate(cursor_timer);
		}
	}
}

void WidgetTextInput::OnResize()
{
	GenerateCursor();

	Vector2f text_position = parent->GetBox().GetPosition(BoxArea::Content);
	text_element->SetOffset(text_position, parent);
	selected_text_element->SetOffset(text_position, parent);

	ForceFormattingOnNextLayout();
}

void WidgetTextInput::OnRender()
{
	ElementUtilities::SetClippingRegion(text_element);

	Vector2f text_translation = parent->GetAbsoluteOffset() - Vector2f(parent->GetScrollLeft(), parent->GetScrollTop());
	selection_geometry.Render(text_translation);

	if (cursor_visible && !parent->IsDisabled())
	{
		cursor_geometry.Render(text_translation + cursor_position);
	}
}

void WidgetTextInput::OnLayout()
{
	if (force_formatting_on_next_layout)
	{
		internal_dimensions = parent->GetBox().GetSize(BoxArea::Content);
		FormatElement();
		UpdateCursorPosition(true);
		force_formatting_on_next_layout = false;
	}

	parent->SetScrollLeft(scroll_offset.x);
	parent->SetScrollTop(scroll_offset.y);
}

Element* WidgetTextInput::GetElement() const
{
	return parent;
}

void WidgetTextInput::DispatchChangeEvent(bool linebreak)
{
	Dictionary parameters;
	parameters["value"] = GetAttributeValue();
	parameters["linebreak"] = Variant(linebreak);
	GetElement()->DispatchEvent(EventId::Change, parameters);
}

void WidgetTextInput::ProcessEvent(Event& event)
{
	if (parent->IsDisabled())
		return;

	switch (event.GetId())
	{
	case EventId::Keydown:
	{
		Input::KeyIdentifier key_identifier = (Input::KeyIdentifier)event.GetParameter<int>("key_identifier", 0);
		bool numlock = event.GetParameter<int>("num_lock_key", 0) > 0;
		bool shift = event.GetParameter<int>("shift_key", 0) > 0;
		bool ctrl = event.GetParameter<int>("ctrl_key", 0) > 0;
		bool alt = event.GetParameter<int>("alt_key", 0) > 0;
		bool selection_changed = false;
		bool out_of_bounds = false;

		switch (key_identifier)
		{
			// clang-format off
		case Input::KI_NUMPAD4: if (numlock) break; //-fallthrough
		case Input::KI_LEFT:    selection_changed = MoveCursorHorizontal(ctrl ? CursorMovement::PreviousWord : CursorMovement::Left, shift, out_of_bounds); break;

		case Input::KI_NUMPAD6: if (numlock) break; //-fallthrough
		case Input::KI_RIGHT:   selection_changed = MoveCursorHorizontal(ctrl ? CursorMovement::NextWord : CursorMovement::Right, shift, out_of_bounds); break;

		case Input::KI_NUMPAD8: if (numlock) break; //-fallthrough
		case Input::KI_UP:      selection_changed = MoveCursorVertical(-1, shift, out_of_bounds); break;

		case Input::KI_NUMPAD2: if (numlock) break; //-fallthrough
		case Input::KI_DOWN:    selection_changed = MoveCursorVertical(1, shift, out_of_bounds); break;

		case Input::KI_NUMPAD7: if (numlock) break; //-fallthrough
		case Input::KI_HOME:    selection_changed = MoveCursorHorizontal(ctrl ? CursorMovement::Begin : CursorMovement::BeginLine, shift, out_of_bounds); break;

		case Input::KI_NUMPAD1: if (numlock) break; //-fallthrough
		case Input::KI_END:     selection_changed = MoveCursorHorizontal(ctrl ? CursorMovement::End : CursorMovement::EndLine, shift, out_of_bounds); break;

		case Input::KI_NUMPAD9: if (numlock) break; //-fallthrough
		case Input::KI_PRIOR:   selection_changed = MoveCursorVertical(-int(internal_dimensions.y / parent->GetLineHeight()) + 1, shift, out_of_bounds); break;

		case Input::KI_NUMPAD3: if (numlock) break; //-fallthrough
		case Input::KI_NEXT:    selection_changed = MoveCursorVertical(int(internal_dimensions.y / parent->GetLineHeight()) - 1, shift, out_of_bounds); break;

		case Input::KI_BACK:
		{
			CursorMovement direction = (ctrl ? CursorMovement::PreviousWord : CursorMovement::Left);
			DeleteCharacters(direction);
			ShowCursor(true);
		}
		break;

		case Input::KI_DECIMAL:	if (numlock) break; //-fallthrough
		case Input::KI_DELETE:
		{
			CursorMovement direction = (ctrl ? CursorMovement::NextWord : CursorMovement::Right);
			DeleteCharacters(direction);
			ShowCursor(true);
		}
		break;
			// clang-format on

		case Input::KI_NUMPADENTER:
		case Input::KI_RETURN:
		{
			LineBreak();
		}
		break;

		case Input::KI_A:
		{
			if (ctrl)
				Select();
		}
		break;

		case Input::KI_C:
		{
			if (ctrl && selection_length > 0)
				CopySelection();
		}
		break;

		case Input::KI_X:
		{
			if (ctrl && selection_length > 0)
			{
				CopySelection();
				DeleteSelection();
				DispatchChangeEvent();
				ShowCursor(true);
			}
		}
		break;

		case Input::KI_V:
		{
			if (ctrl && !alt)
			{
				String clipboard_text;
				GetSystemInterface()->GetClipboardText(clipboard_text);

				AddCharacters(clipboard_text);
				ShowCursor(true);
			}
		}
		break;

		// Ignore tabs so input fields can be navigated through with keys.
		case Input::KI_TAB: return;

		default: break;
		}

		if (!out_of_bounds || selection_changed)
<<<<<<< HEAD
		    event.StopPropagation();
=======
			event.StopPropagation();
>>>>>>> a2ab643b
		if (selection_changed)
			FormatText();
	}
	break;

	case EventId::Textinput:
	{
		// Only process the text if no modifier keys are pressed.
		if (event.GetParameter<int>("ctrl_key", 0) == 0 && event.GetParameter<int>("alt_key", 0) == 0 && event.GetParameter<int>("meta_key", 0) == 0)
		{
			String text = event.GetParameter("text", String{});
			AddCharacters(text);
		}

		ShowCursor(true);
		event.StopPropagation();
	}
	break;
	case EventId::Focus:
	{
		if (event.GetTargetElement() == parent)
		{
			parent->SetPseudoClass("focus-visible", true);
			if (UpdateSelection(false))
				FormatElement();
			ShowCursor(true, false);
		}
	}
	break;
	case EventId::Blur:
	{
		if (event.GetTargetElement() == parent)
		{
			if (ClearSelection())
				FormatElement();
			ShowCursor(false, false);
		}
	}
	break;
	case EventId::Drag:
		if (cancel_next_drag)
		{
			// We currently ignore drag events right after a double click. They would need to be handled
			// specially by selecting whole words at a time, which is not yet implemented.
			break;
		}
		//-fallthrough
	case EventId::Mousedown:
	{
		if (event.GetTargetElement() == parent)
		{
			Vector2f mouse_position = Vector2f(event.GetParameter<float>("mouse_x", 0), event.GetParameter<float>("mouse_y", 0));
			mouse_position -= text_element->GetAbsoluteOffset();

			const int cursor_line_index = CalculateLineIndex(mouse_position.y);
			const int cursor_character_index = CalculateCharacterIndex(cursor_line_index, mouse_position.x);

			SetCursorFromRelativeIndices(cursor_line_index, cursor_character_index);

			MoveCursorToCharacterBoundaries(false);
			UpdateCursorPosition(true);

			if (UpdateSelection(event == EventId::Drag || event.GetParameter<int>("shift_key", 0) > 0))
				FormatText();

			const bool move_to_cursor = (event == EventId::Drag);
			ShowCursor(true, move_to_cursor);
			cancel_next_drag = false;
		}
	}
	break;
	case EventId::Dblclick:
	{
		if (event.GetTargetElement() == parent)
		{
			ExpandSelection();
			cancel_next_drag = true;
		}
	}
	break;

	default: break;
	}
}

bool WidgetTextInput::AddCharacters(String string)
{
	SanitizeValue(string);

	if (selection_length > 0)
		DeleteSelection();

	if (max_length >= 0)
		ClampValue(string, Math::Max(max_length - GetLength(), 0));

	if (string.empty())
		return false;

	String value = GetAttributeValue();
	value.insert(std::min<size_t>((size_t)absolute_cursor_index, value.size()), string);

	absolute_cursor_index += (int)string.size();
	parent->SetAttribute("value", value);

	if (UpdateSelection(false))
		FormatText();

	DispatchChangeEvent();
	return true;
}

bool WidgetTextInput::DeleteCharacters(CursorMovement direction)
{
	bool out_of_bounds;
	// We set a selection of characters according to direction, and then delete it.
	// If we already have a selection, we delete that first.
	if (selection_length <= 0)
		MoveCursorHorizontal(direction, true, out_of_bounds);

	if (selection_length > 0)
	{
		DeleteSelection();
		DispatchChangeEvent();

		return true;
	}

	return false;
}

void WidgetTextInput::CopySelection()
{
	const String& value = GetValue();
	const String snippet = value.substr(Math::Min((size_t)selection_begin_index, (size_t)value.size()), (size_t)selection_length);
	GetSystemInterface()->SetClipboardText(snippet);
}

bool WidgetTextInput::MoveCursorHorizontal(CursorMovement movement, bool select, bool& out_of_bounds)
{
<<<<<<< HEAD
    out_of_bounds = false;
=======
	out_of_bounds = false;
>>>>>>> a2ab643b

	const String& value = GetValue();

	int cursor_line_index = 0, cursor_character_index = 0;
	GetRelativeCursorIndices(cursor_line_index, cursor_character_index);

	// By default the cursor wraps down when located on softbreaks. This may be overridden by setting the cursor using relative indices.
	cursor_wrap_down = true;

	// Whether to seek forward or back to align to utf8 boundaries later.
	bool seek_forward = false;

	switch (movement)
	{
	case CursorMovement::Begin: absolute_cursor_index = 0; break;
	case CursorMovement::BeginLine: SetCursorFromRelativeIndices(cursor_line_index, 0); break;
	case CursorMovement::PreviousWord:
	{
		// First skip whitespace, then skip all characters of the same class as the first non-whitespace character.
		CharacterClass skip_character_class = CharacterClass::Whitespace;
		const char* p_rend = value.data();
		const char* p_rbegin = p_rend + absolute_cursor_index;
		const char* p = p_rbegin - 1;
		for (; p > p_rend; --p)
		{
			const CharacterClass character_class = GetCharacterClass(*p);
			if (character_class != skip_character_class)
			{
				if (skip_character_class == CharacterClass::Whitespace)
					skip_character_class = character_class;
				else
					break;
			}
		}
		if (p != p_rend)
			++p;
		absolute_cursor_index += int(p - p_rbegin);
	}
	break;
	case CursorMovement::Left:
		if (!select && selection_length > 0)
			absolute_cursor_index = selection_begin_index;
		else
			absolute_cursor_index -= 1;
		break;
	case CursorMovement::Right:
		seek_forward = true;
		if (!select && selection_length > 0)
			absolute_cursor_index = selection_begin_index + selection_length;
		else
			absolute_cursor_index += 1;
		break;
	case CursorMovement::NextWord:
	{
		// First skip all characters of the same class as the first character, then skip any whitespace.
		CharacterClass skip_character_class = CharacterClass::Undefined;
		const char* p_begin = value.data() + absolute_cursor_index;
		const char* p_end = value.data() + value.size();
		const char* p = p_begin;
		for (; p < p_end; ++p)
		{
			const CharacterClass character_class = GetCharacterClass(*p);
			if (skip_character_class == CharacterClass::Undefined)
				skip_character_class = character_class;

			if (character_class != skip_character_class)
			{
				if (character_class == CharacterClass::Whitespace)
					skip_character_class = CharacterClass::Whitespace;
				else
					break;
			}
		}
		absolute_cursor_index += int(p - p_begin);
	}
	break;
	case CursorMovement::EndLine: SetCursorFromRelativeIndices(cursor_line_index, lines[cursor_line_index].editable_length); break;
	case CursorMovement::End: absolute_cursor_index = INT_MAX; break;
	}

<<<<<<< HEAD
    const int unclamped_absolute_cursor_index = absolute_cursor_index;
	absolute_cursor_index = Math::Clamp(absolute_cursor_index, 0, (int)GetValue().size());
    out_of_bounds = unclamped_absolute_cursor_index != absolute_cursor_index;
=======
	const int unclamped_absolute_cursor_index = absolute_cursor_index;
	absolute_cursor_index = Math::Clamp(absolute_cursor_index, 0, (int)GetValue().size());
	out_of_bounds = (unclamped_absolute_cursor_index != absolute_cursor_index);
>>>>>>> a2ab643b

	MoveCursorToCharacterBoundaries(seek_forward);
	UpdateCursorPosition(true);

	bool selection_changed = UpdateSelection(select);
	ShowCursor(true);

	return selection_changed;
}

bool WidgetTextInput::MoveCursorVertical(int distance, bool select, bool& out_of_bounds)
{
	int cursor_line_index = 0, cursor_character_index = 0;
	out_of_bounds = false;
	GetRelativeCursorIndices(cursor_line_index, cursor_character_index);

	cursor_line_index += distance;

	if (cursor_line_index < 0)
	{
		out_of_bounds = true;
		cursor_line_index = 0;
		cursor_character_index = 0;
	}
	else if (cursor_line_index >= (int)lines.size())
	{
		out_of_bounds = true;
		cursor_line_index = (int)lines.size() - 1;
		cursor_character_index = (int)lines[cursor_line_index].editable_length;
	}
	else
		cursor_character_index = CalculateCharacterIndex(cursor_line_index, ideal_cursor_position);

	SetCursorFromRelativeIndices(cursor_line_index, cursor_character_index);

	MoveCursorToCharacterBoundaries(false);
	UpdateCursorPosition(false);

	bool selection_changed = UpdateSelection(select);
	ShowCursor(true);

	return selection_changed;
}

void WidgetTextInput::MoveCursorToCharacterBoundaries(bool forward)
{
	const String& value = GetValue();
	absolute_cursor_index = Math::Min(absolute_cursor_index, (int)value.size());

	const char* p_begin = value.data();
	const char* p_end = p_begin + value.size();
	const char* p_cursor = p_begin + absolute_cursor_index;
	const char* p = p_cursor;

	if (forward)
		p = StringUtilities::SeekForwardUTF8(p_cursor, p_end);
	else
		p = StringUtilities::SeekBackwardUTF8(p_cursor, p_begin);

	if (p != p_cursor)
		absolute_cursor_index += int(p - p_cursor);
}

void WidgetTextInput::ExpandSelection()
{
	const String& value = GetValue();
	const char* const p_begin = value.data();
	const char* const p_end = p_begin + value.size();
	const char* const p_index = p_begin + absolute_cursor_index;

	// The first character encountered defines the character class to expand.
	CharacterClass expanding_character_class = CharacterClass::Undefined;

	auto character_is_wrong_type = [&expanding_character_class](const char* p) -> bool {
		const CharacterClass character_class = GetCharacterClass(*p);
		if (expanding_character_class == CharacterClass::Undefined)
			expanding_character_class = character_class;
		else if (character_class != expanding_character_class)
			return true;
		return false;
	};

	auto search_left = [&]() -> const char* {
		const char* p = p_index;
		for (; p > p_begin; p--)
			if (character_is_wrong_type(p - 1))
				break;
		return p;
	};
	auto search_right = [&]() -> const char* {
		const char* p = p_index;
		for (; p < p_end; p++)
			if (character_is_wrong_type(p))
				break;
		return p;
	};

	const char* p_left = p_index;
	const char* p_right = p_index;

	if (ideal_cursor_position_to_the_right_of_cursor)
	{
		p_right = search_right();
		p_left = search_left();
	}
	else
	{
		p_left = search_left();
		p_right = search_right();
	}

	cursor_wrap_down = true;
	absolute_cursor_index -= int(p_index - p_left);
	MoveCursorToCharacterBoundaries(false);
	bool selection_changed = UpdateSelection(false);

	absolute_cursor_index += int(p_right - p_left);
	MoveCursorToCharacterBoundaries(true);
	selection_changed |= UpdateSelection(true);

	if (selection_changed)
		FormatText();

	UpdateCursorPosition(true);
}

const String& WidgetTextInput::GetValue() const
{
	return text_element->GetText();
}

String WidgetTextInput::GetAttributeValue() const
{
	return parent->GetAttribute("value", String());
}

void WidgetTextInput::GetRelativeCursorIndices(int& out_cursor_line_index, int& out_cursor_character_index) const
{
	int line_begin = 0;

	for (size_t i = 0; i < lines.size(); i++)
	{
		const int cursor_relative_line_end = absolute_cursor_index - (line_begin + lines[i].editable_length);

		// Test if the absolute index is located on the editable part of this line, otherwise we wrap down to the next line. We may have additional
		// characters after the editable length, such as the newline character '\n'. We also wrap down if the cursor is located to the right of any
		// such characters.
		if (cursor_relative_line_end <= 0)
		{
			const bool soft_wrapped_line = (lines[i].editable_length == lines[i].size);

			// If we are located exactly on a soft break (due to word wrapping) then the cursor wrap state determines whether or not we wrap down.
			if (cursor_relative_line_end == 0 && soft_wrapped_line && cursor_wrap_down && (int)i + 1 < (int)lines.size())
			{
				out_cursor_line_index = (int)i + 1;
				out_cursor_character_index = 0;
			}
			else
			{
				out_cursor_line_index = (int)i;
				out_cursor_character_index = Math::Max(absolute_cursor_index - line_begin, 0);
			}
			return;
		}

		line_begin += lines[i].size;
	}

	// We shouldn't ever get here; this means we actually couldn't find where the absolute cursor said it was. So we'll
	// just set the relative cursors to the very end of the text field.
	out_cursor_line_index = (int)lines.size() - 1;
	out_cursor_character_index = lines[out_cursor_line_index].editable_length;
}

void WidgetTextInput::SetCursorFromRelativeIndices(int cursor_line_index, int cursor_character_index)
{
	RMLUI_ASSERT(cursor_line_index < (int)lines.size())

	absolute_cursor_index = cursor_character_index;

	for (int i = 0; i < cursor_line_index; i++)
		absolute_cursor_index += lines[i].size;

	// Don't wrap down if we're located at the end of the line.
	cursor_wrap_down = !(cursor_character_index >= lines[cursor_line_index].editable_length);
}

int WidgetTextInput::CalculateLineIndex(float position) const
{
	float line_height = parent->GetLineHeight();
	int line_index = int(position / line_height);
	return Math::Clamp(line_index, 0, (int)(lines.size() - 1));
}

float WidgetTextInput::GetAlignmentSpecificTextOffset(const char* p_begin, int line_index) const
{
	const float client_width = parent->GetClientWidth();
	const float total_width = (float)ElementUtilities::GetStringWidth(text_element, String(p_begin, lines[line_index].editable_length));
	auto text_align = GetElement()->GetComputedValues().text_align();

	// offset position depending on text align
	switch (text_align)
	{
	case Style::TextAlign::Right: return Math::Max(0.0f, (client_width - total_width));
	case Style::TextAlign::Center: return Math::Max(0.0f, ((client_width - total_width) / 2));
	default: break;
	}

	return 0;
}

int WidgetTextInput::CalculateCharacterIndex(int line_index, float position)
{
	int prev_offset = 0;
	float prev_line_width = 0;

	ideal_cursor_position_to_the_right_of_cursor = true;

	const char* p_begin = GetValue().data() + lines[line_index].value_offset;

	position -= GetAlignmentSpecificTextOffset(p_begin, line_index);

	for (auto it = StringIteratorU8(p_begin, p_begin, p_begin + lines[line_index].editable_length); it;)
	{
		++it;
		const int offset = (int)it.offset();

		const float line_width = (float)ElementUtilities::GetStringWidth(text_element, String(p_begin, (size_t)offset));
		if (line_width > position)
		{
			if (position - prev_line_width < line_width - position)
			{
				return prev_offset;
			}
			else
			{
				ideal_cursor_position_to_the_right_of_cursor = false;
				return offset;
			}
		}

		prev_line_width = line_width;
		prev_offset = offset;
	}

	return prev_offset;
}

void WidgetTextInput::ShowCursor(bool show, bool move_to_cursor)
{
	if (show)
	{
		cursor_visible = true;
		cursor_timer = CURSOR_BLINK_TIME;
		last_update_time = GetSystemInterface()->GetElapsedTime();

		// Shift the cursor into view.
		if (move_to_cursor)
		{
			float minimum_scroll_top = (cursor_position.y + cursor_size.y) - parent->GetClientHeight();
			if (parent->GetScrollTop() < minimum_scroll_top)
				parent->SetScrollTop(minimum_scroll_top);
			else if (parent->GetScrollTop() > cursor_position.y)
				parent->SetScrollTop(cursor_position.y);

			float minimum_scroll_left = (cursor_position.x + cursor_size.x) - parent->GetClientWidth();
			if (parent->GetScrollLeft() < minimum_scroll_left)
				parent->SetScrollLeft(minimum_scroll_left);
			else if (parent->GetScrollLeft() > cursor_position.x)
				parent->SetScrollLeft(cursor_position.x);

			scroll_offset.x = parent->GetScrollLeft();
			scroll_offset.y = parent->GetScrollTop();
		}

		SetKeyboardActive(true);
		keyboard_showed = true;
	}
	else
	{
		cursor_visible = false;
		cursor_timer = -1;
		last_update_time = 0;
		if (keyboard_showed)
		{
			SetKeyboardActive(false);
			keyboard_showed = false;
		}
	}
}

void WidgetTextInput::FormatElement()
{
	using namespace Style;
	ElementScroll* scroll = parent->GetElementScroll();
	float width = parent->GetBox().GetSize(BoxArea::Padding).x;

	const Overflow x_overflow_property = parent->GetComputedValues().overflow_x();
	const Overflow y_overflow_property = parent->GetComputedValues().overflow_y();
	const bool word_wrap = (parent->GetComputedValues().white_space() == WhiteSpace::Prewrap);

	if (x_overflow_property == Overflow::Scroll)
		scroll->EnableScrollbar(ElementScroll::HORIZONTAL, width);
	else
		scroll->DisableScrollbar(ElementScroll::HORIZONTAL);

	if (y_overflow_property == Overflow::Scroll)
		scroll->EnableScrollbar(ElementScroll::VERTICAL, width);
	else
		scroll->DisableScrollbar(ElementScroll::VERTICAL);

	// If the formatting produces scrollbars we need to format again later, this constraint enables early exit for the first formatting round.
	const float formatting_height_constraint = (y_overflow_property == Overflow::Auto ? parent->GetClientHeight() : FLT_MAX);

	// Format the text and determine its total area.
	Vector2f content_area = FormatText(formatting_height_constraint);

	// If we're set to automatically generate horizontal scrollbars, check for that now.
	if (!word_wrap && x_overflow_property == Overflow::Auto && content_area.x > parent->GetClientWidth())
		scroll->EnableScrollbar(ElementScroll::HORIZONTAL, width);

	// Now check for vertical overflow. If we do turn on the scrollbar, this will cause a reflow.
	if (y_overflow_property == Overflow::Auto && content_area.y > parent->GetClientHeight())
	{
		scroll->EnableScrollbar(ElementScroll::VERTICAL, width);
		content_area = FormatText();

		if (!word_wrap && x_overflow_property == Overflow::Auto && content_area.x > parent->GetClientWidth())
			scroll->EnableScrollbar(ElementScroll::HORIZONTAL, width);
	}

	parent->SetScrollableOverflowRectangle(content_area);
	scroll->FormatScrollbars();
}

Vector2f WidgetTextInput::FormatText(float height_constraint)
{
	Vector2f content_area(0, 0);

	const FontFaceHandle font_handle = parent->GetFontFaceHandle();
	if (!font_handle)
		return content_area;

	// Clear the old lines, and all the lines in the text elements.
	lines.clear();
	text_element->ClearLines();
	selected_text_element->ClearLines();

	// Clear the selection background geometry, and get the vertices and indices so the new geo can
	// be generated.
	selection_geometry.Release(true);
	Vector<Vertex>& selection_vertices = selection_geometry.GetVertices();
	Vector<int>& selection_indices = selection_geometry.GetIndices();

	// Determine the line-height of the text element.
	const float line_height = parent->GetLineHeight();
	const float font_baseline = GetFontEngineInterface()->GetFontMetrics(font_handle).ascent;
	// When the selection contains endlines we expand the selection area by this width.
	const int endline_selection_width = int(0.4f * parent->GetComputedValues().font_size());

	const float client_width = parent->GetClientWidth();
	int line_begin = 0;
	Vector2f line_position(0, font_baseline);
	bool last_line = false;

	auto text_align = GetElement()->GetComputedValues().text_align();

	struct Segment {
		Vector2f position;
		int width;
		String content;
		bool selected;
		int line_index;
	};

	Vector<Segment> segments;

	// Keep generating lines until all the text content is placed.
	do
	{
		if (client_width <= 0.f)
		{
			lines.push_back(Line{});
			break;
		}

		Line line = {};
		line.value_offset = line_begin;
		float line_width;
		String line_content;

		// Generate the next line.
		last_line = text_element->GenerateLine(line_content, line.size, line_width, line_begin, client_width - cursor_size.x, 0, false, false, false);

		// If this line terminates in a soft-return (word wrap), then the line may be leaving a space or two behind as an orphan. If so, we must
		// append the orphan onto the line even though it will push the line outside of the input field's bounds.
		String orphan;
		if (!last_line && (line_content.empty() || line_content.back() != '\n'))
		{
			const String& text = GetValue();
			for (int i = 1; i >= 0; --i)
			{
				int index = line_begin + line.size + i;
				if (index >= (int)text.size())
					continue;

				if (text[index] != ' ')
				{
					orphan.clear();
					continue;
				}

				int next_index = index + 1;
				if (!orphan.empty() || next_index >= (int)text.size() || text[next_index] != ' ')
					orphan += ' ';
			}
		}

		if (!orphan.empty())
		{
			line_content += orphan;
			line.size += (int)orphan.size();
			line_width += ElementUtilities::GetStringWidth(text_element, orphan);
		}

		// visually remove trailing space if right aligned
		if (!last_line && text_align == Style::TextAlign::Right && !line_content.empty() && line_content.back() == ' ')
		{
			line_content.pop_back();
			line_width -= ElementUtilities::GetStringWidth(text_element, " ");
		}

		// Now that we have the string of characters appearing on the new line, we split it into
		// three parts; the unselected text appearing before any selected text on the line, the
		// selected text on the line, and any unselected text after the selection.
		String pre_selection, selection, post_selection;
		GetLineSelection(pre_selection, selection, post_selection, line_content, line_begin);

		// The pre-selected text is placed, if there is any (if the selection starts on or before
		// the beginning of this line, then this will be empty).
		if (!pre_selection.empty())
		{
			const int width = ElementUtilities::GetStringWidth(text_element, pre_selection);
			segments.push_back({line_position, width, pre_selection, false, (int)lines.size()});
			line_position.x += width;
		}

		// Return the extra kerning that would result in joining two strings.
		auto GetKerningBetween = [this](const String& left, const String& right) -> float {
			if (left.empty() || right.empty())
				return 0.0f;
			// We could join the whole string, and compare the result of the joined width to the individual widths of each string. Instead, we take
			// the two neighboring characters from each string and compare the string width with and without kerning, which should be much faster.
			const Character left_back = StringUtilities::ToCharacter(StringUtilities::SeekBackwardUTF8(&left.back(), &left.front()));
			const String right_front_u8 =
				right.substr(0, size_t(StringUtilities::SeekForwardUTF8(right.c_str() + 1, right.c_str() + right.size()) - right.c_str()));
			const int width_kerning = ElementUtilities::GetStringWidth(text_element, right_front_u8, left_back);
			const int width_no_kerning = ElementUtilities::GetStringWidth(text_element, right_front_u8, Character::Null);
			return float(width_kerning - width_no_kerning);
		};

		// Check if the editable length needs to be truncated to dodge a trailing endline.
		line.editable_length = (int)line_content.size();
		if (!line_content.empty() && line_content.back() == '\n')
			line.editable_length -= 1;

		// If there is any selected text on this line, place it in the selected text element and
		// generate the geometry for its background.
		if (!selection.empty())
		{
			line_position.x += GetKerningBetween(pre_selection, selection);
			const int selection_width = ElementUtilities::GetStringWidth(selected_text_element, selection);
			segments.push_back({line_position, selection_width, selection, true, (int)lines.size()});

			line_position.x += selection_width;
		}

		// If there is any unselected text after the selection on this line, place it in the
		// standard text element after the selected text.
		if (!post_selection.empty())
		{
			line_position.x += GetKerningBetween(selection, post_selection);
			const int width = ElementUtilities::GetStringWidth(text_element, post_selection);
			segments.push_back({line_position, width, post_selection, false, (int)lines.size()});
		}

		// Update variables for the next line.
		line_begin += line.size;
		line_position.x = 0;
		line_position.y += line_height;

		// Grow the content area width-wise if this line is the longest so far, and push the height out.
		content_area.x = Math::Max(content_area.x, line_width + cursor_size.x);
		content_area.y = line_position.y - font_baseline;

		// Finally, push the new line into our array of lines.
		lines.push_back(std::move(line));

	} while (!last_line && content_area.y <= height_constraint);

	// Clamp the cursor to a valid range.
	absolute_cursor_index = Math::Min(absolute_cursor_index, (int)GetValue().size());

	// Transform segments according to text alignment
	for (auto& it : segments)
	{
		auto const& line = lines[it.line_index];
		const char* p_begin = GetValue().data() + line.value_offset;
		float offset = GetAlignmentSpecificTextOffset(p_begin, it.line_index);

		it.position.x += offset;

		if (it.selected)
		{
			const bool selection_contains_endline = (selection_begin_index + selection_length > line_begin + lines[it.line_index].editable_length);
			const Vector2f selection_size(float(it.width + (selection_contains_endline ? endline_selection_width : 0)), line_height);

			selection_vertices.resize(selection_vertices.size() + 4);
			selection_indices.resize(selection_indices.size() + 6);
			GeometryUtilities::GenerateQuad(&selection_vertices[selection_vertices.size() - 4], &selection_indices[selection_indices.size() - 6],
				it.position - Vector2f(0, font_baseline), selection_size, selection_colour, (int)selection_vertices.size() - 4);

			selected_text_element->AddLine(it.position, it.content);
		}
		else
			text_element->AddLine(it.position, it.content);
	}

	return content_area;
}

void WidgetTextInput::GenerateCursor()
{
	// Generates the cursor.
	cursor_geometry.Release();

	Vector<Vertex>& vertices = cursor_geometry.GetVertices();
	vertices.resize(4);

	Vector<int>& indices = cursor_geometry.GetIndices();
	indices.resize(6);

	cursor_size.x = Math::Round(ElementUtilities::GetDensityIndependentPixelRatio(text_element));
	cursor_size.y = text_element->GetLineHeight() + 2.0f;

	Colourb color = parent->GetComputedValues().color();

	if (const Property* property = parent->GetProperty(PropertyId::CaretColor))
	{
		if (property->unit == Unit::COLOUR)
			color = property->Get<Colourb>();
	}

	GeometryUtilities::GenerateQuad(&vertices[0], &indices[0], Vector2f(0, 0), cursor_size, color);
}

void WidgetTextInput::ForceFormattingOnNextLayout()
{
	force_formatting_on_next_layout = true;
}

void WidgetTextInput::UpdateCursorPosition(bool update_ideal_cursor_position)
{
	if (text_element->GetFontFaceHandle() == 0 || lines.empty())
		return;

	int cursor_line_index = 0, cursor_character_index = 0;
	GetRelativeCursorIndices(cursor_line_index, cursor_character_index);

	auto const& line = lines[cursor_line_index];
	const char* p_begin = GetValue().data() + line.value_offset;

	cursor_position.x = (float)ElementUtilities::GetStringWidth(text_element, String(p_begin, cursor_character_index));
	cursor_position.y = -1.f + (float)cursor_line_index * text_element->GetLineHeight();

	cursor_position.x += GetAlignmentSpecificTextOffset(p_begin, cursor_line_index);

	if (update_ideal_cursor_position)
		ideal_cursor_position = cursor_position.x;
}

bool WidgetTextInput::UpdateSelection(bool selecting)
{
	bool selection_changed = false;
	if (!selecting)
	{
		selection_anchor_index = absolute_cursor_index;
		selection_changed = ClearSelection();
	}
	else
	{
		int new_begin_index;
		int new_end_index;

		if (absolute_cursor_index > selection_anchor_index)
		{
			new_begin_index = selection_anchor_index;
			new_end_index = absolute_cursor_index;
		}
		else
		{
			new_begin_index = absolute_cursor_index;
			new_end_index = selection_anchor_index;
		}

		if (new_begin_index != selection_begin_index || new_end_index - new_begin_index != selection_length)
		{
			selection_begin_index = new_begin_index;
			selection_length = new_end_index - new_begin_index;

			selection_changed = true;
		}
	}

	return selection_changed;
}

bool WidgetTextInput::ClearSelection()
{
	if (selection_length > 0)
	{
		selection_length = 0;
		return true;
	}
	return false;
}

void WidgetTextInput::DeleteSelection()
{
	if (selection_length > 0)
	{
		String new_value = GetAttributeValue();
		const size_t selection_begin = std::min((size_t)selection_begin_index, (size_t)new_value.size());
		new_value.erase(selection_begin, (size_t)selection_length);

		// Move the cursor to the beginning of the old selection.
		absolute_cursor_index = selection_begin_index;

		GetElement()->SetAttribute("value", new_value);

		// Erase our record of the selection.
		if (UpdateSelection(false))
			FormatText();
	}
}

void WidgetTextInput::GetLineSelection(String& pre_selection, String& selection, String& post_selection, const String& line, int line_begin) const
{
	const int selection_end = selection_begin_index + selection_length;

	// Check if we have any selection at all, and if so if the selection is on this line.
	if (selection_length <= 0 || selection_end < line_begin || selection_begin_index > line_begin + (int)line.size())
	{
		pre_selection = line;
		return;
	}

	const int line_length = (int)line.size();
	using namespace Math;

	// Split the line up into its three parts, depending on the size and placement of the selection.
	pre_selection = line.substr(0, Max(0, selection_begin_index - line_begin));
	selection =
		line.substr(Clamp(selection_begin_index - line_begin, 0, line_length), Max(0, selection_length + Min(0, selection_begin_index - line_begin)));
	post_selection = line.substr(Clamp(selection_end - line_begin, 0, line_length));
}

void WidgetTextInput::SetKeyboardActive(bool active)
{
	if (SystemInterface* system = GetSystemInterface())
	{
		if (active)
		{
			// Activate the keyboard and submit the cursor position and line height to enable clients to adjust the input method editor (IME). Note
			// that the cursor is extended by one pixel along the top and bottom, we reverse this extension here.
			const Vector2f element_offset = parent->GetAbsoluteOffset() - scroll_offset;
			const Vector2f absolute_cursor_position = element_offset + cursor_position + Vector2f(0, 1);
			const float line_height = cursor_size.y - 2.f;
			system->ActivateKeyboard(absolute_cursor_position, line_height);
		}
		else
		{
			system->DeactivateKeyboard();
		}
	}
}

} // namespace Rml<|MERGE_RESOLUTION|>--- conflicted
+++ resolved
@@ -502,11 +502,7 @@
 		}
 
 		if (!out_of_bounds || selection_changed)
-<<<<<<< HEAD
-		    event.StopPropagation();
-=======
 			event.StopPropagation();
->>>>>>> a2ab643b
 		if (selection_changed)
 			FormatText();
 	}
@@ -646,11 +642,7 @@
 
 bool WidgetTextInput::MoveCursorHorizontal(CursorMovement movement, bool select, bool& out_of_bounds)
 {
-<<<<<<< HEAD
-    out_of_bounds = false;
-=======
 	out_of_bounds = false;
->>>>>>> a2ab643b
 
 	const String& value = GetValue();
 
@@ -731,15 +723,9 @@
 	case CursorMovement::End: absolute_cursor_index = INT_MAX; break;
 	}
 
-<<<<<<< HEAD
-    const int unclamped_absolute_cursor_index = absolute_cursor_index;
-	absolute_cursor_index = Math::Clamp(absolute_cursor_index, 0, (int)GetValue().size());
-    out_of_bounds = unclamped_absolute_cursor_index != absolute_cursor_index;
-=======
 	const int unclamped_absolute_cursor_index = absolute_cursor_index;
 	absolute_cursor_index = Math::Clamp(absolute_cursor_index, 0, (int)GetValue().size());
 	out_of_bounds = (unclamped_absolute_cursor_index != absolute_cursor_index);
->>>>>>> a2ab643b
 
 	MoveCursorToCharacterBoundaries(seek_forward);
 	UpdateCursorPosition(true);
