--- conflicted
+++ resolved
@@ -158,11 +158,7 @@
     strings_.clear();
 }
 
-<<<<<<< HEAD
-void Localization::LoadJSONFile(const ea::string& name, const ea::string language)
-=======
-void Localization::LoadJSONFile(const String& name, const String& language)
->>>>>>> 7ec6290d
+void Localization::LoadJSONFile(const ea::string& name, const ea::string& language)
 {
     auto* cache = GetSubsystem<ResourceCache>();
     auto* jsonFile = cache->GetResource<JSONFile>(name);
