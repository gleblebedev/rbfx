/*
 * This source file is part of RmlUi, the HTML/CSS Interface Middleware
 *
 * For the latest information, see http://github.com/mikke89/RmlUi
 *
 * Copyright (c) 2008-2010 CodePoint Ltd, Shift Technology Ltd
 * Copyright (c) 2019-2023 The RmlUi Team, and contributors
 *
 * Permission is hereby granted, free of charge, to any person obtaining a copy
 * of this software and associated documentation files (the "Software"), to deal
 * in the Software without restriction, including without limitation the rights
 * to use, copy, modify, merge, publish, distribute, sublicense, and/or sell
 * copies of the Software, and to permit persons to whom the Software is
 * furnished to do so, subject to the following conditions:
 *
 * The above copyright notice and this permission notice shall be included in
 * all copies or substantial portions of the Software.
 *
 * THE SOFTWARE IS PROVIDED "AS IS", WITHOUT WARRANTY OF ANY KIND, EXPRESS OR
 * IMPLIED, INCLUDING BUT NOT LIMITED TO THE WARRANTIES OF MERCHANTABILITY,
 * FITNESS FOR A PARTICULAR PURPOSE AND NONINFRINGEMENT. IN NO EVENT SHALL THE
 * AUTHORS OR COPYRIGHT HOLDERS BE LIABLE FOR ANY CLAIM, DAMAGES OR OTHER
 * LIABILITY, WHETHER IN AN ACTION OF CONTRACT, TORT OR OTHERWISE, ARISING FROM,
 * OUT OF OR IN CONNECTION WITH THE SOFTWARE OR THE USE OR OTHER DEALINGS IN
 * THE SOFTWARE.
 *
 */

#include "WidgetDropDown.h"
#include "../../../Include/RmlUi/Core/ComputedValues.h"
#include "../../../Include/RmlUi/Core/Context.h"
#include "../../../Include/RmlUi/Core/ElementDocument.h"
#include "../../../Include/RmlUi/Core/ElementUtilities.h"
#include "../../../Include/RmlUi/Core/Elements/ElementFormControl.h"
#include "../../../Include/RmlUi/Core/Event.h"
#include "../../../Include/RmlUi/Core/Factory.h"
#include "../../../Include/RmlUi/Core/Input.h"
#include "../../../Include/RmlUi/Core/Math.h"
#include "../../../Include/RmlUi/Core/Profiling.h"
#include "../../../Include/RmlUi/Core/Property.h"
#include "../DataModel.h"

namespace Rml {

WidgetDropDown::WidgetDropDown(ElementFormControl* element)
{
	parent_element = element;

	lock_selection = false;
	selection_dirty = false;
	box_layout_dirty = false;
	value_rml_dirty = false;
	value_layout_dirty = false;
	box_visible = false;

	// Create the button and selection elements.
	button_element = parent_element->AppendChild(Factory::InstanceElement(parent_element, "*", "selectarrow", XMLAttributes()), false);
	value_element = parent_element->AppendChild(Factory::InstanceElement(parent_element, "*", "selectvalue", XMLAttributes()), false);
	selection_element = parent_element->AppendChild(Factory::InstanceElement(parent_element, "*", "selectbox", XMLAttributes()), false);

	value_element->SetProperty(PropertyId::OverflowX, Property(Style::Overflow::Hidden));
	value_element->SetProperty(PropertyId::OverflowY, Property(Style::Overflow::Hidden));

	selection_element->SetProperty(PropertyId::Visibility, Property(Style::Visibility::Hidden));
	selection_element->SetProperty(PropertyId::ZIndex, Property(1.0f, Unit::NUMBER));
	selection_element->SetProperty(PropertyId::Clip, Property(Style::Clip::Type::None));
	selection_element->SetProperty(PropertyId::OverflowY, Property(Style::Overflow::Auto));

	// Prevent scrolling in the parent document when the mouse is inside the selection box.
	selection_element->SetProperty(PropertyId::OverscrollBehavior, Property(Style::OverscrollBehavior::Contain));

	parent_element->AddEventListener(EventId::Click, this, true);
	parent_element->AddEventListener(EventId::Blur, this);
	parent_element->AddEventListener(EventId::Focus, this);
	parent_element->AddEventListener(EventId::Keydown, this, true);
}

WidgetDropDown::~WidgetDropDown()
{
	// We shouldn't clear the options ourselves, as removing the element will automatically clear children.
	//   However, we do need to remove events of children.
	const int num_options = selection_element->GetNumChildren();
	for (int i = 0; i < num_options; i++)
		selection_element->GetChild(i)->RemoveEventListener(EventId::Click, this);

	parent_element->RemoveEventListener(EventId::Click, this, true);
	parent_element->RemoveEventListener(EventId::Blur, this);
	parent_element->RemoveEventListener(EventId::Focus, this);
	parent_element->RemoveEventListener(EventId::Keydown, this, true);

	DetachScrollEvent();
}

void WidgetDropDown::OnUpdate()
{
	if (selection_dirty)
	{
		// Find the best option element to select in the following priority:
		//  1. First option with 'selected' attribute.
		//  2. An option whose 'value' attribute matches the select 'value' attribute.
		//  3. The first option.
		// The select element's value may change as a result of this.
		const String select_value = parent_element->GetAttribute("value", String());
		Element* select_option = selection_element->GetFirstChild();

		const int num_options = selection_element->GetNumChildren();
		for (int i = 0; i < num_options; i++)
		{
			Element* option = selection_element->GetChild(i);
			if (option->HasAttribute("selected"))
			{
				select_option = option;
				break;
			}
			else if (!select_value.empty() && select_value == option->GetAttribute("value", String()))
			{
				select_option = option;
			}
		}

		if (select_option)
			SetSelection(select_option);

		selection_dirty = false;
	}

	if (value_rml_dirty)
	{
		String value_rml;
		const int selection = GetSelection();

		if (Element* option = selection_element->GetChild(selection))
		{
			option->GetInnerRML(value_rml);
			if (auto model = value_element->GetDataModel())
				model->CopyAliases(option, value_element);
		}
		else
		{
			if (auto model = value_element->GetDataModel())
				model->EraseAliases(value_element);
			value_rml = parent_element->GetValue();
		}

		value_element->SetInnerRML(value_rml);

		value_rml_dirty = false;
		value_layout_dirty = true;
	}
}

void WidgetDropDown::OnRender()
{
	if (box_visible && box_layout_dirty)
	{
		// Layout the selection box.
		// The following procedure should ensure that the selection box is never (partly) outside of the context's window.
		// This is achieved by positioning the box either above or below the 'select' element, and possibly shrinking
		// the element's height.
		// We try to respect user values of 'height', 'min-height', and 'max-height'. However, when we need to shrink the box
		// we will override the 'height' property.

		// Previously set 'height' property from this procedure must be removed for the calculations below to work as intended.
		if (selection_element->GetLocalStyleProperties().count(PropertyId::Height) == 1)
		{
			selection_element->RemoveProperty(PropertyId::Height);
			selection_element->GetOwnerDocument()->UpdateDocument();
		}

		Box box;
		ElementUtilities::BuildBox(box, parent_element->GetBox().GetSize(), selection_element);

		// The user can use 'margin-left/top/bottom' to offset the box away from the 'select' element, respectively
		// horizontally, vertically when box below, and vertically when box above.
		const float offset_x = box.GetEdge(BoxArea::Margin, BoxEdge::Left);
		const float offset_y_below = parent_element->GetBox().GetSize(BoxArea::Border).y + box.GetEdge(BoxArea::Margin, BoxEdge::Top);
		const float offset_y_above = -box.GetEdge(BoxArea::Margin, BoxEdge::Bottom);

		float window_height = 100'000.f;
		if (Context* context = parent_element->GetContext())
			window_height = float(context->GetDimensions().y);

		const float absolute_y = parent_element->GetAbsoluteOffset(BoxArea::Border).y;

		const float height_below = window_height - absolute_y - offset_y_below;
		const float height_above = absolute_y + offset_y_above;

		// Format the selection box and retrieve the 'native' height occupied by all the options, while respecting
		// the 'min/max-height' properties.
		ElementUtilities::FormatElement(selection_element, parent_element->GetBox().GetSize(BoxArea::Border));
		const float content_height = selection_element->GetOffsetHeight();

		if (content_height < height_below)
		{
			// Position box below
			selection_element->SetOffset(Vector2f(offset_x, offset_y_below), parent_element);
		}
		else if (content_height < height_above)
		{
			// Position box above
			selection_element->SetOffset(Vector2f(offset_x, -content_height + offset_y_above), parent_element);
		}
		else
		{
			// Shrink box and position either below or above
			const float padding_border_size = box.GetEdge(BoxArea::Border, BoxEdge::Top) + box.GetEdge(BoxArea::Border, BoxEdge::Bottom) +
				box.GetEdge(BoxArea::Padding, BoxEdge::Top) + box.GetEdge(BoxArea::Padding, BoxEdge::Bottom);

			float height = 0.f;
			float offset_y = 0.f;

			if (height_below > height_above)
			{
				// Position below
				height = height_below - padding_border_size;
				offset_y = offset_y_below;
			}
			else
			{
				// Position above
				height = height_above - padding_border_size;
				offset_y = offset_y_above - height_above;
			}

			// Set the height and re-format the selection box.
			selection_element->SetProperty(PropertyId::Height, Property(height, Unit::PX));
			selection_element->GetOwnerDocument()->UpdateDocument();
			ElementUtilities::FormatElement(selection_element, parent_element->GetBox().GetSize(BoxArea::Border));

			selection_element->SetOffset(Vector2f(offset_x, offset_y), parent_element);
		}

		box_layout_dirty = false;
	}

	if (value_layout_dirty)
	{
		ElementUtilities::FormatElement(value_element, parent_element->GetBox().GetSize(BoxArea::Border));
		value_element->SetOffset(parent_element->GetBox().GetPosition(BoxArea::Content), parent_element);

		value_layout_dirty = false;
	}
}

void WidgetDropDown::OnLayout()
{
	RMLUI_ZoneScopedNC("DropDownLayout", 0x7FFF00);

	if (parent_element->IsDisabled())
	{
		// Propagate disabled state to selectvalue and selectarrow
		value_element->SetPseudoClass("disabled", true);
		button_element->SetPseudoClass("disabled", true);
	}

	// Layout the button and selection boxes.
	Box parent_box = parent_element->GetBox();

	ElementUtilities::PositionElement(button_element, Vector2f(0, 0), ElementUtilities::TOP_RIGHT);
	ElementUtilities::PositionElement(selection_element, Vector2f(0, 0), ElementUtilities::TOP_LEFT);

	// Calculate the value element position and size.
	Vector2f size;
	size.x = parent_element->GetBox().GetSize(BoxArea::Content).x - button_element->GetBox().GetSize(BoxArea::Margin).x;
	size.y = parent_element->GetBox().GetSize(BoxArea::Content).y;

	value_element->SetOffset(parent_element->GetBox().GetPosition(BoxArea::Content), parent_element);
	value_element->SetBox(Box(size));

	box_layout_dirty = true;
	value_layout_dirty = true;
}

void WidgetDropDown::OnValueChange(const String& value)
{
	if (!lock_selection)
	{
		Element* select_option = nullptr;
		const int num_options = selection_element->GetNumChildren();
		for (int i = 0; i < num_options; i++)
		{
			Element* option = selection_element->GetChild(i);
			Variant* variant = option->GetAttribute("value");
			if (variant && variant->Get<String>() == value)
			{
				select_option = option;
				break;
			}
		}

		if (select_option && !select_option->HasAttribute("selected"))
			SetSelection(select_option);
	}

	Dictionary parameters;
	parameters["value"] = value;
	parent_element->DispatchEvent(EventId::Change, parameters);

	value_rml_dirty = true;
}

void WidgetDropDown::SetSelection(Element* select_option, bool force)
{
	const String old_value = parent_element->GetAttribute("value", String());
	const String new_value = select_option ? select_option->GetAttribute("value", String()) : String();

	bool newly_selected = false;
	const int num_options = selection_element->GetNumChildren();
	for (int i = 0; i < num_options; i++)
	{
		Element* option = selection_element->GetChild(i);

		if (select_option == option)
		{
			if (!option->IsPseudoClassSet("checked"))
				newly_selected = true;
			option->SetAttribute("selected", String());
			option->SetPseudoClass("checked", true);
		}
		else
		{
			option->RemoveAttribute("selected");
			option->SetPseudoClass("checked", false);
		}
	}

	if (force || newly_selected || (old_value != new_value))
	{
		lock_selection = true;
		parent_element->SetAttribute("value", new_value);
		lock_selection = false;
	}

	value_rml_dirty = true;
}

void WidgetDropDown::SeekSelection(bool seek_forward)
{
	const int selected_option = GetSelection();
	const int num_options = selection_element->GetNumChildren();
	const int seek_direction = (seek_forward ? 1 : -1);

	for (int i = selected_option + seek_direction; i >= 0 && i < num_options; i += seek_direction)
	{
		Element* element = selection_element->GetChild(i);

		if (!element->HasAttribute("disabled") && element->IsVisible())
		{
			SetSelection(element);
			return;
		}
	}

	// No valid option found, leave selection unchanged.
}

int WidgetDropDown::GetSelection() const
{
	const int num_options = selection_element->GetNumChildren();
	for (int i = 0; i < num_options; i++)
	{
		if (selection_element->GetChild(i)->HasAttribute("selected"))
			return i;
	}

	return -1;
}

int WidgetDropDown::AddOption(const String& rml, const String& option_value, int before, bool select, bool selectable)
{
	ElementPtr element = Factory::InstanceElement(selection_element, "*", "option", XMLAttributes());
	element->SetInnerRML(rml);

	element->SetAttribute("value", option_value);

	if (select)
		element->SetAttribute("selected", String());
	if (!selectable)
		element->SetAttribute("disabled", String());

	int result = AddOption(std::move(element), before);

	return result;
}

int WidgetDropDown::AddOption(ElementPtr element, int before)
{
	if (element->GetTagName() != "option")
	{
		Log::Message(Log::LT_WARNING, "A child of '%s' must be of type 'option' but '%s' was given. See element '%s'.",
			parent_element->GetTagName().c_str(), element->GetTagName().c_str(), parent_element->GetAddress().c_str());
		return -1;
	}

	const int num_children_before = selection_element->GetNumChildren();
	int option_index;
	if (before < 0 || before >= num_children_before)
	{
		selection_element->AppendChild(std::move(element));
		option_index = num_children_before;
	}
	else
	{
		selection_element->InsertBefore(std::move(element), selection_element->GetChild(before));
		option_index = before;
	}

	return option_index;
}

void WidgetDropDown::RemoveOption(int index)
{
	Element* element = selection_element->GetChild(index);
	if (!element)
		return;

	selection_element->RemoveChild(element);
}

void WidgetDropDown::ClearOptions()
{
	while (Element* element = selection_element->GetLastChild())
		selection_element->RemoveChild(element);
}

Element* WidgetDropDown::GetOption(int index)
{
	return selection_element->GetChild(index);
}

int WidgetDropDown::GetNumOptions() const
{
	return selection_element->GetNumChildren();
}

void WidgetDropDown::OnChildAdd(Element* element)
{
	// We have a special case for 'data-for' here, since that element must remain hidden.
	if (element->GetParentNode() != selection_element || element->HasAttribute("data-for") || element->GetTagName() != "option")
		return;

	// Force to block display. Register a click handler so we can be notified of selection.
	element->SetProperty(PropertyId::Display, Property(Style::Display::Block));
	element->SetProperty(PropertyId::Clip, Property(Style::Clip::Type::Auto));
	element->AddEventListener(EventId::Click, this);

	// Select the option if appropriate.
	if (element->HasAttribute("selected"))
		SetSelection(element, true);

	selection_dirty = true;
	box_layout_dirty = true;
}

void WidgetDropDown::OnChildRemove(Element* element)
{
	if (element->GetParentNode() != selection_element)
		return;

	element->RemoveEventListener(EventId::Click, this);

	if (element->HasAttribute("selected"))
		SetSelection(nullptr);

	selection_dirty = true;
	box_layout_dirty = true;
}

void WidgetDropDown::AttachScrollEvent()
{
	if (ElementDocument* document = parent_element->GetOwnerDocument())
		document->AddEventListener(EventId::Scroll, this, true);
}

void WidgetDropDown::DetachScrollEvent()
{
	if (ElementDocument* document = parent_element->GetOwnerDocument())
		document->RemoveEventListener(EventId::Scroll, this, true);
}

void WidgetDropDown::ProcessEvent(Event& event)
{
	if (parent_element->IsDisabled())
		return;

	// Process the button onclick
	switch (event.GetId())
	{
	case EventId::Click:
	{
		if (event.GetCurrentElement()->GetParentNode() == selection_element)
		{
			const int num_options = selection_element->GetNumChildren();
			// Find the element in the options and fire the selection event
			for (int i = 0; i < num_options; i++)
			{
				Element* current_element = event.GetCurrentElement();
				if (selection_element->GetChild(i) == current_element)
				{
					if (!event.GetCurrentElement()->HasAttribute("disabled"))
					{
						SetSelection(current_element);
						event.StopPropagation();

						ShowSelectBox(false);
						parent_element->Focus();
					}
				}
			}
		}
		else
		{
			// We have to check that this event isn't targeted to an element
			// inside the selection box as we'll get all events coming from our
			// root level select element as well as the ones coming from options (which
			// get caught in the above if)
			Element* element = event.GetTargetElement();
			while (element && element != parent_element)
			{
				if (element == selection_element)
					return;
				element = element->GetParentNode();
			}

			if (selection_element->GetComputedValues().visibility() == Style::Visibility::Hidden)
				ShowSelectBox(true);
			else
				ShowSelectBox(false);
		}
	}
	break;
	case EventId::Focus:
	{
		if (event.GetTargetElement() == parent_element)
		{
			value_element->SetPseudoClass("focus", true);
			button_element->SetPseudoClass("focus", true);
		}
	}
	break;
	case EventId::Blur:
	{
		if (event.GetTargetElement() == parent_element)
		{
			ShowSelectBox(false);
			value_element->SetPseudoClass("focus", false);
			button_element->SetPseudoClass("focus", false);
		}
	}
	break;
	case EventId::Keydown:
	{
		Input::KeyIdentifier key_identifier = (Input::KeyIdentifier)event.GetParameter<int>("key_identifier", 0);

<<<<<<< HEAD
		auto HasNavigation = [this](PropertyId id) {
			if (const Property* p = parent_element->GetProperty(id))
			{
				if (p->unit != Unit::KEYWORD || static_cast<Style::Nav>(p->Get<int>()) != Style::Nav::None)
=======
		auto HasVerticalNavigation = [this](PropertyId id) {
			if (const Property* p = parent_element->GetProperty(id))
			{
				if (p->unit != Unit::KEYWORD)
					return true;
				const Style::Nav nav = static_cast<Style::Nav>(p->Get<int>());
				if (nav == Style::Nav::Auto || nav == Style::Nav::Vertical)
>>>>>>> a2ab643b
					return true;
			}
			return false;
		};

		switch (key_identifier)
		{
		case Input::KI_UP:
<<<<<<< HEAD
			if (!box_visible && HasNavigation(PropertyId::NavUp))
=======
			if (!box_visible && HasVerticalNavigation(PropertyId::NavUp))
>>>>>>> a2ab643b
				break;
			SeekSelection(false);
			event.StopPropagation();
			break;
		case Input::KI_DOWN:
<<<<<<< HEAD
			if (!box_visible && HasNavigation(PropertyId::NavDown))
=======
			if (!box_visible && HasVerticalNavigation(PropertyId::NavDown))
>>>>>>> a2ab643b
				break;
			SeekSelection(true);
			event.StopPropagation();
			break;
		case Input::KI_RETURN:
		case Input::KI_NUMPADENTER:
			parent_element->Click();
			event.StopPropagation();
			break;
		default: break;
		}
	}
	break;
	case EventId::Scroll:
	{
		if (box_visible)
		{
			// Close the select box if we scroll outside the select box.
			bool scrolls_selection_box = false;

			for (Element* element = event.GetTargetElement(); element; element = element->GetParentNode())
			{
				if (element == selection_element)
				{
					scrolls_selection_box = true;
					break;
				}
			}

			if (!scrolls_selection_box)
				ShowSelectBox(false);
		}
	}
	break;
	default: break;
	}
}

void WidgetDropDown::ShowSelectBox(bool show)
{
	if (show)
	{
		selection_element->SetProperty(PropertyId::Visibility, Property(Style::Visibility::Visible));
		selection_element->SetPseudoClass("checked", true);
		value_element->SetPseudoClass("checked", true);
		button_element->SetPseudoClass("checked", true);
		box_layout_dirty = true;
		AttachScrollEvent();
	}
	else
	{
		selection_element->SetProperty(PropertyId::Visibility, Property(Style::Visibility::Hidden));
		selection_element->RemoveProperty(PropertyId::Height);
		selection_element->SetPseudoClass("checked", false);
		value_element->SetPseudoClass("checked", false);
		button_element->SetPseudoClass("checked", false);
		DetachScrollEvent();
	}

	box_visible = show;
}

} // namespace Rml<|MERGE_RESOLUTION|>--- conflicted
+++ resolved
@@ -552,12 +552,6 @@
 	{
 		Input::KeyIdentifier key_identifier = (Input::KeyIdentifier)event.GetParameter<int>("key_identifier", 0);
 
-<<<<<<< HEAD
-		auto HasNavigation = [this](PropertyId id) {
-			if (const Property* p = parent_element->GetProperty(id))
-			{
-				if (p->unit != Unit::KEYWORD || static_cast<Style::Nav>(p->Get<int>()) != Style::Nav::None)
-=======
 		auto HasVerticalNavigation = [this](PropertyId id) {
 			if (const Property* p = parent_element->GetProperty(id))
 			{
@@ -565,7 +559,6 @@
 					return true;
 				const Style::Nav nav = static_cast<Style::Nav>(p->Get<int>());
 				if (nav == Style::Nav::Auto || nav == Style::Nav::Vertical)
->>>>>>> a2ab643b
 					return true;
 			}
 			return false;
@@ -574,21 +567,13 @@
 		switch (key_identifier)
 		{
 		case Input::KI_UP:
-<<<<<<< HEAD
-			if (!box_visible && HasNavigation(PropertyId::NavUp))
-=======
 			if (!box_visible && HasVerticalNavigation(PropertyId::NavUp))
->>>>>>> a2ab643b
 				break;
 			SeekSelection(false);
 			event.StopPropagation();
 			break;
 		case Input::KI_DOWN:
-<<<<<<< HEAD
-			if (!box_visible && HasNavigation(PropertyId::NavDown))
-=======
 			if (!box_visible && HasVerticalNavigation(PropertyId::NavDown))
->>>>>>> a2ab643b
 				break;
 			SeekSelection(true);
 			event.StopPropagation();
