--- conflicted
+++ resolved
@@ -54,10 +54,7 @@
     ~DynamicNavigationMesh() override;
 
     /// Register with engine context.
-<<<<<<< HEAD
-=======
     /// @nobind
->>>>>>> fff115a0
     static void RegisterObject(Context* context);
 
     /// Allocate the navigation mesh without building any tiles. Bounding box is not padded. Return true if successful.
