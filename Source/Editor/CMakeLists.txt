#
# Copyright (c) 2017-2022 the rbfx project.
#
# Permission is hereby granted, free of charge, to any person obtaining a copy
# of this software and associated documentation files (the "Software"), to deal
# in the Software without restriction, including without limitation the rights
# to use, copy, modify, merge, publish, distribute, sublicense, and/or sell
# copies of the Software, and to permit persons to whom the Software is
# furnished to do so, subject to the following conditions:
#
# The above copyright notice and this permission notice shall be included in
# all copies or substantial portions of the Software.
#
# THE SOFTWARE IS PROVIDED "AS IS", WITHOUT WARRANTY OF ANY KIND, EXPRESS OR
# IMPLIED, INCLUDING BUT NOT LIMITED TO THE WARRANTIES OF MERCHANTABILITY,
# FITNESS FOR A PARTICULAR PURPOSE AND NONINFRINGEMENT. IN NO EVENT SHALL THE
# AUTHORS OR COPYRIGHT HOLDERS BE LIABLE FOR ANY CLAIM, DAMAGES OR OTHER
# LIABILITY, WHETHER IN AN ACTION OF CONTRACT, TORT OR OTHERWISE, ARISING FROM,
# OUT OF OR IN CONNECTION WITH THE SOFTWARE OR THE USE OR OTHER DEALINGS IN
# THE SOFTWARE.
#

if (NOT URHO3D_SYSTEMUI OR NOT DESKTOP)
    return ()
endif ()

file (GLOB_RECURSE SOURCE_FILES RELATIVE ${CMAKE_CURRENT_SOURCE_DIR} *.cpp *.h *.hpp)
list (REMOVE_ITEM SOURCE_FILES Editor.cpp EditorWrapper.cpp)

# Always export Editor without entry point as EditorLibrary.
# TODO: Support SHARED EditorLibrary for external Editor plugins.
add_library (EditorLibrary STATIC ${SOURCE_FILES})

target_include_directories(EditorLibrary PUBLIC ${CMAKE_CURRENT_SOURCE_DIR})
target_link_libraries (EditorLibrary PUBLIC Urho3D)
if (TARGET TracyEmbedded)
    target_link_libraries (EditorLibrary PUBLIC TracyEmbedded)
endif ()

# Unless forbidden by the user, add Editor executable(s).
set (EDITOR_TARGETS "")
if (NOT URHO3D_NO_EDITOR_PLAYER_EXE)
    # Always add native application
    if (NOT URHO3D_WIN32_CONSOLE)
        set (TARGET_TYPE WIN32)
    endif ()

    add_executable (Editor ${TARGET_TYPE} Editor.cpp)
    target_link_libraries (Editor PUBLIC EditorLibrary)
    list (APPEND EDITOR_TARGETS Editor)

    if (URHO3D_CSHARP)
        # Add native application as shared library to be loaded by C# executable.
        add_library (libEditorWrapper SHARED EditorWrapper.cpp)
        set_target_properties(libEditorWrapper PROPERTIES PREFIX "")
        target_link_libraries (libEditorWrapper PUBLIC EditorLibrary)
        list (APPEND EDITOR_TARGETS libEditorWrapper)

        # Add C# executable to host .net runtime and load editor.
        add_target_csharp(
            TARGET EditorManaged
            EXE
            PROJECT ${CMAKE_CURRENT_SOURCE_DIR}/EditorManaged/EditorManaged.csproj
            OUTPUT ${CMAKE_BINARY_DIR}/${DEST_BIN_DIR_CONFIG}/EditorManaged
            DEPENDS Urho3DNet)

        if (TARGET EditorManaged)
            add_dependencies(EditorManaged libEditorWrapper Urho3DNet)
            install(FILES "${CMAKE_BINARY_DIR}/${DEST_BIN_DIR_CONFIG}/EditorManaged${CMAKE_EXECUTABLE_SUFFIX}"
                DESTINATION ${DEST_BIN_DIR_CONFIG}
            )
        endif ()
    else ()
        # No C# or pugins support, editor can be a true native executable.
    endif ()
endif ()

<<<<<<< HEAD
group_sources()

if (TARGET libEditor)
    set_target_properties(libEditor PROPERTIES PREFIX "")
endif ()

# Group source code in VS solution
group_sources()

target_include_directories(${EDITOR_TARGET} PUBLIC ${CMAKE_CURRENT_SOURCE_DIR})
target_link_libraries (${EDITOR_TARGET} PUBLIC Urho3D)
if (TARGET TracyEmbedded)
    target_link_libraries (${EDITOR_TARGET} PUBLIC TracyEmbedded)
endif ()

link_static_plugins (${EDITOR_TARGET} "${URHO3D_PLUGIN_LIST}")
=======
foreach (EDITOR_TARGET ${EDITOR_TARGETS})
    link_static_plugins (${EDITOR_TARGET} "${URHO3D_PLUGIN_LIST}")
>>>>>>> 1f765d1e

    install(TARGETS ${EDITOR_TARGET}
        RUNTIME DESTINATION ${DEST_BIN_DIR_CONFIG}
        LIBRARY DESTINATION ${DEST_LIBRARY_DIR_CONFIG}
        ARCHIVE DESTINATION ${DEST_ARCHIVE_DIR_CONFIG}
    )
endforeach ()<|MERGE_RESOLUTION|>--- conflicted
+++ resolved
@@ -75,27 +75,12 @@
     endif ()
 endif ()
 
-<<<<<<< HEAD
-group_sources()
-
-if (TARGET libEditor)
-    set_target_properties(libEditor PROPERTIES PREFIX "")
-endif ()
-
 # Group source code in VS solution
 group_sources()
 
-target_include_directories(${EDITOR_TARGET} PUBLIC ${CMAKE_CURRENT_SOURCE_DIR})
-target_link_libraries (${EDITOR_TARGET} PUBLIC Urho3D)
-if (TARGET TracyEmbedded)
-    target_link_libraries (${EDITOR_TARGET} PUBLIC TracyEmbedded)
-endif ()
 
-link_static_plugins (${EDITOR_TARGET} "${URHO3D_PLUGIN_LIST}")
-=======
 foreach (EDITOR_TARGET ${EDITOR_TARGETS})
     link_static_plugins (${EDITOR_TARGET} "${URHO3D_PLUGIN_LIST}")
->>>>>>> 1f765d1e
 
     install(TARGETS ${EDITOR_TARGET}
         RUNTIME DESTINATION ${DEST_BIN_DIR_CONFIG}
