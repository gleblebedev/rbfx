#
# Copyright (c) 2008-2017 the Urho3D project.
#
# Permission is hereby granted, free of charge, to any person obtaining a copy
# of this software and associated documentation files (the "Software"), to deal
# in the Software without restriction, including without limitation the rights
# to use, copy, modify, merge, publish, distribute, sublicense, and/or sell
# copies of the Software, and to permit persons to whom the Software is
# furnished to do so, subject to the following conditions:
#
# The above copyright notice and this permission notice shall be included in
# all copies or substantial portions of the Software.
#
# THE SOFTWARE IS PROVIDED "AS IS", WITHOUT WARRANTY OF ANY KIND, EXPRESS OR
# IMPLIED, INCLUDING BUT NOT LIMITED TO THE WARRANTIES OF MERCHANTABILITY,
# FITNESS FOR A PARTICULAR PURPOSE AND NONINFRINGEMENT. IN NO EVENT SHALL THE
# AUTHORS OR COPYRIGHT HOLDERS BE LIABLE FOR ANY CLAIM, DAMAGES OR OTHER
# LIABILITY, WHETHER IN AN ACTION OF CONTRACT, TORT OR OTHERWISE, ARISING FROM,
# OUT OF OR IN CONNECTION WITH THE SOFTWARE OR THE USE OR OTHER DEALINGS IN
# THE SOFTWARE.
#

macro (define_engine_source_files)
    cmake_parse_arguments(DEFINE_SRC_FILES "NORECURSE" "" "" ${ARGN} )
    if (DEFINE_SRC_FILES_NORECURSE)
        set (_action GLOB)
    else ()
        set (_action GLOB_RECURSE)
    endif ()
    foreach (path ${DEFINE_SRC_FILES_UNPARSED_ARGUMENTS})
        # Get header files
        file (${_action} _files RELATIVE ${CMAKE_CURRENT_SOURCE_DIR} ${path}/*.h)
        list (REMOVE_ITEM _files
            Urho3D.h
            Graphics/Direct3D11/D3D11GraphicsImpl.cpp
            Graphics/Direct3D11/D3D11GraphicsImpl.h
            Graphics/Direct3D9/D3D9GraphicsImpl.cpp
            Graphics/Direct3D9/D3D9GraphicsImpl.h
            Graphics/GraphicsImpl.h
            Graphics/OpenGL/OGLGraphicsImpl.h
            IK/IKConverters.h
        )
        list (APPEND HEADER_FILES ${_files})
        # Install them
        if (NOT MINI_URHO)
            install (FILES ${_files} DESTINATION ${DEST_INCLUDE_DIR}/${path})
        endif ()
        # Get source files
        file (${_action} _files RELATIVE ${CMAKE_CURRENT_SOURCE_DIR} ${path}/*.cpp)
        list (APPEND SOURCE_FILES ${_files})
    endforeach ()
endmacro()

define_engine_source_files (Container Core IO Math)

if (NOT MINI_URHO)
    define_engine_source_files (Audio Engine Input Plugins RenderPipeline Resource Scene Script UI Utility)
    define_engine_source_files (NORECURSE . Graphics)
    list (REMOVE_ITEM SOURCE_FILES BindAll.cpp)     # Utility file for BindTool.
    if (URHO3D_OPENGL)
        define_engine_source_files (Graphics/OpenGL)
    elseif (URHO3D_D3D11)
        define_engine_source_files (Graphics/Direct3D11)
    elseif (URHO3D_D3D9)
        define_engine_source_files (Graphics/Direct3D9)
    endif ()
else ()
    # URHO_MINI is a reduced version of library meant for native tools. Scripting is not needed.
    set (URHO3D_CSHARP OFF)
endif ()

if (URHO3D_PARTICLE_GRAPH)
    define_engine_source_files (Particles)
endif ()

if (URHO3D_RMLUI)
    define_engine_source_files (RmlUI)
endif ()

if (URHO3D_GLOW)
    define_engine_source_files (Glow)
endif ()

if (URHO3D_IK)
    define_engine_source_files (IK)
endif ()

if (URHO3D_NAVIGATION)
    define_engine_source_files (Navigation)
endif ()

if (URHO3D_NETWORK)
    define_engine_source_files (Network)
    define_engine_source_files (Replica)
endif ()

if (URHO3D_PHYSICS)
    define_engine_source_files (Physics)
endif ()

if (URHO3D_URHO2D)
    define_engine_source_files (Urho2D)
endif ()

if (URHO3D_PHYSICS2D)
    define_engine_source_files (Physics2D)
endif ()

if (URHO3D_SYSTEMUI)
    define_engine_source_files (SystemUI)
endif ()

<<<<<<< HEAD
if (URHO3D_CSHARP)
    define_engine_source_files (Script)
endif ()

if (URHO3D_ACTIONS)
    define_engine_source_files (Actions)
endif ()

=======
>>>>>>> 1bb2c29a
# Remove compute source files as needed
if (NOT URHO3D_COMPUTE)
    list(REMOVE_ITEM SOURCE_FILES
        Graphics/Direct3D11/D3D11ComputeBuffer.cpp
        Graphics/Direct3D11/D3D11ComputeDevice.cpp
        Graphics/OpenGL/OGLComputeBuffer.cpp
        Graphics/OpenGL/OGLComputeDevice.cpp
        Graphics/ComputeBuffer.cpp
        Graphics/ComputeBuffer.h
        Graphics/ComputeDevice.cpp
        Graphics/ComputeDevice.h
    )
endif ()

# Group source code in VS solution
group_sources()

if (APPLE AND NOT IOS)
    list (APPEND SOURCE_FILES IO/MacFileWatcher.m)
endif ()

add_library(Urho3D ${SOURCE_FILES} ${HEADER_FILES} $<$<CXX_COMPILER_ID:MSVC>:${rbfx_SOURCE_DIR}/script/rbfx.natvis>)
target_include_directories(Urho3D PUBLIC
    $<BUILD_INTERFACE:${CMAKE_CURRENT_BINARY_DIR}/..>        # For parent projects to find auto-generated engine headers
    $<BUILD_INTERFACE:${CMAKE_CURRENT_BINARY_DIR}>           # Misc configured headers
    $<BUILD_INTERFACE:${CMAKE_CURRENT_BINARY_DIR}/$<CONFIG>> # Urho3D.h
    $<BUILD_INTERFACE:${CMAKE_CURRENT_SOURCE_DIR}/..>        # For parent projects to find engine headers
    $<BUILD_INTERFACE:${CMAKE_CURRENT_SOURCE_DIR}/../ThirdParty> # For accessing includes of some third party libs that do not have 'include' folder with headers (like tracy).
    $<INSTALL_INTERFACE:${DEST_BASE_INCLUDE_DIR}>
    $<INSTALL_INTERFACE:${DEST_THIRDPARTY_HEADERS_DIR}>
)

if (URHO3D_PCH)
    target_precompile_headers(Urho3D PRIVATE $<BUILD_INTERFACE:$<$<COMPILE_LANGUAGE:CXX>:${CMAKE_CURRENT_SOURCE_DIR}/Precompiled.h>>)
endif ()

# Add any variables starting with URHO3D_ as project defines
get_cmake_property(__cmake_variables VARIABLES)
foreach (var ${__cmake_variables})
    if ("${var}" MATCHES "^URHO3D_")
        if ("${${var}}")
            target_compile_definitions(Urho3D PUBLIC -D${var})
        endif ()
    endif ()
endforeach()

if (MINI_URHO)
    target_compile_definitions(Urho3D PUBLIC -DMINI_URHO)
endif ()
target_compile_definitions(Urho3D PUBLIC -DNOMINMAX -DURHO3D_DEBUG=$<OR:$<CONFIG:Debug>,$<CONFIG:RelWithDebInfo>>)

# Set platform definitions
foreach(def LINUX ANDROID IOS APPLE MACOS MOBILE DESKTOP UWP)
    if (${def})
        target_compile_definitions(Urho3D PUBLIC -D${def}=1)
    endif ()
endforeach()

# Define generated source files
if (NOT EXISTS ${CMAKE_CURRENT_BINARY_DIR}/librevision.h)
    execute_process (COMMAND ${CMAKE_COMMAND} -DFILENAME=${CMAKE_CURRENT_BINARY_DIR}/librevision.h -P ${rbfx_SOURCE_DIR}/cmake/Modules/GetUrhoRevision.cmake
        WORKING_DIRECTORY ${CMAKE_CURRENT_SOURCE_DIR} OUTPUT_QUIET ERROR_QUIET)
endif ()

# Link dependencies
set (THIRD_PARTY_DEPENDENCIES
    FreeType
    LZ4
    PugiXml
    rapidjson
    SDL
    StanHull
    STB
    IconFontCppHeaders
    Civetweb
    SLikeNet
    ik
    Detour
    DetourCrowd
    DetourTileCache
    Recast
    Box2D
    WebP
    ImGui
    LibCpuId
    GLEW
    MojoShader
    nativefiledialog
    CLI11
    fmt
    spdlog
    EASTL
    entt
    ETCPACK
    xatlas
    embree
    RmlUi
    glslang
    SPIRV
    spirv-cross-core
    spirv-cross-glsl
    spirv-cross-msl
    spirv-cross-hlsl
    tinygltf
)

if (URHO3D_MERGE_STATIC_LIBS)
    list (APPEND THIRD_PARTY_DEPENDENCIES Bullet)
elseif (TARGET Bullet)
    # This library can not be exported from .dll on windows platforms.
    if (WEB AND BUILD_SHARED_LIBS)
        # With this configuration public linking causes some symbols to be multiply defined.
        target_link_libraries(Urho3D PRIVATE Bullet)
        target_include_directories(Urho3D PUBLIC $<BUILD_INTERFACE:${CMAKE_CURRENT_SOURCE_DIR}/../ThirdParty/Bullet>)
    else ()
        target_link_libraries(Urho3D PUBLIC Bullet)
    endif ()
endif ()

foreach (dep ${THIRD_PARTY_DEPENDENCIES})
    if (TARGET "${dep}")
        # By linking them as private but inheriting definitions/options/dirs we avoid having
        # to export third party lib targets in a monolithic dll build.
        get_target_property(_TARGET_TYPE ${dep} TYPE)
        if (${_TARGET_TYPE} STREQUAL "STATIC_LIBRARY")
            if (BUILD_SHARED_LIBS)
                if (MSVC)
                    set_property(TARGET Urho3D APPEND_STRING PROPERTY LINK_FLAGS " /WHOLEARCHIVE:${dep}")
                elseif (APPLE)
                    set_property(TARGET Urho3D APPEND PROPERTY LINK_LIBRARIES -force_load ${dep})
                endif ()
            elseif (UWP)
                set_property(TARGET Urho3D APPEND_STRING PROPERTY LINK_FLAGS " /WHOLEARCHIVE:${dep}")
            endif ()
        endif ()
        get_target_property(VALUE ${dep} INTERFACE_COMPILE_DEFINITIONS)
        if (VALUE)
            target_compile_definitions(Urho3D PUBLIC ${VALUE})
        endif ()
        get_target_property(VALUE ${dep} INTERFACE_COMPILE_OPTIONS)
        if (VALUE)
            target_compile_options(Urho3D PUBLIC ${VALUE})
        endif ()
        get_target_property(VALUE ${dep} INTERFACE_INCLUDE_DIRECTORIES)
        if (VALUE)
            target_include_directories(Urho3D PUBLIC ${VALUE})
        endif ()
        get_target_property(VALUE ${dep} INTERFACE_LINK_LIBRARIES)
        if (VALUE)
            foreach (dep_lib ${VALUE})
                if (NOT TARGET ${dep_lib})
                    target_link_libraries (Urho3D PUBLIC "${dep_lib}")
                endif ()
            endforeach ()
        endif ()
        if (BUILD_SHARED_LIBS OR NOT URHO3D_MERGE_STATIC_LIBS)
            if (BUILD_SHARED_LIBS AND NOT MSVC AND NOT APPLE)
                target_link_libraries(Urho3D PRIVATE -Wl,--whole-archive)
            endif ()
            target_link_libraries(Urho3D PRIVATE ${dep})
            if (BUILD_SHARED_LIBS AND NOT MSVC AND NOT APPLE)
                target_link_libraries(Urho3D PRIVATE -Wl,--no-whole-archive)
            endif ()
        else ()
            if (${_TARGET_TYPE} STREQUAL "STATIC_LIBRARY")
                list (APPEND DEPENDENCY_TARGET_FILES $<TARGET_FILE:${dep}>)
            endif ()
        endif ()
    endif ()
endforeach()

if (URHO3D_SSE)
    if (MSVC)
        if (URHO3D_64BIT AND "${URHO3D_SSE}" MATCHES "SSE2?")
            # 64bit instruction set has sse2 included and thus it is always enabled.
            # Specifying this parameter to msvc creates a warning.
        else ()
            target_compile_options (Urho3D PUBLIC /arch:${URHO3D_SSE})
        endif ()
    else ()
        target_compile_options (Urho3D PUBLIC -m${URHO3D_SSE})
    endif ()
    target_compile_definitions (Urho3D PUBLIC -DURHO3D_SSE)
endif ()

if (WIN32)
    if (URHO3D_MINIDUMPS OR URHO3D_PROFILING)
        target_link_libraries (Urho3D PUBLIC dbghelp)
    endif ()
    if (UWP)
        target_compile_definitions (Urho3D PUBLIC -DUWP=1)
    endif ()
    target_link_libraries (Urho3D PUBLIC rpcrt4)
else ()
    target_link_libraries (Urho3D PUBLIC dl)
    if (ANDROID)
        target_link_libraries (Urho3D PUBLIC log android)
        target_compile_definitions (Urho3D PUBLIC -DANDROID_ABI=${ANDROID_ABI})
    elseif (DESKTOP)
        target_link_libraries (Urho3D PUBLIC m pthread)
        if (NOT APPLE)
            target_link_libraries (Urho3D PUBLIC rt uuid)
        endif ()
    endif ()
endif ()

# Disable very annoying warning
if (GNU OR Clang)
    target_compile_options(Urho3D PRIVATE $<$<COMPILE_LANGUAGE:CXX>:-Wno-invalid-offsetof>)
endif ()

if (URHO3D_PROFILING)
    target_link_libraries(Urho3D PUBLIC Tracy)
endif ()

# Graphics
if (NOT MINI_URHO)
    if (URHO3D_OPENGL)
        if (APPLE)
            # Do nothing
        elseif (WIN32)
            target_link_libraries (Urho3D PUBLIC opengl32)
        elseif (ANDROID OR ARM)
            if (URHO3D_GLES2)
                target_link_libraries (Urho3D PUBLIC GLESv1_CM GLESv2)
            elseif (URHO3D_GLES3)
                target_link_libraries (Urho3D PUBLIC GLESv3)
            endif ()
        else ()
            target_link_libraries (Urho3D PUBLIC GL)
        endif ()
    else ()
        if (URHO3D_D3D9)
            find_package(DirectX REQUIRED D3D9)
        else ()
            find_package(DirectX REQUIRED D3D11)
        endif ()
        target_link_libraries (Urho3D PUBLIC ${DIRECT3D_LIBRARIES})
    endif ()
endif ()

if (WEB)
    target_link_libraries(Urho3D PUBLIC "-s WASM=$<BOOL:EMSCRIPTEN_WASM>")
    target_compile_options(Urho3D PRIVATE -Wno-warn-absolute-paths -Wno-unknown-warning-option)
    if (URHO3D_THREADING)
        target_compile_options(Urho3D PRIVATE "-s USE_PTHREADS=1")
    endif ()
    set_target_properties(Urho3D PROPERTIES COMPILE_OPTIONS $<$<OR:$<CONFIG:Release>,$<CONFIG:MinSizeRel>>:-O3>)
    set_target_properties(Urho3D PROPERTIES LINK_FLAGS_RELEASE "-s AGGRESSIVE_VARIABLE_ELIMINATION=1")
    target_compile_options(Urho3D PUBLIC $<$<OR:$<CONFIG:Debug>,$<CONFIG:RelWithDebInfo>>:${EMCC_WITH_SOURCE_MAPS_FLAG}>)
    target_link_libraries(Urho3D PUBLIC "-s DISABLE_EXCEPTION_CATCHING=1" "-s FORCE_FILESYSTEM=1" "-s DISABLE_DEPRECATED_FIND_EVENT_TARGET_BEHAVIOR=0")
    if (EMSCRIPTEN_EMCC_VERSION VERSION_LESS 2.0.18)
        set (EXTRA_ "EXTRA_")
    endif ()
    target_link_libraries(Urho3D PUBLIC "-s ${EXTRA_}EXPORTED_RUNTIME_METHODS=['Pointer_stringify']" --bind)
    if (NOT EMSCRIPTEN_TOTAL_MEMORY OR "${EMSCRIPTEN_TOTAL_MEMORY}" STREQUAL "0")
        target_link_libraries(Urho3D PUBLIC "-s ALLOW_MEMORY_GROWTH=1" --no-heap-copy)
    else ()
        math(EXPR EMSCRIPTEN_TOTAL_MEMORY_BYTES "${EMSCRIPTEN_TOTAL_MEMORY} * 1024 * 1024")
        if (EMSCRIPTEN_EMCC_VERSION VERSION_LESS 1.39.9)
            target_link_libraries(Urho3D PUBLIC "-s TOTAL_MEMORY=${EMSCRIPTEN_TOTAL_MEMORY_BYTES}")
        else ()
            target_link_libraries(Urho3D PUBLIC "-s INITIAL_MEMORY=${EMSCRIPTEN_TOTAL_MEMORY_BYTES}")
        endif ()
    endif ()
endif ()

if (BUILD_SHARED_LIBS)
    target_compile_definitions(Urho3D
        PRIVATE -DURHO3D_EXPORTS=1 -DAL_EXPORTS=1 -DBOX2D_EXPORTS=1 -DCIVETWEB_DLL_EXPORTS=1 -DEASTL_EXPORTS=1
            -DEASTDC_EXPORTS=1 -DURHO3D_EXPORTS=1 -DFMT_EXPORT=1 -DGLEW_BUILD=1 -DIMGUI_EXPORTS=1
            -DLZ4_DLL_EXPORT=1 -DNFD_EXPORTS=1 -DPUGIXML_EXPORTS=1 -DSDL_EXPORTS=1 -DTRACY_EXPORTS=1 -DRmlCore_EXPORTS=1
            -DRmlDebugger_EXPORTS=1
    )
else ()
    target_compile_definitions (Urho3D PUBLIC -DURHO3D_STATIC)
endif ()

# Check existence of various header files and their functions required by some of the third-party libraries and Urho3D library
# Set the CMake variables in this scope but only add the compiler defines in the respective library's scope
include (CheckIncludeFile)
foreach (HEADER stdint.h inttypes.h malloc.h)
    string (TOUPPER HAVE_${HEADER} HAVE_HEADER)
    string (REPLACE . _ HAVE_HEADER ${HAVE_HEADER})
    check_include_file (${HEADER} ${HAVE_HEADER})
endforeach ()
include (CheckFunctionExists)
foreach (FUNCT __sincosf sincosf malloc_usable_size)
    string (TOUPPER HAVE_${FUNCT} HAVE_FUNCT)
    check_symbol_exists (${FUNCT} "math.h;malloc.h" ${HAVE_FUNCT})
endforeach ()
if (MINGW)
    include (CheckStructHasMember)
    check_struct_has_member (RTL_OSVERSIONINFOW dwOSVersionInfoSize minwindef.h\;winnt.h HAVE_RTL_OSVERSIONINFOW)
    if (EXISTS ${CMAKE_BINARY_DIR}/MinGW-crosscompiler-includes)
        target_include_directories(Urho3D PUBLIC $<BUILD_INTERFACE:${CMAKE_BINARY_DIR}/MinGW-crosscompiler-includes>)
    endif ()
endif ()

# Workarounds
if (WEB OR ANDROID)
    if (URHO3D_CXX_STANDARD)
        target_compile_options(Urho3D PUBLIC $<$<COMPILE_LANGUAGE:CXX>:-std=gnu++${URHO3D_CXX_STANDARD}>)
    endif ()
endif ()

if (CLANG AND NOT WEB)
    if (APPLE)
        target_compile_options(Urho3D INTERFACE $<INSTALL_INTERFACE:-stdlib=libc++>)
        target_link_libraries(Urho3D INTERFACE $<INSTALL_INTERFACE:c++ c++abi>)
    else ()
        target_link_libraries(Urho3D INTERFACE $<INSTALL_INTERFACE:stdc++ m>)
    endif ()
endif ()

# Group them together under 'Resources' in Xcode IDE
source_group(Resources FILES ${RESOURCE_FILES})     # RESOURCE_PAKS could be empty if packaging is not requested
target_sources(Urho3D PRIVATE ${RESOURCE_DIRS})

if (URHO3D_CSHARP)
    csharp_bind_target(
        TARGET Urho3D
        SWIG CSharp/Swig/Urho3D.i
        CSPROJ ${CMAKE_CURRENT_SOURCE_DIR}/CSharp/Urho3DNet.csproj
        NAMESPACE Urho3DNet
    )
    if (URHO3D_SYSTEMUI)
        csharp_bind_target(
            TARGET ImGui
            NATIVE Urho3D
            SWIG CSharp/Swig/ImGui.i
            NAMESPACE ImGuiNet
            INCLUDE_DIRS "${CMAKE_CURRENT_SOURCE_DIR}/.."
        )
    endif ()
    unset (CMAKE_SWIG_OUTDIR)

    add_target_csharp(
        TARGET Urho3DNet.Scripts
        PROJECT ${CMAKE_CURRENT_SOURCE_DIR}/CSharp/Urho3DNet.Scripts.csproj
        OUTPUT ${NET_OUTPUT_DIRECTORY}/Urho3DNet.Scripts.dll
        DEPENDS Urho3DNet
    )

    file (GLOB_RECURSE EXTRA_NATIVE_FILES ${CMAKE_CURRENT_SOURCE_DIR}/CSharp/Native/*.h ${CMAKE_CURRENT_SOURCE_DIR}/CSharp/Native/*.cpp)
    file (GLOB_RECURSE WRAPPER_FILES)

    target_sources(Urho3D PRIVATE ${EXTRA_NATIVE_FILES} ${CMAKE_CURRENT_BINARY_DIR}/Urho3DCSharp/Urho3DCSHARP_wrap.cxx)
    if (URHO3D_SYSTEMUI)
        target_sources(Urho3D PRIVATE ${CMAKE_CURRENT_BINARY_DIR}/ImGuiCSharp/ImGuiCSHARP_wrap.cxx)
    endif ()
    if (MSVC)
        target_compile_options(Urho3D PRIVATE /bigobj)
    endif ()
endif ()

# Install C# dependencies
if (URHO3D_CSHARP)
   install (SCRIPT ${rbfx_SOURCE_DIR}/cmake/Install.cmake)
endif ()

################################################### SDK preparation ####################################################
if (MINI_URHO)
    return ()
endif ()

if (URHO3D_MERGE_STATIC_LIBS)
    # Merge static libraries of third party dependencies to final engine static library
    add_custom_command (TARGET Urho3D PRE_BUILD COMMAND ${CMAKE_COMMAND} -E remove -f $<TARGET_FILE:Urho3D>)
    if (MSVC)
        # If merged library is not deleted in this step then sometimes build system will try to merge dependencies
        # to already merged library inflating it further.
        add_custom_command (TARGET Urho3D POST_BUILD
            COMMAND lib.exe /OUT:$<TARGET_FILE:Urho3D>.engine $<TARGET_FILE:Urho3D> ${DEPENDENCY_TARGET_FILES}
            COMMAND ${CMAKE_COMMAND} -E rename $<TARGET_FILE:Urho3D>.engine $<TARGET_FILE:Urho3D>
            COMMENT "Merging all archives into a single static library using lib.exe")
    elseif (APPLE)
        # Apple libtool takes archives directly as input
        add_custom_command (TARGET Urho3D POST_BUILD
            COMMAND libtool -static $<TARGET_FILE:Urho3D> ${DEPENDENCY_TARGET_FILES} -o $<TARGET_FILE:Urho3D>.engine
            COMMAND ${CMAKE_COMMAND} -E rename $<TARGET_FILE:Urho3D>.engine $<TARGET_FILE:Urho3D>
            COMMENT "Merging all archives into a single static library using libtool")
    else ()
        # GCC ar does not take archives directly as input like Apple libtool, however, it can be scripted to do so
        add_custom_command (TARGET Urho3D POST_BUILD
            COMMAND ${CMAKE_COMMAND} -E rename $<TARGET_FILE:Urho3D> $<TARGET_FILE:Urho3D>.engine
            COMMAND echo CREATE $<TARGET_FILE:Urho3D> >script.ar
            COMMAND echo ADDLIB $<TARGET_FILE:Urho3D>.engine >>script.ar)
        foreach (ARCHIVE ${DEPENDENCY_TARGET_FILES})
            add_custom_command (TARGET Urho3D POST_BUILD COMMAND echo ADDLIB ${ARCHIVE} >>script.ar)
        endforeach ()
        add_custom_command (TARGET Urho3D POST_BUILD
            COMMAND echo SAVE >>script.ar
            COMMAND echo END >>script.ar
            COMMAND ${CMAKE_AR} -M <script.ar
            COMMAND ${CMAKE_COMMAND} -E remove $<TARGET_FILE:Urho3D>.engine script.ar
            COMMENT "Merging all archives into a single static library using ar")
    endif ()
endif ()

# SDK installation
install(TARGETS Urho3D
    EXPORT Urho3D
    LIBRARY DESTINATION ${DEST_LIBRARY_DIR_CONFIG}
    RUNTIME DESTINATION ${DEST_BIN_DIR_CONFIG}
    ARCHIVE DESTINATION ${DEST_ARCHIVE_DIR_CONFIG}
)

if (URHO3D_MONOLITHIC_HEADER)
    # Generate include header with all engine headers
    list (REMOVE_ITEM HEADER_FILES Urho3D.h DebugNew.h Precompiled.h WindowsSupport.h Core/Main.h Core/PE.h)
    string (REPLACE ";" ">\n#include <Urho3D/" HEADER_FILES "${HEADER_FILES}")
    set (HEADER_FILES "#include <Urho3D/${HEADER_FILES}>")
    configure_file (${CMAKE_CURRENT_SOURCE_DIR}/Urho3DAll.h.in ${CMAKE_CURRENT_BINARY_DIR}/Urho3DAll.h @ONLY)
    install (FILES ${CMAKE_CURRENT_BINARY_DIR}/Urho3DAll.h DESTINATION ${DEST_INCLUDE_DIR})
endif ()

# Generate import/export header with engine configuration defines
get_property(URHO3D_ENGINE_CONFIG TARGET Urho3D PROPERTY INTERFACE_COMPILE_DEFINITIONS)
list (REMOVE_ITEM URHO3D_ENGINE_CONFIG URHO3D_64BIT)
# TODO: Maybe these should be directly in header?
foreach(HAVE HAVE___SINCOSF HAVE_MALLOC_USABLE_SIZE HAVE_STDINT_H HAVE_INTTYPES_H HAVE_MALLOC_H HAVE_SINCOSF HAVE_RTL_OSVERSIONINFOW)
    if (${${HAVE}})
        list (APPEND URHO3D_ENGINE_CONFIG ${HAVE})
    endif ()
endforeach()
list (REMOVE_DUPLICATES URHO3D_ENGINE_CONFIG)
list (APPEND URHO3D_ENGINE_CONFIG "")   # For last item to be processed correctly.
# Give defines without value a value "1".
string (REPLACE ";" "=1;" URHO3D_ENGINE_CONFIG "${URHO3D_ENGINE_CONFIG}")                   # Append =1 to all defines
string (REGEX REPLACE "([0-9]|>|\")=1" "\\1" URHO3D_ENGINE_CONFIG "${URHO3D_ENGINE_CONFIG}")   # Clear =1 from defines that already had a value
# Turn list into c++ preprocessor code
string (REGEX REPLACE "([^=]+)=([^;]+);" "#ifndef \\1\n#   define \\1 \\2\n#endif\n" URHO3D_ENGINE_CONFIG "${URHO3D_ENGINE_CONFIG}")
# This will be commented out line in the header.
list (INSERT URHO3D_ENGINE_CONFIG 0 "Engine configuration")
string (REPLACE ";" "\n" URHO3D_ENGINE_CONFIG "${URHO3D_ENGINE_CONFIG}")
file (READ ${CMAKE_CURRENT_SOURCE_DIR}/Urho3D.h URHO3D_H_DATA)
string (REPLACE "@URHO3D_ENGINE_CONFIG@" "${URHO3D_ENGINE_CONFIG}" URHO3D_H_DATA "${URHO3D_H_DATA}")
foreach (config Debug RelWithDebInfo Release MinSizeRel)
    file (MAKE_DIRECTORY ${CMAKE_CURRENT_BINARY_DIR}/${config})
endforeach ()
file (GENERATE OUTPUT ${CMAKE_CURRENT_BINARY_DIR}/$<CONFIG>/Urho3D.h CONTENT ${URHO3D_H_DATA})
install (FILES ${CMAKE_CURRENT_BINARY_DIR}/$<CONFIG>/Urho3D.h DESTINATION ${DEST_INCLUDE_DIR})<|MERGE_RESOLUTION|>--- conflicted
+++ resolved
@@ -110,17 +110,10 @@
     define_engine_source_files (SystemUI)
 endif ()
 
-<<<<<<< HEAD
-if (URHO3D_CSHARP)
-    define_engine_source_files (Script)
-endif ()
-
 if (URHO3D_ACTIONS)
     define_engine_source_files (Actions)
 endif ()
 
-=======
->>>>>>> 1bb2c29a
 # Remove compute source files as needed
 if (NOT URHO3D_COMPUTE)
     list(REMOVE_ITEM SOURCE_FILES
