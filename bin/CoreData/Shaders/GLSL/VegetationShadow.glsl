--- conflicted
+++ resolved
@@ -1,28 +1,3 @@
-<<<<<<< HEAD
-#include "Uniforms.glsl"
-#include "Transform.glsl"
-
-uniform float cWindHeightFactor;
-uniform float cWindHeightPivot;
-uniform float cWindPeriod;
-uniform vec2 cWindWorldSpacing;
-
-varying vec2 vTexCoord;
-
-void VS()
-{
-    mat4 modelMatrix = iModelMatrix;
-    vec3 worldPos = GetWorldPos(modelMatrix);
-    
-    float windStrength = max(iPos.y - cWindHeightPivot, 0.0) * cWindHeightFactor;
-    float windPeriod = cElapsedTime * cWindPeriod + dot(worldPos.xz, cWindWorldSpacing);
-    worldPos.x += windStrength * sin(windPeriod);
-    worldPos.z -= windStrength * cos(windPeriod);
-
-    gl_Position = GetClipPos(worldPos);
-    vTexCoord = GetTexCoord(iTexCoord);
-}
-=======
 #include "Uniforms.glsl"
 #include "Transform.glsl"
 
@@ -55,5 +30,3 @@
     vTexCoord = GetTexCoord(iTexCoord);
 #endif
 }
-
->>>>>>> 7ec6290d
