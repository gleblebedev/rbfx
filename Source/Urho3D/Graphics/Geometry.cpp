<<<<<<< HEAD
//
// Copyright (c) 2008-2020 the Urho3D project.
//
// Permission is hereby granted, free of charge, to any person obtaining a copy
// of this software and associated documentation files (the "Software"), to deal
// in the Software without restriction, including without limitation the rights
// to use, copy, modify, merge, publish, distribute, sublicense, and/or sell
// copies of the Software, and to permit persons to whom the Software is
// furnished to do so, subject to the following conditions:
//
// The above copyright notice and this permission notice shall be included in
// all copies or substantial portions of the Software.
//
// THE SOFTWARE IS PROVIDED "AS IS", WITHOUT WARRANTY OF ANY KIND, EXPRESS OR
// IMPLIED, INCLUDING BUT NOT LIMITED TO THE WARRANTIES OF MERCHANTABILITY,
// FITNESS FOR A PARTICULAR PURPOSE AND NONINFRINGEMENT. IN NO EVENT SHALL THE
// AUTHORS OR COPYRIGHT HOLDERS BE LIABLE FOR ANY CLAIM, DAMAGES OR OTHER
// LIABILITY, WHETHER IN AN ACTION OF CONTRACT, TORT OR OTHERWISE, ARISING FROM,
// OUT OF OR IN CONNECTION WITH THE SOFTWARE OR THE USE OR OTHER DEALINGS IN
// THE SOFTWARE.
//

#include "../Precompiled.h"

#include "../Core/Context.h"
#include "../Graphics/Geometry.h"
#include "../Graphics/Graphics.h"
#include "../Graphics/GraphicsEvents.h"
#include "../Graphics/IndexBuffer.h"
#include "../Graphics/VertexBuffer.h"
#include "../IO/Log.h"
#include "../Math/Ray.h"

#include "../DebugNew.h"
#include "Geometry.h"


namespace Urho3D
{

extern const char* GEOMETRY_CATEGORY;

Geometry::Geometry(Context* context) :
    Object(context),
    primitiveType_(TRIANGLE_LIST),
    indexStart_(0),
    indexCount_(0),
    vertexStart_(0),
    vertexCount_(0),
    rawVertexSize_(0),
    rawIndexSize_(0),
    lodDistance_(0.0f)
{
    SetNumVertexBuffers(1);
}

Geometry::~Geometry() = default;

void Geometry::RegisterObject(Context* context)
{
    context->RegisterFactory<Geometry>();
}

bool Geometry::SetNumVertexBuffers(unsigned num)
{
    if (num >= MAX_VERTEX_STREAMS)
    {
        URHO3D_LOGERROR("Too many vertex streams");
        return false;
    }

    vertexBuffersDependencies_.resize(num);
    vertexBuffers_.resize(num);

    return true;
}

bool Geometry::SetVertexBuffer(unsigned index, VertexBuffer* buffer)
{
    if (index >= vertexBuffers_.size())
    {
        URHO3D_LOGERROR("Stream index out of bounds");
        return false;
    }

    vertexBuffersDependencies_[index] = CreateDependency(buffer);
    vertexBuffers_[index] = buffer;
    return true;
}

void Geometry::SetVertexBuffers(const ea::vector<SharedPtr<VertexBuffer>>& vertexBuffers)
{
    vertexBuffersDependencies_.resize(vertexBuffers.size());
    for (unsigned i = 0; i < vertexBuffers.size(); ++i)
        vertexBuffersDependencies_[i] = CreateDependency(vertexBuffers[i]);
    vertexBuffers_ = vertexBuffers;
}

void Geometry::SetIndexBuffer(IndexBuffer* buffer)
{
    indexBufferDependency_ = CreateDependency(indexBuffer_);
    indexBuffer_ = buffer;
}

bool Geometry::SetDrawRange(PrimitiveType type, unsigned indexStart, unsigned indexCount, bool getUsedVertexRange)
{
    if (!indexBuffer_ && !rawIndexData_)
    {
        URHO3D_LOGERROR("Null index buffer and no raw index data, can not define indexed draw range");
        return false;
    }
    if (indexBuffer_ && indexStart + indexCount > indexBuffer_->GetIndexCount())
    {
        URHO3D_LOGERROR("Illegal draw range " + ea::to_string(indexStart) + " to " + ea::to_string(indexStart + indexCount - 1) + ", index buffer has " +
                 ea::to_string(indexBuffer_->GetIndexCount()) + " indices");
        return false;
    }

    primitiveType_ = type;
    indexStart_ = indexStart;
    indexCount_ = indexCount;

    // Get min.vertex index and num of vertices from index buffer. If it fails, use full range as fallback
    if (indexCount)
    {
        vertexStart_ = 0;
        vertexCount_ = vertexBuffers_[0] ? vertexBuffers_[0]->GetVertexCount() : 0;

        if (getUsedVertexRange && indexBuffer_)
            indexBuffer_->GetUsedVertexRange(indexStart_, indexCount_, vertexStart_, vertexCount_);
    }
    else
    {
        vertexStart_ = 0;
        vertexCount_ = 0;
    }

    MarkPipelineStateHashDirty();
    return true;
}

bool Geometry::SetDrawRange(PrimitiveType type, unsigned indexStart, unsigned indexCount, unsigned vertexStart, unsigned vertexCount,
    bool checkIllegal)
{
    if (indexBuffer_)
    {
        // We can allow setting an illegal draw range now if the caller guarantees to resize / fill the buffer later
        if (checkIllegal && indexStart + indexCount > indexBuffer_->GetIndexCount())
        {
            URHO3D_LOGERROR("Illegal draw range " + ea::to_string(indexStart) + " to " + ea::to_string(indexStart + indexCount - 1) +
                     ", index buffer has " + ea::to_string(indexBuffer_->GetIndexCount()) + " indices");
            return false;
        }
    }
    else if (!rawIndexData_)
    {
        indexStart = 0;
        indexCount = 0;
    }

    primitiveType_ = type;
    indexStart_ = indexStart;
    indexCount_ = indexCount;
    vertexStart_ = vertexStart;
    vertexCount_ = vertexCount;

    RecalculatePipelineStateHash();
    return true;
}

void Geometry::SetLodDistance(float distance)
{
    if (distance < 0.0f)
        distance = 0.0f;

    lodDistance_ = distance;
}

void Geometry::SetRawVertexData(const ea::shared_array<unsigned char>& data, const ea::vector<VertexElement>& elements)
{
    rawVertexData_ = data;
    rawVertexSize_ = VertexBuffer::GetVertexSize(elements);
    rawElements_ = elements;
}

void Geometry::SetRawVertexData(const ea::shared_array<unsigned char>& data, unsigned elementMask)
{
    rawVertexData_ = data;
    rawVertexSize_ = VertexBuffer::GetVertexSize(elementMask);
    rawElements_ = VertexBuffer::GetElements(elementMask);
}

void Geometry::SetRawIndexData(const ea::shared_array<unsigned char>& data, unsigned indexSize)
{
    rawIndexData_ = data;
    rawIndexSize_ = indexSize;
}

void Geometry::Draw(Graphics* graphics)
{
    if (indexBuffer_ && indexCount_ > 0)
    {
        graphics->SetIndexBuffer(indexBuffer_);
        graphics->SetVertexBuffers(vertexBuffers_);
        graphics->Draw(primitiveType_, indexStart_, indexCount_, vertexStart_, vertexCount_);
    }
    else if (vertexCount_ > 0)
    {
        graphics->SetVertexBuffers(vertexBuffers_);
        graphics->Draw(primitiveType_, vertexStart_, vertexCount_);
    }
}

VertexBuffer* Geometry::GetVertexBuffer(unsigned index) const
{
    return index < vertexBuffers_.size() ? vertexBuffers_[index] : nullptr;
}

unsigned Geometry::GetPrimitiveCount() const
{
    const unsigned indexCount = GetEffectiveIndexCount();
    switch (primitiveType_)
    {
    case TRIANGLE_LIST:
        return indexCount / 3;
    case LINE_LIST:
        return indexCount / 2;
    case POINT_LIST:
        return indexCount;
    case TRIANGLE_STRIP:
    case TRIANGLE_FAN:
        return indexCount >= 2 ? indexCount - 2 : 0;
    case LINE_STRIP:
        return indexCount >= 1 ? indexCount - 1 : 0;
    default:
        return 0;
    }
}

unsigned short Geometry::GetBufferHash() const
{
    unsigned short hash = 0;

    for (unsigned i = 0; i < vertexBuffers_.size(); ++i)
    {
        VertexBuffer* vBuf = vertexBuffers_[i];
        hash += *((unsigned short*)&vBuf);
    }

    IndexBuffer* iBuf = indexBuffer_;
    hash += *((unsigned short*)&iBuf);

    return hash;
}

void Geometry::GetRawData(const unsigned char*& vertexData, unsigned& vertexSize, const unsigned char*& indexData,
    unsigned& indexSize, const ea::vector<VertexElement>*& elements) const
{
    if (rawVertexData_)
    {
        vertexData = rawVertexData_.get();
        vertexSize = rawVertexSize_;
        elements = &rawElements_;
    }
    else if (vertexBuffers_.size() && vertexBuffers_[0])
    {
        vertexData = vertexBuffers_[0]->GetShadowData();
        vertexSize = vertexBuffers_[0]->GetVertexSize();
        elements = &vertexBuffers_[0]->GetElements();
    }
    else
    {
        vertexData = nullptr;
        vertexSize = 0;
        elements = nullptr;
    }

    if (rawIndexData_)
    {
        indexData = rawIndexData_.get();
        indexSize = rawIndexSize_;
    }
    else
    {
        if (indexBuffer_)
        {
            indexData = indexBuffer_->GetShadowData();
            if (indexData)
                indexSize = indexBuffer_->GetIndexSize();
            else
                indexSize = 0;
        }
        else
        {
            indexData = nullptr;
            indexSize = 0;
        }
    }
}

void Geometry::GetRawDataShared(ea::shared_array<unsigned char>& vertexData, unsigned& vertexSize,
    ea::shared_array<unsigned char>& indexData, unsigned& indexSize, const ea::vector<VertexElement>*& elements) const
{
    if (rawVertexData_)
    {
        vertexData = rawVertexData_;
        vertexSize = rawVertexSize_;
        elements = &rawElements_;
    }
    else if (vertexBuffers_.size() && vertexBuffers_[0])
    {
        vertexData = vertexBuffers_[0]->GetShadowDataShared();
        vertexSize = vertexBuffers_[0]->GetVertexSize();
        elements = &vertexBuffers_[0]->GetElements();
    }
    else
    {
        vertexData = nullptr;
        vertexSize = 0;
        elements = nullptr;
    }

    if (rawIndexData_)
    {
        indexData = rawIndexData_;
        indexSize = rawIndexSize_;
    }
    else
    {
        if (indexBuffer_)
        {
            indexData = indexBuffer_->GetShadowDataShared();
            if (indexData)
                indexSize = indexBuffer_->GetIndexSize();
            else
                indexSize = 0;
        }
        else
        {
            indexData = nullptr;
            indexSize = 0;
        }
    }
}

float Geometry::GetHitDistance(const Ray& ray, Vector3* outNormal, Vector2* outUV) const
{
    const unsigned char* vertexData;
    const unsigned char* indexData;
    unsigned vertexSize;
    unsigned indexSize;
    const ea::vector<VertexElement>* elements;

    GetRawData(vertexData, vertexSize, indexData, indexSize, elements);

    if (!vertexData || !elements || VertexBuffer::GetElementOffset(*elements, TYPE_VECTOR3, SEM_POSITION) != 0)
        return M_INFINITY;

    unsigned uvOffset = VertexBuffer::GetElementOffset(*elements, TYPE_VECTOR2, SEM_TEXCOORD);

    if (outUV && uvOffset == M_MAX_UNSIGNED)
    {
        // requested UV output, but no texture data in vertex buffer
        URHO3D_LOGWARNING("Illegal GetHitDistance call: UV return requested on vertex buffer without UV coords");
        *outUV = Vector2::ZERO;
        outUV = nullptr;
    }

    return indexData ? ray.HitDistance(vertexData, vertexSize, indexData, indexSize, indexStart_, indexCount_, outNormal, outUV,
        uvOffset) : ray.HitDistance(vertexData, vertexSize, vertexStart_, vertexCount_, outNormal, outUV, uvOffset);
}

bool Geometry::IsInside(const Ray& ray) const
{
    const unsigned char* vertexData;
    const unsigned char* indexData;
    unsigned vertexSize;
    unsigned indexSize;
    const ea::vector<VertexElement>* elements;

    GetRawData(vertexData, vertexSize, indexData, indexSize, elements);

    return vertexData ? (indexData ? ray.InsideGeometry(vertexData, vertexSize, indexData, indexSize, indexStart_, indexCount_) :
                         ray.InsideGeometry(vertexData, vertexSize, vertexStart_, vertexCount_)) : false;
}

unsigned Geometry::RecalculatePipelineStateHash() const
{
    unsigned hash = 0;
    CombineHash(hash, vertexBuffers_.size());
    for (VertexBuffer* vertexBuffer : vertexBuffers_)
    {
        CombineHash(hash, vertexBuffer ? vertexBuffer->GetPipelineStateHash() : 0);
    }
    CombineHash(hash, indexBuffer_ ? indexBuffer_->GetPipelineStateHash() : 0);
    CombineHash(hash, primitiveType_);
    return hash;
}

}
=======
//
// Copyright (c) 2008-2022 the Urho3D project.
//
// Permission is hereby granted, free of charge, to any person obtaining a copy
// of this software and associated documentation files (the "Software"), to deal
// in the Software without restriction, including without limitation the rights
// to use, copy, modify, merge, publish, distribute, sublicense, and/or sell
// copies of the Software, and to permit persons to whom the Software is
// furnished to do so, subject to the following conditions:
//
// The above copyright notice and this permission notice shall be included in
// all copies or substantial portions of the Software.
//
// THE SOFTWARE IS PROVIDED "AS IS", WITHOUT WARRANTY OF ANY KIND, EXPRESS OR
// IMPLIED, INCLUDING BUT NOT LIMITED TO THE WARRANTIES OF MERCHANTABILITY,
// FITNESS FOR A PARTICULAR PURPOSE AND NONINFRINGEMENT. IN NO EVENT SHALL THE
// AUTHORS OR COPYRIGHT HOLDERS BE LIABLE FOR ANY CLAIM, DAMAGES OR OTHER
// LIABILITY, WHETHER IN AN ACTION OF CONTRACT, TORT OR OTHERWISE, ARISING FROM,
// OUT OF OR IN CONNECTION WITH THE SOFTWARE OR THE USE OR OTHER DEALINGS IN
// THE SOFTWARE.
//

#include "../Precompiled.h"

#include "../Graphics/Geometry.h"
#include "../Graphics/Graphics.h"
#include "../Graphics/IndexBuffer.h"
#include "../Graphics/VertexBuffer.h"
#include "../IO/Log.h"
#include "../Math/Ray.h"

#include "../DebugNew.h"

namespace Urho3D
{

Geometry::Geometry(Context* context) :
    Object(context),
    primitiveType_(TRIANGLE_LIST),
    indexStart_(0),
    indexCount_(0),
    vertexStart_(0),
    vertexCount_(0),
    rawVertexSize_(0),
    rawIndexSize_(0),
    lodDistance_(0.0f)
{
    SetNumVertexBuffers(1);
}

Geometry::~Geometry() = default;

bool Geometry::SetNumVertexBuffers(unsigned num)
{
    if (num >= MAX_VERTEX_STREAMS)
    {
        URHO3D_LOGERROR("Too many vertex streams");
        return false;
    }

    unsigned oldSize = vertexBuffers_.Size();
    vertexBuffers_.Resize(num);

    return true;
}

bool Geometry::SetVertexBuffer(unsigned index, VertexBuffer* buffer)
{
    if (index >= vertexBuffers_.Size())
    {
        URHO3D_LOGERROR("Stream index out of bounds");
        return false;
    }

    vertexBuffers_[index] = buffer;
    return true;
}

void Geometry::SetIndexBuffer(IndexBuffer* buffer)
{
    indexBuffer_ = buffer;
}

bool Geometry::SetDrawRange(PrimitiveType type, unsigned indexStart, unsigned indexCount, bool getUsedVertexRange)
{
    if (!indexBuffer_ && !rawIndexData_)
    {
        URHO3D_LOGERROR("Null index buffer and no raw index data, can not define indexed draw range");
        return false;
    }
    if (indexBuffer_ && indexStart + indexCount > indexBuffer_->GetIndexCount())
    {
        URHO3D_LOGERROR("Illegal draw range " + String(indexStart) + " to " + String(indexStart + indexCount - 1) + ", index buffer has " +
                 String(indexBuffer_->GetIndexCount()) + " indices");
        return false;
    }

    primitiveType_ = type;
    indexStart_ = indexStart;
    indexCount_ = indexCount;

    // Get min.vertex index and num of vertices from index buffer. If it fails, use full range as fallback
    if (indexCount)
    {
        vertexStart_ = 0;
        vertexCount_ = vertexBuffers_[0] ? vertexBuffers_[0]->GetVertexCount() : 0;

        if (getUsedVertexRange && indexBuffer_)
            indexBuffer_->GetUsedVertexRange(indexStart_, indexCount_, vertexStart_, vertexCount_);
    }
    else
    {
        vertexStart_ = 0;
        vertexCount_ = 0;
    }

    return true;
}

bool Geometry::SetDrawRange(PrimitiveType type, unsigned indexStart, unsigned indexCount, unsigned vertexStart, unsigned vertexCount,
    bool checkIllegal)
{
    if (indexBuffer_)
    {
        // We can allow setting an illegal draw range now if the caller guarantees to resize / fill the buffer later
        if (checkIllegal && indexStart + indexCount > indexBuffer_->GetIndexCount())
        {
            URHO3D_LOGERROR("Illegal draw range " + String(indexStart) + " to " + String(indexStart + indexCount - 1) +
                     ", index buffer has " + String(indexBuffer_->GetIndexCount()) + " indices");
            return false;
        }
    }
    else if (!rawIndexData_)
    {
        indexStart = 0;
        indexCount = 0;
    }

    primitiveType_ = type;
    indexStart_ = indexStart;
    indexCount_ = indexCount;
    vertexStart_ = vertexStart;
    vertexCount_ = vertexCount;

    return true;
}

void Geometry::SetLodDistance(float distance)
{
    if (distance < 0.0f)
        distance = 0.0f;

    lodDistance_ = distance;
}

void Geometry::SetRawVertexData(const SharedArrayPtr<unsigned char>& data, const PODVector<VertexElement>& elements)
{
    rawVertexData_ = data;
    rawVertexSize_ = VertexBuffer::GetVertexSize(elements);
    rawElements_ = elements;
}

void Geometry::SetRawVertexData(const SharedArrayPtr<unsigned char>& data, unsigned elementMask)
{
    rawVertexData_ = data;
    rawVertexSize_ = VertexBuffer::GetVertexSize(elementMask);
    rawElements_ = VertexBuffer::GetElements(elementMask);
}

void Geometry::SetRawIndexData(const SharedArrayPtr<unsigned char>& data, unsigned indexSize)
{
    rawIndexData_ = data;
    rawIndexSize_ = indexSize;
}

void Geometry::Draw(Graphics* graphics)
{
    if (indexBuffer_ && indexCount_ > 0)
    {
        graphics->SetIndexBuffer(indexBuffer_);
        graphics->SetVertexBuffers(vertexBuffers_);
        graphics->Draw(primitiveType_, indexStart_, indexCount_, vertexStart_, vertexCount_);
    }
    else if (vertexCount_ > 0)
    {
        graphics->SetVertexBuffers(vertexBuffers_);
        graphics->Draw(primitiveType_, vertexStart_, vertexCount_);
    }
}

VertexBuffer* Geometry::GetVertexBuffer(unsigned index) const
{
    return index < vertexBuffers_.Size() ? vertexBuffers_[index] : nullptr;
}

unsigned short Geometry::GetBufferHash() const
{
    unsigned short hash = 0;

    for (unsigned i = 0; i < vertexBuffers_.Size(); ++i)
    {
        VertexBuffer* vBuf = vertexBuffers_[i];
        hash += *((unsigned short*)&vBuf);
    }

    IndexBuffer* iBuf = indexBuffer_;
    hash += *((unsigned short*)&iBuf);

    return hash;
}

void Geometry::GetRawData(const unsigned char*& vertexData, unsigned& vertexSize, const unsigned char*& indexData,
    unsigned& indexSize, const PODVector<VertexElement>*& elements) const
{
    if (rawVertexData_)
    {
        vertexData = rawVertexData_;
        vertexSize = rawVertexSize_;
        elements = &rawElements_;
    }
    else if (vertexBuffers_.Size() && vertexBuffers_[0])
    {
        vertexData = vertexBuffers_[0]->GetShadowData();
        vertexSize = vertexBuffers_[0]->GetVertexSize();
        elements = &vertexBuffers_[0]->GetElements();
    }
    else
    {
        vertexData = nullptr;
        vertexSize = 0;
        elements = nullptr;
    }

    if (rawIndexData_)
    {
        indexData = rawIndexData_;
        indexSize = rawIndexSize_;
    }
    else
    {
        if (indexBuffer_)
        {
            indexData = indexBuffer_->GetShadowData();
            if (indexData)
                indexSize = indexBuffer_->GetIndexSize();
            else
                indexSize = 0;
        }
        else
        {
            indexData = nullptr;
            indexSize = 0;
        }
    }
}

void Geometry::GetRawDataShared(SharedArrayPtr<unsigned char>& vertexData, unsigned& vertexSize,
    SharedArrayPtr<unsigned char>& indexData, unsigned& indexSize, const PODVector<VertexElement>*& elements) const
{
    if (rawVertexData_)
    {
        vertexData = rawVertexData_;
        vertexSize = rawVertexSize_;
        elements = &rawElements_;
    }
    else if (vertexBuffers_.Size() && vertexBuffers_[0])
    {
        vertexData = vertexBuffers_[0]->GetShadowDataShared();
        vertexSize = vertexBuffers_[0]->GetVertexSize();
        elements = &vertexBuffers_[0]->GetElements();
    }
    else
    {
        vertexData = nullptr;
        vertexSize = 0;
        elements = nullptr;
    }

    if (rawIndexData_)
    {
        indexData = rawIndexData_;
        indexSize = rawIndexSize_;
    }
    else
    {
        if (indexBuffer_)
        {
            indexData = indexBuffer_->GetShadowDataShared();
            if (indexData)
                indexSize = indexBuffer_->GetIndexSize();
            else
                indexSize = 0;
        }
        else
        {
            indexData = nullptr;
            indexSize = 0;
        }
    }
}

float Geometry::GetHitDistance(const Ray& ray, Vector3* outNormal, Vector2* outUV) const
{
    const unsigned char* vertexData;
    const unsigned char* indexData;
    unsigned vertexSize;
    unsigned indexSize;
    const PODVector<VertexElement>* elements;

    GetRawData(vertexData, vertexSize, indexData, indexSize, elements);

    if (!vertexData || !elements || VertexBuffer::GetElementOffset(*elements, TYPE_VECTOR3, SEM_POSITION) != 0)
        return M_INFINITY;

    unsigned uvOffset = VertexBuffer::GetElementOffset(*elements, TYPE_VECTOR2, SEM_TEXCOORD);

    if (outUV && uvOffset == M_MAX_UNSIGNED)
    {
        // requested UV output, but no texture data in vertex buffer
        URHO3D_LOGWARNING("Illegal GetHitDistance call: UV return requested on vertex buffer without UV coords");
        *outUV = Vector2::ZERO;
        outUV = nullptr;
    }

    return indexData ? ray.HitDistance(vertexData, vertexSize, indexData, indexSize, indexStart_, indexCount_, outNormal, outUV,
        uvOffset) : ray.HitDistance(vertexData, vertexSize, vertexStart_, vertexCount_, outNormal, outUV, uvOffset);
}

bool Geometry::IsInside(const Ray& ray) const
{
    const unsigned char* vertexData;
    const unsigned char* indexData;
    unsigned vertexSize;
    unsigned indexSize;
    const PODVector<VertexElement>* elements;

    GetRawData(vertexData, vertexSize, indexData, indexSize, elements);

    return vertexData ? (indexData ? ray.InsideGeometry(vertexData, vertexSize, indexData, indexSize, indexStart_, indexCount_) :
                         ray.InsideGeometry(vertexData, vertexSize, vertexStart_, vertexCount_)) : false;
}

}
>>>>>>> 76146c80
<|MERGE_RESOLUTION|>--- conflicted
+++ resolved
@@ -1,405 +1,3 @@
-<<<<<<< HEAD
-//
-// Copyright (c) 2008-2020 the Urho3D project.
-//
-// Permission is hereby granted, free of charge, to any person obtaining a copy
-// of this software and associated documentation files (the "Software"), to deal
-// in the Software without restriction, including without limitation the rights
-// to use, copy, modify, merge, publish, distribute, sublicense, and/or sell
-// copies of the Software, and to permit persons to whom the Software is
-// furnished to do so, subject to the following conditions:
-//
-// The above copyright notice and this permission notice shall be included in
-// all copies or substantial portions of the Software.
-//
-// THE SOFTWARE IS PROVIDED "AS IS", WITHOUT WARRANTY OF ANY KIND, EXPRESS OR
-// IMPLIED, INCLUDING BUT NOT LIMITED TO THE WARRANTIES OF MERCHANTABILITY,
-// FITNESS FOR A PARTICULAR PURPOSE AND NONINFRINGEMENT. IN NO EVENT SHALL THE
-// AUTHORS OR COPYRIGHT HOLDERS BE LIABLE FOR ANY CLAIM, DAMAGES OR OTHER
-// LIABILITY, WHETHER IN AN ACTION OF CONTRACT, TORT OR OTHERWISE, ARISING FROM,
-// OUT OF OR IN CONNECTION WITH THE SOFTWARE OR THE USE OR OTHER DEALINGS IN
-// THE SOFTWARE.
-//
-
-#include "../Precompiled.h"
-
-#include "../Core/Context.h"
-#include "../Graphics/Geometry.h"
-#include "../Graphics/Graphics.h"
-#include "../Graphics/GraphicsEvents.h"
-#include "../Graphics/IndexBuffer.h"
-#include "../Graphics/VertexBuffer.h"
-#include "../IO/Log.h"
-#include "../Math/Ray.h"
-
-#include "../DebugNew.h"
-#include "Geometry.h"
-
-
-namespace Urho3D
-{
-
-extern const char* GEOMETRY_CATEGORY;
-
-Geometry::Geometry(Context* context) :
-    Object(context),
-    primitiveType_(TRIANGLE_LIST),
-    indexStart_(0),
-    indexCount_(0),
-    vertexStart_(0),
-    vertexCount_(0),
-    rawVertexSize_(0),
-    rawIndexSize_(0),
-    lodDistance_(0.0f)
-{
-    SetNumVertexBuffers(1);
-}
-
-Geometry::~Geometry() = default;
-
-void Geometry::RegisterObject(Context* context)
-{
-    context->RegisterFactory<Geometry>();
-}
-
-bool Geometry::SetNumVertexBuffers(unsigned num)
-{
-    if (num >= MAX_VERTEX_STREAMS)
-    {
-        URHO3D_LOGERROR("Too many vertex streams");
-        return false;
-    }
-
-    vertexBuffersDependencies_.resize(num);
-    vertexBuffers_.resize(num);
-
-    return true;
-}
-
-bool Geometry::SetVertexBuffer(unsigned index, VertexBuffer* buffer)
-{
-    if (index >= vertexBuffers_.size())
-    {
-        URHO3D_LOGERROR("Stream index out of bounds");
-        return false;
-    }
-
-    vertexBuffersDependencies_[index] = CreateDependency(buffer);
-    vertexBuffers_[index] = buffer;
-    return true;
-}
-
-void Geometry::SetVertexBuffers(const ea::vector<SharedPtr<VertexBuffer>>& vertexBuffers)
-{
-    vertexBuffersDependencies_.resize(vertexBuffers.size());
-    for (unsigned i = 0; i < vertexBuffers.size(); ++i)
-        vertexBuffersDependencies_[i] = CreateDependency(vertexBuffers[i]);
-    vertexBuffers_ = vertexBuffers;
-}
-
-void Geometry::SetIndexBuffer(IndexBuffer* buffer)
-{
-    indexBufferDependency_ = CreateDependency(indexBuffer_);
-    indexBuffer_ = buffer;
-}
-
-bool Geometry::SetDrawRange(PrimitiveType type, unsigned indexStart, unsigned indexCount, bool getUsedVertexRange)
-{
-    if (!indexBuffer_ && !rawIndexData_)
-    {
-        URHO3D_LOGERROR("Null index buffer and no raw index data, can not define indexed draw range");
-        return false;
-    }
-    if (indexBuffer_ && indexStart + indexCount > indexBuffer_->GetIndexCount())
-    {
-        URHO3D_LOGERROR("Illegal draw range " + ea::to_string(indexStart) + " to " + ea::to_string(indexStart + indexCount - 1) + ", index buffer has " +
-                 ea::to_string(indexBuffer_->GetIndexCount()) + " indices");
-        return false;
-    }
-
-    primitiveType_ = type;
-    indexStart_ = indexStart;
-    indexCount_ = indexCount;
-
-    // Get min.vertex index and num of vertices from index buffer. If it fails, use full range as fallback
-    if (indexCount)
-    {
-        vertexStart_ = 0;
-        vertexCount_ = vertexBuffers_[0] ? vertexBuffers_[0]->GetVertexCount() : 0;
-
-        if (getUsedVertexRange && indexBuffer_)
-            indexBuffer_->GetUsedVertexRange(indexStart_, indexCount_, vertexStart_, vertexCount_);
-    }
-    else
-    {
-        vertexStart_ = 0;
-        vertexCount_ = 0;
-    }
-
-    MarkPipelineStateHashDirty();
-    return true;
-}
-
-bool Geometry::SetDrawRange(PrimitiveType type, unsigned indexStart, unsigned indexCount, unsigned vertexStart, unsigned vertexCount,
-    bool checkIllegal)
-{
-    if (indexBuffer_)
-    {
-        // We can allow setting an illegal draw range now if the caller guarantees to resize / fill the buffer later
-        if (checkIllegal && indexStart + indexCount > indexBuffer_->GetIndexCount())
-        {
-            URHO3D_LOGERROR("Illegal draw range " + ea::to_string(indexStart) + " to " + ea::to_string(indexStart + indexCount - 1) +
-                     ", index buffer has " + ea::to_string(indexBuffer_->GetIndexCount()) + " indices");
-            return false;
-        }
-    }
-    else if (!rawIndexData_)
-    {
-        indexStart = 0;
-        indexCount = 0;
-    }
-
-    primitiveType_ = type;
-    indexStart_ = indexStart;
-    indexCount_ = indexCount;
-    vertexStart_ = vertexStart;
-    vertexCount_ = vertexCount;
-
-    RecalculatePipelineStateHash();
-    return true;
-}
-
-void Geometry::SetLodDistance(float distance)
-{
-    if (distance < 0.0f)
-        distance = 0.0f;
-
-    lodDistance_ = distance;
-}
-
-void Geometry::SetRawVertexData(const ea::shared_array<unsigned char>& data, const ea::vector<VertexElement>& elements)
-{
-    rawVertexData_ = data;
-    rawVertexSize_ = VertexBuffer::GetVertexSize(elements);
-    rawElements_ = elements;
-}
-
-void Geometry::SetRawVertexData(const ea::shared_array<unsigned char>& data, unsigned elementMask)
-{
-    rawVertexData_ = data;
-    rawVertexSize_ = VertexBuffer::GetVertexSize(elementMask);
-    rawElements_ = VertexBuffer::GetElements(elementMask);
-}
-
-void Geometry::SetRawIndexData(const ea::shared_array<unsigned char>& data, unsigned indexSize)
-{
-    rawIndexData_ = data;
-    rawIndexSize_ = indexSize;
-}
-
-void Geometry::Draw(Graphics* graphics)
-{
-    if (indexBuffer_ && indexCount_ > 0)
-    {
-        graphics->SetIndexBuffer(indexBuffer_);
-        graphics->SetVertexBuffers(vertexBuffers_);
-        graphics->Draw(primitiveType_, indexStart_, indexCount_, vertexStart_, vertexCount_);
-    }
-    else if (vertexCount_ > 0)
-    {
-        graphics->SetVertexBuffers(vertexBuffers_);
-        graphics->Draw(primitiveType_, vertexStart_, vertexCount_);
-    }
-}
-
-VertexBuffer* Geometry::GetVertexBuffer(unsigned index) const
-{
-    return index < vertexBuffers_.size() ? vertexBuffers_[index] : nullptr;
-}
-
-unsigned Geometry::GetPrimitiveCount() const
-{
-    const unsigned indexCount = GetEffectiveIndexCount();
-    switch (primitiveType_)
-    {
-    case TRIANGLE_LIST:
-        return indexCount / 3;
-    case LINE_LIST:
-        return indexCount / 2;
-    case POINT_LIST:
-        return indexCount;
-    case TRIANGLE_STRIP:
-    case TRIANGLE_FAN:
-        return indexCount >= 2 ? indexCount - 2 : 0;
-    case LINE_STRIP:
-        return indexCount >= 1 ? indexCount - 1 : 0;
-    default:
-        return 0;
-    }
-}
-
-unsigned short Geometry::GetBufferHash() const
-{
-    unsigned short hash = 0;
-
-    for (unsigned i = 0; i < vertexBuffers_.size(); ++i)
-    {
-        VertexBuffer* vBuf = vertexBuffers_[i];
-        hash += *((unsigned short*)&vBuf);
-    }
-
-    IndexBuffer* iBuf = indexBuffer_;
-    hash += *((unsigned short*)&iBuf);
-
-    return hash;
-}
-
-void Geometry::GetRawData(const unsigned char*& vertexData, unsigned& vertexSize, const unsigned char*& indexData,
-    unsigned& indexSize, const ea::vector<VertexElement>*& elements) const
-{
-    if (rawVertexData_)
-    {
-        vertexData = rawVertexData_.get();
-        vertexSize = rawVertexSize_;
-        elements = &rawElements_;
-    }
-    else if (vertexBuffers_.size() && vertexBuffers_[0])
-    {
-        vertexData = vertexBuffers_[0]->GetShadowData();
-        vertexSize = vertexBuffers_[0]->GetVertexSize();
-        elements = &vertexBuffers_[0]->GetElements();
-    }
-    else
-    {
-        vertexData = nullptr;
-        vertexSize = 0;
-        elements = nullptr;
-    }
-
-    if (rawIndexData_)
-    {
-        indexData = rawIndexData_.get();
-        indexSize = rawIndexSize_;
-    }
-    else
-    {
-        if (indexBuffer_)
-        {
-            indexData = indexBuffer_->GetShadowData();
-            if (indexData)
-                indexSize = indexBuffer_->GetIndexSize();
-            else
-                indexSize = 0;
-        }
-        else
-        {
-            indexData = nullptr;
-            indexSize = 0;
-        }
-    }
-}
-
-void Geometry::GetRawDataShared(ea::shared_array<unsigned char>& vertexData, unsigned& vertexSize,
-    ea::shared_array<unsigned char>& indexData, unsigned& indexSize, const ea::vector<VertexElement>*& elements) const
-{
-    if (rawVertexData_)
-    {
-        vertexData = rawVertexData_;
-        vertexSize = rawVertexSize_;
-        elements = &rawElements_;
-    }
-    else if (vertexBuffers_.size() && vertexBuffers_[0])
-    {
-        vertexData = vertexBuffers_[0]->GetShadowDataShared();
-        vertexSize = vertexBuffers_[0]->GetVertexSize();
-        elements = &vertexBuffers_[0]->GetElements();
-    }
-    else
-    {
-        vertexData = nullptr;
-        vertexSize = 0;
-        elements = nullptr;
-    }
-
-    if (rawIndexData_)
-    {
-        indexData = rawIndexData_;
-        indexSize = rawIndexSize_;
-    }
-    else
-    {
-        if (indexBuffer_)
-        {
-            indexData = indexBuffer_->GetShadowDataShared();
-            if (indexData)
-                indexSize = indexBuffer_->GetIndexSize();
-            else
-                indexSize = 0;
-        }
-        else
-        {
-            indexData = nullptr;
-            indexSize = 0;
-        }
-    }
-}
-
-float Geometry::GetHitDistance(const Ray& ray, Vector3* outNormal, Vector2* outUV) const
-{
-    const unsigned char* vertexData;
-    const unsigned char* indexData;
-    unsigned vertexSize;
-    unsigned indexSize;
-    const ea::vector<VertexElement>* elements;
-
-    GetRawData(vertexData, vertexSize, indexData, indexSize, elements);
-
-    if (!vertexData || !elements || VertexBuffer::GetElementOffset(*elements, TYPE_VECTOR3, SEM_POSITION) != 0)
-        return M_INFINITY;
-
-    unsigned uvOffset = VertexBuffer::GetElementOffset(*elements, TYPE_VECTOR2, SEM_TEXCOORD);
-
-    if (outUV && uvOffset == M_MAX_UNSIGNED)
-    {
-        // requested UV output, but no texture data in vertex buffer
-        URHO3D_LOGWARNING("Illegal GetHitDistance call: UV return requested on vertex buffer without UV coords");
-        *outUV = Vector2::ZERO;
-        outUV = nullptr;
-    }
-
-    return indexData ? ray.HitDistance(vertexData, vertexSize, indexData, indexSize, indexStart_, indexCount_, outNormal, outUV,
-        uvOffset) : ray.HitDistance(vertexData, vertexSize, vertexStart_, vertexCount_, outNormal, outUV, uvOffset);
-}
-
-bool Geometry::IsInside(const Ray& ray) const
-{
-    const unsigned char* vertexData;
-    const unsigned char* indexData;
-    unsigned vertexSize;
-    unsigned indexSize;
-    const ea::vector<VertexElement>* elements;
-
-    GetRawData(vertexData, vertexSize, indexData, indexSize, elements);
-
-    return vertexData ? (indexData ? ray.InsideGeometry(vertexData, vertexSize, indexData, indexSize, indexStart_, indexCount_) :
-                         ray.InsideGeometry(vertexData, vertexSize, vertexStart_, vertexCount_)) : false;
-}
-
-unsigned Geometry::RecalculatePipelineStateHash() const
-{
-    unsigned hash = 0;
-    CombineHash(hash, vertexBuffers_.size());
-    for (VertexBuffer* vertexBuffer : vertexBuffers_)
-    {
-        CombineHash(hash, vertexBuffer ? vertexBuffer->GetPipelineStateHash() : 0);
-    }
-    CombineHash(hash, indexBuffer_ ? indexBuffer_->GetPipelineStateHash() : 0);
-    CombineHash(hash, primitiveType_);
-    return hash;
-}
-
-}
-=======
 //
 // Copyright (c) 2008-2022 the Urho3D project.
 //
@@ -424,17 +22,23 @@
 
 #include "../Precompiled.h"
 
+#include "../Core/Context.h"
 #include "../Graphics/Geometry.h"
 #include "../Graphics/Graphics.h"
+#include "../Graphics/GraphicsEvents.h"
 #include "../Graphics/IndexBuffer.h"
 #include "../Graphics/VertexBuffer.h"
 #include "../IO/Log.h"
 #include "../Math/Ray.h"
 
 #include "../DebugNew.h"
+#include "Geometry.h"
+
 
 namespace Urho3D
 {
+
+extern const char* GEOMETRY_CATEGORY;
 
 Geometry::Geometry(Context* context) :
     Object(context),
@@ -452,6 +56,11 @@
 
 Geometry::~Geometry() = default;
 
+void Geometry::RegisterObject(Context* context)
+{
+    context->RegisterFactory<Geometry>();
+}
+
 bool Geometry::SetNumVertexBuffers(unsigned num)
 {
     if (num >= MAX_VERTEX_STREAMS)
@@ -460,26 +69,36 @@
         return false;
     }
 
-    unsigned oldSize = vertexBuffers_.Size();
-    vertexBuffers_.Resize(num);
+    vertexBuffersDependencies_.resize(num);
+    vertexBuffers_.resize(num);
 
     return true;
 }
 
 bool Geometry::SetVertexBuffer(unsigned index, VertexBuffer* buffer)
 {
-    if (index >= vertexBuffers_.Size())
+    if (index >= vertexBuffers_.size())
     {
         URHO3D_LOGERROR("Stream index out of bounds");
         return false;
     }
 
+    vertexBuffersDependencies_[index] = CreateDependency(buffer);
     vertexBuffers_[index] = buffer;
     return true;
 }
 
+void Geometry::SetVertexBuffers(const ea::vector<SharedPtr<VertexBuffer>>& vertexBuffers)
+{
+    vertexBuffersDependencies_.resize(vertexBuffers.size());
+    for (unsigned i = 0; i < vertexBuffers.size(); ++i)
+        vertexBuffersDependencies_[i] = CreateDependency(vertexBuffers[i]);
+    vertexBuffers_ = vertexBuffers;
+}
+
 void Geometry::SetIndexBuffer(IndexBuffer* buffer)
 {
+    indexBufferDependency_ = CreateDependency(indexBuffer_);
     indexBuffer_ = buffer;
 }
 
@@ -492,8 +111,8 @@
     }
     if (indexBuffer_ && indexStart + indexCount > indexBuffer_->GetIndexCount())
     {
-        URHO3D_LOGERROR("Illegal draw range " + String(indexStart) + " to " + String(indexStart + indexCount - 1) + ", index buffer has " +
-                 String(indexBuffer_->GetIndexCount()) + " indices");
+        URHO3D_LOGERROR("Illegal draw range " + ea::to_string(indexStart) + " to " + ea::to_string(indexStart + indexCount - 1) + ", index buffer has " +
+                 ea::to_string(indexBuffer_->GetIndexCount()) + " indices");
         return false;
     }
 
@@ -516,6 +135,7 @@
         vertexCount_ = 0;
     }
 
+    MarkPipelineStateHashDirty();
     return true;
 }
 
@@ -527,8 +147,8 @@
         // We can allow setting an illegal draw range now if the caller guarantees to resize / fill the buffer later
         if (checkIllegal && indexStart + indexCount > indexBuffer_->GetIndexCount())
         {
-            URHO3D_LOGERROR("Illegal draw range " + String(indexStart) + " to " + String(indexStart + indexCount - 1) +
-                     ", index buffer has " + String(indexBuffer_->GetIndexCount()) + " indices");
+            URHO3D_LOGERROR("Illegal draw range " + ea::to_string(indexStart) + " to " + ea::to_string(indexStart + indexCount - 1) +
+                     ", index buffer has " + ea::to_string(indexBuffer_->GetIndexCount()) + " indices");
             return false;
         }
     }
@@ -544,6 +164,7 @@
     vertexStart_ = vertexStart;
     vertexCount_ = vertexCount;
 
+    RecalculatePipelineStateHash();
     return true;
 }
 
@@ -555,21 +176,21 @@
     lodDistance_ = distance;
 }
 
-void Geometry::SetRawVertexData(const SharedArrayPtr<unsigned char>& data, const PODVector<VertexElement>& elements)
+void Geometry::SetRawVertexData(const ea::shared_array<unsigned char>& data, const ea::vector<VertexElement>& elements)
 {
     rawVertexData_ = data;
     rawVertexSize_ = VertexBuffer::GetVertexSize(elements);
     rawElements_ = elements;
 }
 
-void Geometry::SetRawVertexData(const SharedArrayPtr<unsigned char>& data, unsigned elementMask)
+void Geometry::SetRawVertexData(const ea::shared_array<unsigned char>& data, unsigned elementMask)
 {
     rawVertexData_ = data;
     rawVertexSize_ = VertexBuffer::GetVertexSize(elementMask);
     rawElements_ = VertexBuffer::GetElements(elementMask);
 }
 
-void Geometry::SetRawIndexData(const SharedArrayPtr<unsigned char>& data, unsigned indexSize)
+void Geometry::SetRawIndexData(const ea::shared_array<unsigned char>& data, unsigned indexSize)
 {
     rawIndexData_ = data;
     rawIndexSize_ = indexSize;
@@ -592,14 +213,35 @@
 
 VertexBuffer* Geometry::GetVertexBuffer(unsigned index) const
 {
-    return index < vertexBuffers_.Size() ? vertexBuffers_[index] : nullptr;
+    return index < vertexBuffers_.size() ? vertexBuffers_[index] : nullptr;
+}
+
+unsigned Geometry::GetPrimitiveCount() const
+{
+    const unsigned indexCount = GetEffectiveIndexCount();
+    switch (primitiveType_)
+    {
+    case TRIANGLE_LIST:
+        return indexCount / 3;
+    case LINE_LIST:
+        return indexCount / 2;
+    case POINT_LIST:
+        return indexCount;
+    case TRIANGLE_STRIP:
+    case TRIANGLE_FAN:
+        return indexCount >= 2 ? indexCount - 2 : 0;
+    case LINE_STRIP:
+        return indexCount >= 1 ? indexCount - 1 : 0;
+    default:
+        return 0;
+    }
 }
 
 unsigned short Geometry::GetBufferHash() const
 {
     unsigned short hash = 0;
 
-    for (unsigned i = 0; i < vertexBuffers_.Size(); ++i)
+    for (unsigned i = 0; i < vertexBuffers_.size(); ++i)
     {
         VertexBuffer* vBuf = vertexBuffers_[i];
         hash += *((unsigned short*)&vBuf);
@@ -612,15 +254,15 @@
 }
 
 void Geometry::GetRawData(const unsigned char*& vertexData, unsigned& vertexSize, const unsigned char*& indexData,
-    unsigned& indexSize, const PODVector<VertexElement>*& elements) const
+    unsigned& indexSize, const ea::vector<VertexElement>*& elements) const
 {
     if (rawVertexData_)
     {
-        vertexData = rawVertexData_;
+        vertexData = rawVertexData_.get();
         vertexSize = rawVertexSize_;
         elements = &rawElements_;
     }
-    else if (vertexBuffers_.Size() && vertexBuffers_[0])
+    else if (vertexBuffers_.size() && vertexBuffers_[0])
     {
         vertexData = vertexBuffers_[0]->GetShadowData();
         vertexSize = vertexBuffers_[0]->GetVertexSize();
@@ -635,7 +277,7 @@
 
     if (rawIndexData_)
     {
-        indexData = rawIndexData_;
+        indexData = rawIndexData_.get();
         indexSize = rawIndexSize_;
     }
     else
@@ -656,8 +298,8 @@
     }
 }
 
-void Geometry::GetRawDataShared(SharedArrayPtr<unsigned char>& vertexData, unsigned& vertexSize,
-    SharedArrayPtr<unsigned char>& indexData, unsigned& indexSize, const PODVector<VertexElement>*& elements) const
+void Geometry::GetRawDataShared(ea::shared_array<unsigned char>& vertexData, unsigned& vertexSize,
+    ea::shared_array<unsigned char>& indexData, unsigned& indexSize, const ea::vector<VertexElement>*& elements) const
 {
     if (rawVertexData_)
     {
@@ -665,7 +307,7 @@
         vertexSize = rawVertexSize_;
         elements = &rawElements_;
     }
-    else if (vertexBuffers_.Size() && vertexBuffers_[0])
+    else if (vertexBuffers_.size() && vertexBuffers_[0])
     {
         vertexData = vertexBuffers_[0]->GetShadowDataShared();
         vertexSize = vertexBuffers_[0]->GetVertexSize();
@@ -707,7 +349,7 @@
     const unsigned char* indexData;
     unsigned vertexSize;
     unsigned indexSize;
-    const PODVector<VertexElement>* elements;
+    const ea::vector<VertexElement>* elements;
 
     GetRawData(vertexData, vertexSize, indexData, indexSize, elements);
 
@@ -734,7 +376,7 @@
     const unsigned char* indexData;
     unsigned vertexSize;
     unsigned indexSize;
-    const PODVector<VertexElement>* elements;
+    const ea::vector<VertexElement>* elements;
 
     GetRawData(vertexData, vertexSize, indexData, indexSize, elements);
 
@@ -742,5 +384,17 @@
                          ray.InsideGeometry(vertexData, vertexSize, vertexStart_, vertexCount_)) : false;
 }
 
-}
->>>>>>> 76146c80
+unsigned Geometry::RecalculatePipelineStateHash() const
+{
+    unsigned hash = 0;
+    CombineHash(hash, vertexBuffers_.size());
+    for (VertexBuffer* vertexBuffer : vertexBuffers_)
+    {
+        CombineHash(hash, vertexBuffer ? vertexBuffer->GetPipelineStateHash() : 0);
+    }
+    CombineHash(hash, indexBuffer_ ? indexBuffer_->GetPipelineStateHash() : 0);
+    CombineHash(hash, primitiveType_);
+    return hash;
+}
+
+}