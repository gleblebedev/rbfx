<<<<<<< HEAD
//
// Copyright (c) 2008-2019 the Urho3D project.
//
// Permission is hereby granted, free of charge, to any person obtaining a copy
// of this software and associated documentation files (the "Software"), to deal
// in the Software without restriction, including without limitation the rights
// to use, copy, modify, merge, publish, distribute, sublicense, and/or sell
// copies of the Software, and to permit persons to whom the Software is
// furnished to do so, subject to the following conditions:
//
// The above copyright notice and this permission notice shall be included in
// all copies or substantial portions of the Software.
//
// THE SOFTWARE IS PROVIDED "AS IS", WITHOUT WARRANTY OF ANY KIND, EXPRESS OR
// IMPLIED, INCLUDING BUT NOT LIMITED TO THE WARRANTIES OF MERCHANTABILITY,
// FITNESS FOR A PARTICULAR PURPOSE AND NONINFRINGEMENT. IN NO EVENT SHALL THE
// AUTHORS OR COPYRIGHT HOLDERS BE LIABLE FOR ANY CLAIM, DAMAGES OR OTHER
// LIABILITY, WHETHER IN AN ACTION OF CONTRACT, TORT OR OTHERWISE, ARISING FROM,
// OUT OF OR IN CONNECTION WITH THE SOFTWARE OR THE USE OR OTHER DEALINGS IN
// THE SOFTWARE.
//

#include "../Precompiled.h"

#include "../Core/Context.h"
#include "../Core/Profiler.h"
#include "../Graphics/AnimatedModel.h"
#include "../Graphics/Batch.h"
#include "../Graphics/Camera.h"
#include "../Graphics/Geometry.h"
#include "../Graphics/Material.h"
#include "../Graphics/OcclusionBuffer.h"
#include "../Graphics/OctreeQuery.h"
#include "../Graphics/VertexBuffer.h"
#include "../IO/FileSystem.h"
#include "../IO/Log.h"
#include "../Resource/ResourceCache.h"
#include "../Resource/ResourceEvents.h"

#include "../DebugNew.h"

namespace Urho3D
{

extern const char* GEOMETRY_CATEGORY;

StaticModel::StaticModel(Context* context) :
    Drawable(context, DRAWABLE_GEOMETRY),
    occlusionLodLevel_(M_MAX_UNSIGNED),
    materialsAttr_(Material::GetTypeStatic())
{
}

StaticModel::~StaticModel() = default;

void StaticModel::RegisterObject(Context* context)
{
    context->RegisterFactory<StaticModel>(GEOMETRY_CATEGORY);

    URHO3D_ACCESSOR_ATTRIBUTE("Is Enabled", IsEnabled, SetEnabled, bool, true, AM_DEFAULT);
    URHO3D_MIXED_ACCESSOR_ATTRIBUTE("Model", GetModelAttr, SetModelAttr, ResourceRef, ResourceRef(Model::GetTypeStatic()), AM_DEFAULT);
    URHO3D_ACCESSOR_ATTRIBUTE("Material", GetMaterialsAttr, SetMaterialsAttr, ResourceRefList, ResourceRefList(Material::GetTypeStatic()),
        AM_DEFAULT);
    URHO3D_ATTRIBUTE("Is Occluder", bool, occluder_, false, AM_DEFAULT);
    URHO3D_ACCESSOR_ATTRIBUTE("Can Be Occluded", IsOccludee, SetOccludee, bool, true, AM_DEFAULT);
    URHO3D_ATTRIBUTE("Cast Shadows", bool, castShadows_, false, AM_DEFAULT);
    URHO3D_ACCESSOR_ATTRIBUTE("Draw Distance", GetDrawDistance, SetDrawDistance, float, 0.0f, AM_DEFAULT);
    URHO3D_ACCESSOR_ATTRIBUTE("Shadow Distance", GetShadowDistance, SetShadowDistance, float, 0.0f, AM_DEFAULT);
    URHO3D_ACCESSOR_ATTRIBUTE("LOD Bias", GetLodBias, SetLodBias, float, 1.0f, AM_DEFAULT);
    URHO3D_COPY_BASE_ATTRIBUTES(Drawable);
    URHO3D_ATTRIBUTE("Occlusion LOD Level", int, occlusionLodLevel_, M_MAX_UNSIGNED, AM_DEFAULT);
}

void StaticModel::ProcessRayQuery(const RayOctreeQuery& query, ea::vector<RayQueryResult>& results)
{
    RayQueryLevel level = query.level_;

    switch (level)
    {
    case RAY_AABB:
        Drawable::ProcessRayQuery(query, results);
        break;

    case RAY_OBB:
    case RAY_TRIANGLE:
    case RAY_TRIANGLE_UV:
        Matrix3x4 inverse(node_->GetWorldTransform().Inverse());
        Ray localRay = query.ray_.Transformed(inverse);
        float distance = localRay.HitDistance(boundingBox_);
        Vector3 normal = -query.ray_.direction_;
        Vector2 geometryUV;
        unsigned hitBatch = M_MAX_UNSIGNED;

        if (level >= RAY_TRIANGLE && distance < query.maxDistance_)
        {
            distance = M_INFINITY;

            for (unsigned i = 0; i < batches_.size(); ++i)
            {
                Geometry* geometry = batches_[i].geometry_;
                if (geometry)
                {
                    Vector3 geometryNormal;
                    float geometryDistance = level == RAY_TRIANGLE ? geometry->GetHitDistance(localRay, &geometryNormal) :
                        geometry->GetHitDistance(localRay, &geometryNormal, &geometryUV);
                    if (geometryDistance < query.maxDistance_ && geometryDistance < distance)
                    {
                        distance = geometryDistance;
                        normal = (node_->GetWorldTransform() * Vector4(geometryNormal, 0.0f)).Normalized();
                        hitBatch = i;
                    }
                }
            }
        }

        if (distance < query.maxDistance_)
        {
            RayQueryResult result;
            result.position_ = query.ray_.origin_ + distance * query.ray_.direction_;
            result.normal_ = normal;
            result.textureUV_ = geometryUV;
            result.distance_ = distance;
            result.drawable_ = this;
            result.node_ = node_;
            result.subObject_ = hitBatch;
            results.push_back(result);
        }
        break;
    }
}

void StaticModel::UpdateBatches(const FrameInfo& frame)
{
    const BoundingBox& worldBoundingBox = GetWorldBoundingBox();
    distance_ = frame.camera_->GetDistance(worldBoundingBox.Center());

    if (batches_.size() == 1)
        batches_[0].distance_ = distance_;
    else
    {
        const Matrix3x4& worldTransform = node_->GetWorldTransform();
        for (unsigned i = 0; i < batches_.size(); ++i)
            batches_[i].distance_ = frame.camera_->GetDistance(worldTransform * geometryData_[i].center_);
    }

    float scale = worldBoundingBox.Size().DotProduct(DOT_SCALE);
    float newLodDistance = frame.camera_->GetLodDistance(distance_, scale, lodBias_);

    if (newLodDistance != lodDistance_)
    {
        lodDistance_ = newLodDistance;
        CalculateLodLevels();
    }
}

Geometry* StaticModel::GetLodGeometry(unsigned batchIndex, unsigned level)
{
    if (batchIndex >= geometries_.size())
        return nullptr;

    // If level is out of range, use visible geometry
    if (level < geometries_[batchIndex].size())
        return geometries_[batchIndex][level];
    else
        return batches_[batchIndex].geometry_;
}

unsigned StaticModel::GetNumOccluderTriangles()
{
    unsigned triangles = 0;

    for (unsigned i = 0; i < batches_.size(); ++i)
    {
        Geometry* geometry = GetLodGeometry(i, occlusionLodLevel_);
        if (!geometry)
            continue;

        // Check that the material is suitable for occlusion (default material always is)
        Material* mat = batches_[i].material_;
        if (mat && !mat->GetOcclusion())
            continue;

        triangles += geometry->GetIndexCount() / 3;
    }

    return triangles;
}

bool StaticModel::DrawOcclusion(OcclusionBuffer* buffer)
{
    for (unsigned i = 0; i < batches_.size(); ++i)
    {
        Geometry* geometry = GetLodGeometry(i, occlusionLodLevel_);
        if (!geometry)
            continue;

        // Check that the material is suitable for occlusion (default material always is) and set culling mode
        Material* material = batches_[i].material_;
        if (material)
        {
            if (!material->GetOcclusion())
                continue;
            buffer->SetCullMode(material->GetCullMode());
        }
        else
            buffer->SetCullMode(CULL_CCW);

        const unsigned char* vertexData;
        unsigned vertexSize;
        const unsigned char* indexData;
        unsigned indexSize;
        const ea::vector<VertexElement>* elements;

        geometry->GetRawData(vertexData, vertexSize, indexData, indexSize, elements);
        // Check for valid geometry data
        if (!vertexData || !indexData || !elements || VertexBuffer::GetElementOffset(*elements, TYPE_VECTOR3, SEM_POSITION) != 0)
            continue;

        unsigned indexStart = geometry->GetIndexStart();
        unsigned indexCount = geometry->GetIndexCount();

        // Draw and check for running out of triangles
        if (!buffer->AddTriangles(node_->GetWorldTransform(), vertexData, vertexSize, indexData, indexSize, indexStart, indexCount))
            return false;
    }

    return true;
}

void StaticModel::SetModel(Model* model)
{
    if (model == model_)
        return;

    if (!node_)
    {
        URHO3D_LOGERROR("Can not set model while model component is not attached to a scene node");
        return;
    }

    // Unsubscribe from the reload event of previous model (if any), then subscribe to the new
    if (model_)
        UnsubscribeFromEvent(model_, E_RELOADFINISHED);

    model_ = model;

    if (model)
    {
        SubscribeToEvent(model, E_RELOADFINISHED, URHO3D_HANDLER(StaticModel, HandleModelReloadFinished));

        // Copy the subgeometry & LOD level structure
        SetNumGeometries(model->GetNumGeometries());
        const ea::vector<ea::vector<SharedPtr<Geometry> > >& geometries = model->GetGeometries();
        const ea::vector<Vector3>& geometryCenters = model->GetGeometryCenters();
        const Matrix3x4* worldTransform = node_ ? &node_->GetWorldTransform() : nullptr;
        for (unsigned i = 0; i < geometries.size(); ++i)
        {
            batches_[i].worldTransform_ = worldTransform;
            geometries_[i] = geometries[i];
            geometryData_[i].center_ = geometryCenters[i];
        }

        SetBoundingBox(model->GetBoundingBox());
        ResetLodLevels();
    }
    else
    {
        SetNumGeometries(0);
        SetBoundingBox(BoundingBox());
    }

    MarkNetworkUpdate();
}

void StaticModel::SetMaterial(Material* material)
{
    for (unsigned i = 0; i < batches_.size(); ++i)
        batches_[i].material_ = material;

    MarkNetworkUpdate();
}

bool StaticModel::SetMaterial(unsigned index, Material* material)
{
    if (index >= batches_.size())
    {
        URHO3D_LOGERROR("Material index out of bounds");
        return false;
    }

    batches_[index].material_ = material;
    MarkNetworkUpdate();
    return true;
}

void StaticModel::SetOcclusionLodLevel(unsigned level)
{
    occlusionLodLevel_ = level;
    MarkNetworkUpdate();
}

void StaticModel::ApplyMaterialList(const ea::string& fileName)
{
    ea::string useFileName = fileName;
    useFileName.trim();
    if (useFileName.empty() && model_)
        useFileName = ReplaceExtension(model_->GetName(), ".txt");

    auto* cache = GetSubsystem<ResourceCache>();
    SharedPtr<File> file = cache->GetFile(useFileName, false);
    if (!file)
        return;

    unsigned index = 0;
    while (!file->IsEof() && index < batches_.size())
    {
        auto* material = cache->GetResource<Material>(file->ReadLine());
        if (material)
            SetMaterial(index, material);

        ++index;
    }
}

Material* StaticModel::GetMaterial(unsigned index) const
{
    return index < batches_.size() ? batches_[index].material_ : nullptr;
}

bool StaticModel::IsInside(const Vector3& point) const
{
    if (!node_)
        return false;

    Vector3 localPosition = node_->GetWorldTransform().Inverse() * point;
    return IsInsideLocal(localPosition);
}

bool StaticModel::IsInsideLocal(const Vector3& point) const
{
    // Early-out if point is not inside bounding box
    if (boundingBox_.IsInside(point) == OUTSIDE)
        return false;

    Ray localRay(point, Vector3(1.0f, -1.0f, 1.0f));

    for (unsigned i = 0; i < batches_.size(); ++i)
    {
        Geometry* geometry = batches_[i].geometry_;
        if (geometry)
        {
            if (geometry->IsInside(localRay))
                return true;
        }
    }

    return false;
}

void StaticModel::SetBoundingBox(const BoundingBox& box)
{
    boundingBox_ = box;
    OnMarkedDirty(node_);
}

void StaticModel::SetNumGeometries(unsigned num)
{
    batches_.resize(num);
    geometries_.resize(num);
    geometryData_.resize(num);
    ResetLodLevels();
}

void StaticModel::SetModelAttr(const ResourceRef& value)
{
    auto* cache = GetSubsystem<ResourceCache>();
    SetModel(cache->GetResource<Model>(value.name_));
}

void StaticModel::SetMaterialsAttr(const ResourceRefList& value)
{
    auto* cache = GetSubsystem<ResourceCache>();
    for (unsigned i = 0; i < value.names_.size(); ++i)
        SetMaterial(i, cache->GetResource<Material>(value.names_[i]));
}

ResourceRef StaticModel::GetModelAttr() const
{
    return GetResourceRef(model_, Model::GetTypeStatic());
}

const ResourceRefList& StaticModel::GetMaterialsAttr() const
{
    materialsAttr_.names_.resize(batches_.size());
    for (unsigned i = 0; i < batches_.size(); ++i)
        materialsAttr_.names_[i] = GetResourceName(GetMaterial(i));

    return materialsAttr_;
}

void StaticModel::OnWorldBoundingBoxUpdate()
{
    worldBoundingBox_ = boundingBox_.Transformed(node_->GetWorldTransform());
}

void StaticModel::ResetLodLevels()
{
    // Ensure that each subgeometry has at least one LOD level, and reset the current LOD level
    for (unsigned i = 0; i < batches_.size(); ++i)
    {
        if (!geometries_[i].size())
            geometries_[i].resize(1);
        batches_[i].geometry_ = geometries_[i][0];
        geometryData_[i].lodLevel_ = 0;
    }

    // Find out the real LOD levels on next geometry update
    lodDistance_ = M_INFINITY;
}

void StaticModel::CalculateLodLevels()
{
    for (unsigned i = 0; i < batches_.size(); ++i)
    {
        const ea::vector<SharedPtr<Geometry> >& batchGeometries = geometries_[i];
        // If only one LOD geometry, no reason to go through the LOD calculation
        if (batchGeometries.size() <= 1)
            continue;

        unsigned j;

        for (j = 1; j < batchGeometries.size(); ++j)
        {
            if (batchGeometries[j] && lodDistance_ <= batchGeometries[j]->GetLodDistance())
                break;
        }

        unsigned newLodLevel = j - 1;
        if (geometryData_[i].lodLevel_ != newLodLevel)
        {
            geometryData_[i].lodLevel_ = newLodLevel;
            batches_[i].geometry_ = batchGeometries[newLodLevel];
        }
    }
}

void StaticModel::HandleModelReloadFinished(StringHash eventType, VariantMap& eventData)
{
    Model* currentModel = model_;
    model_.Reset(); // Set null to allow to be re-set
    SetModel(currentModel);
}

}
=======
//
// Copyright (c) 2008-2020 the Urho3D project.
//
// Permission is hereby granted, free of charge, to any person obtaining a copy
// of this software and associated documentation files (the "Software"), to deal
// in the Software without restriction, including without limitation the rights
// to use, copy, modify, merge, publish, distribute, sublicense, and/or sell
// copies of the Software, and to permit persons to whom the Software is
// furnished to do so, subject to the following conditions:
//
// The above copyright notice and this permission notice shall be included in
// all copies or substantial portions of the Software.
//
// THE SOFTWARE IS PROVIDED "AS IS", WITHOUT WARRANTY OF ANY KIND, EXPRESS OR
// IMPLIED, INCLUDING BUT NOT LIMITED TO THE WARRANTIES OF MERCHANTABILITY,
// FITNESS FOR A PARTICULAR PURPOSE AND NONINFRINGEMENT. IN NO EVENT SHALL THE
// AUTHORS OR COPYRIGHT HOLDERS BE LIABLE FOR ANY CLAIM, DAMAGES OR OTHER
// LIABILITY, WHETHER IN AN ACTION OF CONTRACT, TORT OR OTHERWISE, ARISING FROM,
// OUT OF OR IN CONNECTION WITH THE SOFTWARE OR THE USE OR OTHER DEALINGS IN
// THE SOFTWARE.
//

#include "../Precompiled.h"

#include "../Core/Context.h"
#include "../Core/Profiler.h"
#include "../Graphics/AnimatedModel.h"
#include "../Graphics/Batch.h"
#include "../Graphics/Camera.h"
#include "../Graphics/Geometry.h"
#include "../Graphics/Material.h"
#include "../Graphics/OcclusionBuffer.h"
#include "../Graphics/OctreeQuery.h"
#include "../Graphics/VertexBuffer.h"
#include "../IO/FileSystem.h"
#include "../IO/Log.h"
#include "../Resource/ResourceCache.h"
#include "../Resource/ResourceEvents.h"

#include "../DebugNew.h"

namespace Urho3D
{

extern const char* GEOMETRY_CATEGORY;

StaticModel::StaticModel(Context* context) :
    Drawable(context, DRAWABLE_GEOMETRY),
    occlusionLodLevel_(M_MAX_UNSIGNED),
    materialsAttr_(Material::GetTypeStatic())
{
}

StaticModel::~StaticModel() = default;

void StaticModel::RegisterObject(Context* context)
{
    context->RegisterFactory<StaticModel>(GEOMETRY_CATEGORY);

    URHO3D_ACCESSOR_ATTRIBUTE("Is Enabled", IsEnabled, SetEnabled, bool, true, AM_DEFAULT);
    URHO3D_MIXED_ACCESSOR_ATTRIBUTE("Model", GetModelAttr, SetModelAttr, ResourceRef, ResourceRef(Model::GetTypeStatic()), AM_DEFAULT);
    URHO3D_ACCESSOR_ATTRIBUTE("Material", GetMaterialsAttr, SetMaterialsAttr, ResourceRefList, ResourceRefList(Material::GetTypeStatic()),
        AM_DEFAULT);
    URHO3D_ATTRIBUTE("Is Occluder", bool, occluder_, false, AM_DEFAULT);
    URHO3D_ACCESSOR_ATTRIBUTE("Can Be Occluded", IsOccludee, SetOccludee, bool, true, AM_DEFAULT);
    URHO3D_ATTRIBUTE("Cast Shadows", bool, castShadows_, false, AM_DEFAULT);
    URHO3D_ACCESSOR_ATTRIBUTE("Draw Distance", GetDrawDistance, SetDrawDistance, float, 0.0f, AM_DEFAULT);
    URHO3D_ACCESSOR_ATTRIBUTE("Shadow Distance", GetShadowDistance, SetShadowDistance, float, 0.0f, AM_DEFAULT);
    URHO3D_ACCESSOR_ATTRIBUTE("LOD Bias", GetLodBias, SetLodBias, float, 1.0f, AM_DEFAULT);
    URHO3D_COPY_BASE_ATTRIBUTES(Drawable);
    URHO3D_ATTRIBUTE("Occlusion LOD Level", int, occlusionLodLevel_, M_MAX_UNSIGNED, AM_DEFAULT);
}

void StaticModel::ProcessRayQuery(const RayOctreeQuery& query, PODVector<RayQueryResult>& results)
{
    RayQueryLevel level = query.level_;

    switch (level)
    {
    case RAY_AABB:
        Drawable::ProcessRayQuery(query, results);
        break;

    case RAY_OBB:
    case RAY_TRIANGLE:
    case RAY_TRIANGLE_UV:
        Matrix3x4 inverse(node_->GetWorldTransform().Inverse());
        Ray localRay = query.ray_.Transformed(inverse);
        float distance = localRay.HitDistance(boundingBox_);
        Vector3 normal = -query.ray_.direction_;
        Vector2 geometryUV;
        unsigned hitBatch = M_MAX_UNSIGNED;

        if (level >= RAY_TRIANGLE && distance < query.maxDistance_)
        {
            distance = M_INFINITY;

            for (unsigned i = 0; i < batches_.Size(); ++i)
            {
                Geometry* geometry = batches_[i].geometry_;
                if (geometry)
                {
                    Vector3 geometryNormal;
                    float geometryDistance = level == RAY_TRIANGLE ? geometry->GetHitDistance(localRay, &geometryNormal) :
                        geometry->GetHitDistance(localRay, &geometryNormal, &geometryUV);
                    if (geometryDistance < query.maxDistance_ && geometryDistance < distance)
                    {
                        distance = geometryDistance;
                        normal = (node_->GetWorldTransform() * Vector4(geometryNormal, 0.0f)).Normalized();
                        hitBatch = i;
                    }
                }
            }
        }

        if (distance < query.maxDistance_)
        {
            RayQueryResult result;
            result.position_ = query.ray_.origin_ + distance * query.ray_.direction_;
            result.normal_ = normal;
            result.textureUV_ = geometryUV;
            result.distance_ = distance;
            result.drawable_ = this;
            result.node_ = node_;
            result.subObject_ = hitBatch;
            results.Push(result);
        }
        break;
    }
}

void StaticModel::UpdateBatches(const FrameInfo& frame)
{
    const BoundingBox& worldBoundingBox = GetWorldBoundingBox();
    distance_ = frame.camera_->GetDistance(worldBoundingBox.Center());

    if (batches_.Size() == 1)
        batches_[0].distance_ = distance_;
    else
    {
        const Matrix3x4& worldTransform = node_->GetWorldTransform();
        for (unsigned i = 0; i < batches_.Size(); ++i)
            batches_[i].distance_ = frame.camera_->GetDistance(worldTransform * geometryData_[i].center_);
    }

    float scale = worldBoundingBox.Size().DotProduct(DOT_SCALE);
    float newLodDistance = frame.camera_->GetLodDistance(distance_, scale, lodBias_);

    if (newLodDistance != lodDistance_)
    {
        lodDistance_ = newLodDistance;
        CalculateLodLevels();
    }
}

Geometry* StaticModel::GetLodGeometry(unsigned batchIndex, unsigned level)
{
    if (batchIndex >= geometries_.Size())
        return nullptr;

    // If level is out of range, use visible geometry
    if (level < geometries_[batchIndex].Size())
        return geometries_[batchIndex][level];
    else
        return batches_[batchIndex].geometry_;
}

unsigned StaticModel::GetNumOccluderTriangles()
{
    unsigned triangles = 0;

    for (unsigned i = 0; i < batches_.Size(); ++i)
    {
        Geometry* geometry = GetLodGeometry(i, occlusionLodLevel_);
        if (!geometry)
            continue;

        // Check that the material is suitable for occlusion (default material always is)
        Material* mat = batches_[i].material_;
        if (mat && !mat->GetOcclusion())
            continue;

        triangles += geometry->GetIndexCount() / 3;
    }

    return triangles;
}

bool StaticModel::DrawOcclusion(OcclusionBuffer* buffer)
{
    for (unsigned i = 0; i < batches_.Size(); ++i)
    {
        Geometry* geometry = GetLodGeometry(i, occlusionLodLevel_);
        if (!geometry)
            continue;

        // Check that the material is suitable for occlusion (default material always is) and set culling mode
        Material* material = batches_[i].material_;
        if (material)
        {
            if (!material->GetOcclusion())
                continue;
            buffer->SetCullMode(material->GetCullMode());
        }
        else
            buffer->SetCullMode(CULL_CCW);

        const unsigned char* vertexData;
        unsigned vertexSize;
        const unsigned char* indexData;
        unsigned indexSize;
        const PODVector<VertexElement>* elements;

        geometry->GetRawData(vertexData, vertexSize, indexData, indexSize, elements);
        // Check for valid geometry data
        if (!vertexData || !indexData || !elements || VertexBuffer::GetElementOffset(*elements, TYPE_VECTOR3, SEM_POSITION) != 0)
            continue;

        unsigned indexStart = geometry->GetIndexStart();
        unsigned indexCount = geometry->GetIndexCount();

        // Draw and check for running out of triangles
        if (!buffer->AddTriangles(node_->GetWorldTransform(), vertexData, vertexSize, indexData, indexSize, indexStart, indexCount))
            return false;
    }

    return true;
}

void StaticModel::SetModel(Model* model)
{
    if (model == model_)
        return;

    if (!node_)
    {
        URHO3D_LOGERROR("Can not set model while model component is not attached to a scene node");
        return;
    }

    // Unsubscribe from the reload event of previous model (if any), then subscribe to the new
    if (model_)
        UnsubscribeFromEvent(model_, E_RELOADFINISHED);

    model_ = model;

    if (model)
    {
        SubscribeToEvent(model, E_RELOADFINISHED, URHO3D_HANDLER(StaticModel, HandleModelReloadFinished));

        // Copy the subgeometry & LOD level structure
        SetNumGeometries(model->GetNumGeometries());
        const Vector<Vector<SharedPtr<Geometry> > >& geometries = model->GetGeometries();
        const PODVector<Vector3>& geometryCenters = model->GetGeometryCenters();
        const Matrix3x4* worldTransform = node_ ? &node_->GetWorldTransform() : nullptr;
        for (unsigned i = 0; i < geometries.Size(); ++i)
        {
            batches_[i].worldTransform_ = worldTransform;
            geometries_[i] = geometries[i];
            geometryData_[i].center_ = geometryCenters[i];
        }

        SetBoundingBox(model->GetBoundingBox());
        ResetLodLevels();
    }
    else
    {
        SetNumGeometries(0);
        SetBoundingBox(BoundingBox());
    }

    MarkNetworkUpdate();
}

void StaticModel::SetMaterial(Material* material)
{
    for (unsigned i = 0; i < batches_.Size(); ++i)
        batches_[i].material_ = material;

    MarkNetworkUpdate();
}

bool StaticModel::SetMaterial(unsigned index, Material* material)
{
    if (index >= batches_.Size())
    {
        URHO3D_LOGERROR("Material index out of bounds");
        return false;
    }

    batches_[index].material_ = material;
    MarkNetworkUpdate();
    return true;
}

void StaticModel::SetOcclusionLodLevel(unsigned level)
{
    occlusionLodLevel_ = level;
    MarkNetworkUpdate();
}

void StaticModel::ApplyMaterialList(const String& fileName)
{
    String useFileName = fileName;
    if (useFileName.Trimmed().Empty() && model_)
        useFileName = ReplaceExtension(model_->GetName(), ".txt");

    auto* cache = GetSubsystem<ResourceCache>();
    SharedPtr<File> file = cache->GetFile(useFileName, false);
    if (!file)
        return;

    unsigned index = 0;
    while (!file->IsEof() && index < batches_.Size())
    {
        auto* material = cache->GetResource<Material>(file->ReadLine());
        if (material)
            SetMaterial(index, material);

        ++index;
    }
}

Material* StaticModel::GetMaterial(unsigned index) const
{
    return index < batches_.Size() ? batches_[index].material_ : nullptr;
}

bool StaticModel::IsInside(const Vector3& point) const
{
    if (!node_)
        return false;

    Vector3 localPosition = node_->GetWorldTransform().Inverse() * point;
    return IsInsideLocal(localPosition);
}

bool StaticModel::IsInsideLocal(const Vector3& point) const
{
    // Early-out if point is not inside bounding box
    if (boundingBox_.IsInside(point) == OUTSIDE)
        return false;

    Ray localRay(point, Vector3(1.0f, -1.0f, 1.0f));

    for (unsigned i = 0; i < batches_.Size(); ++i)
    {
        Geometry* geometry = batches_[i].geometry_;
        if (geometry)
        {
            if (geometry->IsInside(localRay))
                return true;
        }
    }

    return false;
}

void StaticModel::SetBoundingBox(const BoundingBox& box)
{
    boundingBox_ = box;
    OnMarkedDirty(node_);
}

void StaticModel::SetNumGeometries(unsigned num)
{
    batches_.Resize(num);
    geometries_.Resize(num);
    geometryData_.Resize(num);
    ResetLodLevels();
}

void StaticModel::SetModelAttr(const ResourceRef& value)
{
    auto* cache = GetSubsystem<ResourceCache>();
    SetModel(cache->GetResource<Model>(value.name_));
}

void StaticModel::SetMaterialsAttr(const ResourceRefList& value)
{
    auto* cache = GetSubsystem<ResourceCache>();
    for (unsigned i = 0; i < value.names_.Size(); ++i)
        SetMaterial(i, cache->GetResource<Material>(value.names_[i]));
}

ResourceRef StaticModel::GetModelAttr() const
{
    return GetResourceRef(model_, Model::GetTypeStatic());
}

const ResourceRefList& StaticModel::GetMaterialsAttr() const
{
    materialsAttr_.names_.Resize(batches_.Size());
    for (unsigned i = 0; i < batches_.Size(); ++i)
        materialsAttr_.names_[i] = GetResourceName(GetMaterial(i));

    return materialsAttr_;
}

void StaticModel::OnWorldBoundingBoxUpdate()
{
    worldBoundingBox_ = boundingBox_.Transformed(node_->GetWorldTransform());
}

void StaticModel::ResetLodLevels()
{
    // Ensure that each subgeometry has at least one LOD level, and reset the current LOD level
    for (unsigned i = 0; i < batches_.Size(); ++i)
    {
        if (!geometries_[i].Size())
            geometries_[i].Resize(1);
        batches_[i].geometry_ = geometries_[i][0];
        geometryData_[i].lodLevel_ = 0;
    }

    // Find out the real LOD levels on next geometry update
    lodDistance_ = M_INFINITY;
}

void StaticModel::CalculateLodLevels()
{
    for (unsigned i = 0; i < batches_.Size(); ++i)
    {
        const Vector<SharedPtr<Geometry> >& batchGeometries = geometries_[i];
        // If only one LOD geometry, no reason to go through the LOD calculation
        if (batchGeometries.Size() <= 1)
            continue;

        unsigned j;

        for (j = 1; j < batchGeometries.Size(); ++j)
        {
            if (batchGeometries[j] && lodDistance_ <= batchGeometries[j]->GetLodDistance())
                break;
        }

        unsigned newLodLevel = j - 1;
        if (geometryData_[i].lodLevel_ != newLodLevel)
        {
            geometryData_[i].lodLevel_ = newLodLevel;
            batches_[i].geometry_ = batchGeometries[newLodLevel];
        }
    }
}

void StaticModel::HandleModelReloadFinished(StringHash eventType, VariantMap& eventData)
{
    Model* currentModel = model_;
    model_.Reset(); // Set null to allow to be re-set
    SetModel(currentModel);
}

}
>>>>>>> 6296d22e
<|MERGE_RESOLUTION|>--- conflicted
+++ resolved
@@ -1,459 +1,3 @@
-<<<<<<< HEAD
-//
-// Copyright (c) 2008-2019 the Urho3D project.
-//
-// Permission is hereby granted, free of charge, to any person obtaining a copy
-// of this software and associated documentation files (the "Software"), to deal
-// in the Software without restriction, including without limitation the rights
-// to use, copy, modify, merge, publish, distribute, sublicense, and/or sell
-// copies of the Software, and to permit persons to whom the Software is
-// furnished to do so, subject to the following conditions:
-//
-// The above copyright notice and this permission notice shall be included in
-// all copies or substantial portions of the Software.
-//
-// THE SOFTWARE IS PROVIDED "AS IS", WITHOUT WARRANTY OF ANY KIND, EXPRESS OR
-// IMPLIED, INCLUDING BUT NOT LIMITED TO THE WARRANTIES OF MERCHANTABILITY,
-// FITNESS FOR A PARTICULAR PURPOSE AND NONINFRINGEMENT. IN NO EVENT SHALL THE
-// AUTHORS OR COPYRIGHT HOLDERS BE LIABLE FOR ANY CLAIM, DAMAGES OR OTHER
-// LIABILITY, WHETHER IN AN ACTION OF CONTRACT, TORT OR OTHERWISE, ARISING FROM,
-// OUT OF OR IN CONNECTION WITH THE SOFTWARE OR THE USE OR OTHER DEALINGS IN
-// THE SOFTWARE.
-//
-
-#include "../Precompiled.h"
-
-#include "../Core/Context.h"
-#include "../Core/Profiler.h"
-#include "../Graphics/AnimatedModel.h"
-#include "../Graphics/Batch.h"
-#include "../Graphics/Camera.h"
-#include "../Graphics/Geometry.h"
-#include "../Graphics/Material.h"
-#include "../Graphics/OcclusionBuffer.h"
-#include "../Graphics/OctreeQuery.h"
-#include "../Graphics/VertexBuffer.h"
-#include "../IO/FileSystem.h"
-#include "../IO/Log.h"
-#include "../Resource/ResourceCache.h"
-#include "../Resource/ResourceEvents.h"
-
-#include "../DebugNew.h"
-
-namespace Urho3D
-{
-
-extern const char* GEOMETRY_CATEGORY;
-
-StaticModel::StaticModel(Context* context) :
-    Drawable(context, DRAWABLE_GEOMETRY),
-    occlusionLodLevel_(M_MAX_UNSIGNED),
-    materialsAttr_(Material::GetTypeStatic())
-{
-}
-
-StaticModel::~StaticModel() = default;
-
-void StaticModel::RegisterObject(Context* context)
-{
-    context->RegisterFactory<StaticModel>(GEOMETRY_CATEGORY);
-
-    URHO3D_ACCESSOR_ATTRIBUTE("Is Enabled", IsEnabled, SetEnabled, bool, true, AM_DEFAULT);
-    URHO3D_MIXED_ACCESSOR_ATTRIBUTE("Model", GetModelAttr, SetModelAttr, ResourceRef, ResourceRef(Model::GetTypeStatic()), AM_DEFAULT);
-    URHO3D_ACCESSOR_ATTRIBUTE("Material", GetMaterialsAttr, SetMaterialsAttr, ResourceRefList, ResourceRefList(Material::GetTypeStatic()),
-        AM_DEFAULT);
-    URHO3D_ATTRIBUTE("Is Occluder", bool, occluder_, false, AM_DEFAULT);
-    URHO3D_ACCESSOR_ATTRIBUTE("Can Be Occluded", IsOccludee, SetOccludee, bool, true, AM_DEFAULT);
-    URHO3D_ATTRIBUTE("Cast Shadows", bool, castShadows_, false, AM_DEFAULT);
-    URHO3D_ACCESSOR_ATTRIBUTE("Draw Distance", GetDrawDistance, SetDrawDistance, float, 0.0f, AM_DEFAULT);
-    URHO3D_ACCESSOR_ATTRIBUTE("Shadow Distance", GetShadowDistance, SetShadowDistance, float, 0.0f, AM_DEFAULT);
-    URHO3D_ACCESSOR_ATTRIBUTE("LOD Bias", GetLodBias, SetLodBias, float, 1.0f, AM_DEFAULT);
-    URHO3D_COPY_BASE_ATTRIBUTES(Drawable);
-    URHO3D_ATTRIBUTE("Occlusion LOD Level", int, occlusionLodLevel_, M_MAX_UNSIGNED, AM_DEFAULT);
-}
-
-void StaticModel::ProcessRayQuery(const RayOctreeQuery& query, ea::vector<RayQueryResult>& results)
-{
-    RayQueryLevel level = query.level_;
-
-    switch (level)
-    {
-    case RAY_AABB:
-        Drawable::ProcessRayQuery(query, results);
-        break;
-
-    case RAY_OBB:
-    case RAY_TRIANGLE:
-    case RAY_TRIANGLE_UV:
-        Matrix3x4 inverse(node_->GetWorldTransform().Inverse());
-        Ray localRay = query.ray_.Transformed(inverse);
-        float distance = localRay.HitDistance(boundingBox_);
-        Vector3 normal = -query.ray_.direction_;
-        Vector2 geometryUV;
-        unsigned hitBatch = M_MAX_UNSIGNED;
-
-        if (level >= RAY_TRIANGLE && distance < query.maxDistance_)
-        {
-            distance = M_INFINITY;
-
-            for (unsigned i = 0; i < batches_.size(); ++i)
-            {
-                Geometry* geometry = batches_[i].geometry_;
-                if (geometry)
-                {
-                    Vector3 geometryNormal;
-                    float geometryDistance = level == RAY_TRIANGLE ? geometry->GetHitDistance(localRay, &geometryNormal) :
-                        geometry->GetHitDistance(localRay, &geometryNormal, &geometryUV);
-                    if (geometryDistance < query.maxDistance_ && geometryDistance < distance)
-                    {
-                        distance = geometryDistance;
-                        normal = (node_->GetWorldTransform() * Vector4(geometryNormal, 0.0f)).Normalized();
-                        hitBatch = i;
-                    }
-                }
-            }
-        }
-
-        if (distance < query.maxDistance_)
-        {
-            RayQueryResult result;
-            result.position_ = query.ray_.origin_ + distance * query.ray_.direction_;
-            result.normal_ = normal;
-            result.textureUV_ = geometryUV;
-            result.distance_ = distance;
-            result.drawable_ = this;
-            result.node_ = node_;
-            result.subObject_ = hitBatch;
-            results.push_back(result);
-        }
-        break;
-    }
-}
-
-void StaticModel::UpdateBatches(const FrameInfo& frame)
-{
-    const BoundingBox& worldBoundingBox = GetWorldBoundingBox();
-    distance_ = frame.camera_->GetDistance(worldBoundingBox.Center());
-
-    if (batches_.size() == 1)
-        batches_[0].distance_ = distance_;
-    else
-    {
-        const Matrix3x4& worldTransform = node_->GetWorldTransform();
-        for (unsigned i = 0; i < batches_.size(); ++i)
-            batches_[i].distance_ = frame.camera_->GetDistance(worldTransform * geometryData_[i].center_);
-    }
-
-    float scale = worldBoundingBox.Size().DotProduct(DOT_SCALE);
-    float newLodDistance = frame.camera_->GetLodDistance(distance_, scale, lodBias_);
-
-    if (newLodDistance != lodDistance_)
-    {
-        lodDistance_ = newLodDistance;
-        CalculateLodLevels();
-    }
-}
-
-Geometry* StaticModel::GetLodGeometry(unsigned batchIndex, unsigned level)
-{
-    if (batchIndex >= geometries_.size())
-        return nullptr;
-
-    // If level is out of range, use visible geometry
-    if (level < geometries_[batchIndex].size())
-        return geometries_[batchIndex][level];
-    else
-        return batches_[batchIndex].geometry_;
-}
-
-unsigned StaticModel::GetNumOccluderTriangles()
-{
-    unsigned triangles = 0;
-
-    for (unsigned i = 0; i < batches_.size(); ++i)
-    {
-        Geometry* geometry = GetLodGeometry(i, occlusionLodLevel_);
-        if (!geometry)
-            continue;
-
-        // Check that the material is suitable for occlusion (default material always is)
-        Material* mat = batches_[i].material_;
-        if (mat && !mat->GetOcclusion())
-            continue;
-
-        triangles += geometry->GetIndexCount() / 3;
-    }
-
-    return triangles;
-}
-
-bool StaticModel::DrawOcclusion(OcclusionBuffer* buffer)
-{
-    for (unsigned i = 0; i < batches_.size(); ++i)
-    {
-        Geometry* geometry = GetLodGeometry(i, occlusionLodLevel_);
-        if (!geometry)
-            continue;
-
-        // Check that the material is suitable for occlusion (default material always is) and set culling mode
-        Material* material = batches_[i].material_;
-        if (material)
-        {
-            if (!material->GetOcclusion())
-                continue;
-            buffer->SetCullMode(material->GetCullMode());
-        }
-        else
-            buffer->SetCullMode(CULL_CCW);
-
-        const unsigned char* vertexData;
-        unsigned vertexSize;
-        const unsigned char* indexData;
-        unsigned indexSize;
-        const ea::vector<VertexElement>* elements;
-
-        geometry->GetRawData(vertexData, vertexSize, indexData, indexSize, elements);
-        // Check for valid geometry data
-        if (!vertexData || !indexData || !elements || VertexBuffer::GetElementOffset(*elements, TYPE_VECTOR3, SEM_POSITION) != 0)
-            continue;
-
-        unsigned indexStart = geometry->GetIndexStart();
-        unsigned indexCount = geometry->GetIndexCount();
-
-        // Draw and check for running out of triangles
-        if (!buffer->AddTriangles(node_->GetWorldTransform(), vertexData, vertexSize, indexData, indexSize, indexStart, indexCount))
-            return false;
-    }
-
-    return true;
-}
-
-void StaticModel::SetModel(Model* model)
-{
-    if (model == model_)
-        return;
-
-    if (!node_)
-    {
-        URHO3D_LOGERROR("Can not set model while model component is not attached to a scene node");
-        return;
-    }
-
-    // Unsubscribe from the reload event of previous model (if any), then subscribe to the new
-    if (model_)
-        UnsubscribeFromEvent(model_, E_RELOADFINISHED);
-
-    model_ = model;
-
-    if (model)
-    {
-        SubscribeToEvent(model, E_RELOADFINISHED, URHO3D_HANDLER(StaticModel, HandleModelReloadFinished));
-
-        // Copy the subgeometry & LOD level structure
-        SetNumGeometries(model->GetNumGeometries());
-        const ea::vector<ea::vector<SharedPtr<Geometry> > >& geometries = model->GetGeometries();
-        const ea::vector<Vector3>& geometryCenters = model->GetGeometryCenters();
-        const Matrix3x4* worldTransform = node_ ? &node_->GetWorldTransform() : nullptr;
-        for (unsigned i = 0; i < geometries.size(); ++i)
-        {
-            batches_[i].worldTransform_ = worldTransform;
-            geometries_[i] = geometries[i];
-            geometryData_[i].center_ = geometryCenters[i];
-        }
-
-        SetBoundingBox(model->GetBoundingBox());
-        ResetLodLevels();
-    }
-    else
-    {
-        SetNumGeometries(0);
-        SetBoundingBox(BoundingBox());
-    }
-
-    MarkNetworkUpdate();
-}
-
-void StaticModel::SetMaterial(Material* material)
-{
-    for (unsigned i = 0; i < batches_.size(); ++i)
-        batches_[i].material_ = material;
-
-    MarkNetworkUpdate();
-}
-
-bool StaticModel::SetMaterial(unsigned index, Material* material)
-{
-    if (index >= batches_.size())
-    {
-        URHO3D_LOGERROR("Material index out of bounds");
-        return false;
-    }
-
-    batches_[index].material_ = material;
-    MarkNetworkUpdate();
-    return true;
-}
-
-void StaticModel::SetOcclusionLodLevel(unsigned level)
-{
-    occlusionLodLevel_ = level;
-    MarkNetworkUpdate();
-}
-
-void StaticModel::ApplyMaterialList(const ea::string& fileName)
-{
-    ea::string useFileName = fileName;
-    useFileName.trim();
-    if (useFileName.empty() && model_)
-        useFileName = ReplaceExtension(model_->GetName(), ".txt");
-
-    auto* cache = GetSubsystem<ResourceCache>();
-    SharedPtr<File> file = cache->GetFile(useFileName, false);
-    if (!file)
-        return;
-
-    unsigned index = 0;
-    while (!file->IsEof() && index < batches_.size())
-    {
-        auto* material = cache->GetResource<Material>(file->ReadLine());
-        if (material)
-            SetMaterial(index, material);
-
-        ++index;
-    }
-}
-
-Material* StaticModel::GetMaterial(unsigned index) const
-{
-    return index < batches_.size() ? batches_[index].material_ : nullptr;
-}
-
-bool StaticModel::IsInside(const Vector3& point) const
-{
-    if (!node_)
-        return false;
-
-    Vector3 localPosition = node_->GetWorldTransform().Inverse() * point;
-    return IsInsideLocal(localPosition);
-}
-
-bool StaticModel::IsInsideLocal(const Vector3& point) const
-{
-    // Early-out if point is not inside bounding box
-    if (boundingBox_.IsInside(point) == OUTSIDE)
-        return false;
-
-    Ray localRay(point, Vector3(1.0f, -1.0f, 1.0f));
-
-    for (unsigned i = 0; i < batches_.size(); ++i)
-    {
-        Geometry* geometry = batches_[i].geometry_;
-        if (geometry)
-        {
-            if (geometry->IsInside(localRay))
-                return true;
-        }
-    }
-
-    return false;
-}
-
-void StaticModel::SetBoundingBox(const BoundingBox& box)
-{
-    boundingBox_ = box;
-    OnMarkedDirty(node_);
-}
-
-void StaticModel::SetNumGeometries(unsigned num)
-{
-    batches_.resize(num);
-    geometries_.resize(num);
-    geometryData_.resize(num);
-    ResetLodLevels();
-}
-
-void StaticModel::SetModelAttr(const ResourceRef& value)
-{
-    auto* cache = GetSubsystem<ResourceCache>();
-    SetModel(cache->GetResource<Model>(value.name_));
-}
-
-void StaticModel::SetMaterialsAttr(const ResourceRefList& value)
-{
-    auto* cache = GetSubsystem<ResourceCache>();
-    for (unsigned i = 0; i < value.names_.size(); ++i)
-        SetMaterial(i, cache->GetResource<Material>(value.names_[i]));
-}
-
-ResourceRef StaticModel::GetModelAttr() const
-{
-    return GetResourceRef(model_, Model::GetTypeStatic());
-}
-
-const ResourceRefList& StaticModel::GetMaterialsAttr() const
-{
-    materialsAttr_.names_.resize(batches_.size());
-    for (unsigned i = 0; i < batches_.size(); ++i)
-        materialsAttr_.names_[i] = GetResourceName(GetMaterial(i));
-
-    return materialsAttr_;
-}
-
-void StaticModel::OnWorldBoundingBoxUpdate()
-{
-    worldBoundingBox_ = boundingBox_.Transformed(node_->GetWorldTransform());
-}
-
-void StaticModel::ResetLodLevels()
-{
-    // Ensure that each subgeometry has at least one LOD level, and reset the current LOD level
-    for (unsigned i = 0; i < batches_.size(); ++i)
-    {
-        if (!geometries_[i].size())
-            geometries_[i].resize(1);
-        batches_[i].geometry_ = geometries_[i][0];
-        geometryData_[i].lodLevel_ = 0;
-    }
-
-    // Find out the real LOD levels on next geometry update
-    lodDistance_ = M_INFINITY;
-}
-
-void StaticModel::CalculateLodLevels()
-{
-    for (unsigned i = 0; i < batches_.size(); ++i)
-    {
-        const ea::vector<SharedPtr<Geometry> >& batchGeometries = geometries_[i];
-        // If only one LOD geometry, no reason to go through the LOD calculation
-        if (batchGeometries.size() <= 1)
-            continue;
-
-        unsigned j;
-
-        for (j = 1; j < batchGeometries.size(); ++j)
-        {
-            if (batchGeometries[j] && lodDistance_ <= batchGeometries[j]->GetLodDistance())
-                break;
-        }
-
-        unsigned newLodLevel = j - 1;
-        if (geometryData_[i].lodLevel_ != newLodLevel)
-        {
-            geometryData_[i].lodLevel_ = newLodLevel;
-            batches_[i].geometry_ = batchGeometries[newLodLevel];
-        }
-    }
-}
-
-void StaticModel::HandleModelReloadFinished(StringHash eventType, VariantMap& eventData)
-{
-    Model* currentModel = model_;
-    model_.Reset(); // Set null to allow to be re-set
-    SetModel(currentModel);
-}
-
-}
-=======
 //
 // Copyright (c) 2008-2020 the Urho3D project.
 //
@@ -527,7 +71,7 @@
     URHO3D_ATTRIBUTE("Occlusion LOD Level", int, occlusionLodLevel_, M_MAX_UNSIGNED, AM_DEFAULT);
 }
 
-void StaticModel::ProcessRayQuery(const RayOctreeQuery& query, PODVector<RayQueryResult>& results)
+void StaticModel::ProcessRayQuery(const RayOctreeQuery& query, ea::vector<RayQueryResult>& results)
 {
     RayQueryLevel level = query.level_;
 
@@ -551,7 +95,7 @@
         {
             distance = M_INFINITY;
 
-            for (unsigned i = 0; i < batches_.Size(); ++i)
+            for (unsigned i = 0; i < batches_.size(); ++i)
             {
                 Geometry* geometry = batches_[i].geometry_;
                 if (geometry)
@@ -579,7 +123,7 @@
             result.drawable_ = this;
             result.node_ = node_;
             result.subObject_ = hitBatch;
-            results.Push(result);
+            results.push_back(result);
         }
         break;
     }
@@ -590,12 +134,12 @@
     const BoundingBox& worldBoundingBox = GetWorldBoundingBox();
     distance_ = frame.camera_->GetDistance(worldBoundingBox.Center());
 
-    if (batches_.Size() == 1)
+    if (batches_.size() == 1)
         batches_[0].distance_ = distance_;
     else
     {
         const Matrix3x4& worldTransform = node_->GetWorldTransform();
-        for (unsigned i = 0; i < batches_.Size(); ++i)
+        for (unsigned i = 0; i < batches_.size(); ++i)
             batches_[i].distance_ = frame.camera_->GetDistance(worldTransform * geometryData_[i].center_);
     }
 
@@ -611,11 +155,11 @@
 
 Geometry* StaticModel::GetLodGeometry(unsigned batchIndex, unsigned level)
 {
-    if (batchIndex >= geometries_.Size())
+    if (batchIndex >= geometries_.size())
         return nullptr;
 
     // If level is out of range, use visible geometry
-    if (level < geometries_[batchIndex].Size())
+    if (level < geometries_[batchIndex].size())
         return geometries_[batchIndex][level];
     else
         return batches_[batchIndex].geometry_;
@@ -625,7 +169,7 @@
 {
     unsigned triangles = 0;
 
-    for (unsigned i = 0; i < batches_.Size(); ++i)
+    for (unsigned i = 0; i < batches_.size(); ++i)
     {
         Geometry* geometry = GetLodGeometry(i, occlusionLodLevel_);
         if (!geometry)
@@ -644,7 +188,7 @@
 
 bool StaticModel::DrawOcclusion(OcclusionBuffer* buffer)
 {
-    for (unsigned i = 0; i < batches_.Size(); ++i)
+    for (unsigned i = 0; i < batches_.size(); ++i)
     {
         Geometry* geometry = GetLodGeometry(i, occlusionLodLevel_);
         if (!geometry)
@@ -665,7 +209,7 @@
         unsigned vertexSize;
         const unsigned char* indexData;
         unsigned indexSize;
-        const PODVector<VertexElement>* elements;
+        const ea::vector<VertexElement>* elements;
 
         geometry->GetRawData(vertexData, vertexSize, indexData, indexSize, elements);
         // Check for valid geometry data
@@ -706,10 +250,10 @@
 
         // Copy the subgeometry & LOD level structure
         SetNumGeometries(model->GetNumGeometries());
-        const Vector<Vector<SharedPtr<Geometry> > >& geometries = model->GetGeometries();
-        const PODVector<Vector3>& geometryCenters = model->GetGeometryCenters();
+        const ea::vector<ea::vector<SharedPtr<Geometry> > >& geometries = model->GetGeometries();
+        const ea::vector<Vector3>& geometryCenters = model->GetGeometryCenters();
         const Matrix3x4* worldTransform = node_ ? &node_->GetWorldTransform() : nullptr;
-        for (unsigned i = 0; i < geometries.Size(); ++i)
+        for (unsigned i = 0; i < geometries.size(); ++i)
         {
             batches_[i].worldTransform_ = worldTransform;
             geometries_[i] = geometries[i];
@@ -730,7 +274,7 @@
 
 void StaticModel::SetMaterial(Material* material)
 {
-    for (unsigned i = 0; i < batches_.Size(); ++i)
+    for (unsigned i = 0; i < batches_.size(); ++i)
         batches_[i].material_ = material;
 
     MarkNetworkUpdate();
@@ -738,7 +282,7 @@
 
 bool StaticModel::SetMaterial(unsigned index, Material* material)
 {
-    if (index >= batches_.Size())
+    if (index >= batches_.size())
     {
         URHO3D_LOGERROR("Material index out of bounds");
         return false;
@@ -755,10 +299,11 @@
     MarkNetworkUpdate();
 }
 
-void StaticModel::ApplyMaterialList(const String& fileName)
-{
-    String useFileName = fileName;
-    if (useFileName.Trimmed().Empty() && model_)
+void StaticModel::ApplyMaterialList(const ea::string& fileName)
+{
+    ea::string useFileName = fileName;
+    useFileName.trim();
+    if (useFileName.empty() && model_)
         useFileName = ReplaceExtension(model_->GetName(), ".txt");
 
     auto* cache = GetSubsystem<ResourceCache>();
@@ -767,7 +312,7 @@
         return;
 
     unsigned index = 0;
-    while (!file->IsEof() && index < batches_.Size())
+    while (!file->IsEof() && index < batches_.size())
     {
         auto* material = cache->GetResource<Material>(file->ReadLine());
         if (material)
@@ -779,7 +324,7 @@
 
 Material* StaticModel::GetMaterial(unsigned index) const
 {
-    return index < batches_.Size() ? batches_[index].material_ : nullptr;
+    return index < batches_.size() ? batches_[index].material_ : nullptr;
 }
 
 bool StaticModel::IsInside(const Vector3& point) const
@@ -799,7 +344,7 @@
 
     Ray localRay(point, Vector3(1.0f, -1.0f, 1.0f));
 
-    for (unsigned i = 0; i < batches_.Size(); ++i)
+    for (unsigned i = 0; i < batches_.size(); ++i)
     {
         Geometry* geometry = batches_[i].geometry_;
         if (geometry)
@@ -820,9 +365,9 @@
 
 void StaticModel::SetNumGeometries(unsigned num)
 {
-    batches_.Resize(num);
-    geometries_.Resize(num);
-    geometryData_.Resize(num);
+    batches_.resize(num);
+    geometries_.resize(num);
+    geometryData_.resize(num);
     ResetLodLevels();
 }
 
@@ -835,7 +380,7 @@
 void StaticModel::SetMaterialsAttr(const ResourceRefList& value)
 {
     auto* cache = GetSubsystem<ResourceCache>();
-    for (unsigned i = 0; i < value.names_.Size(); ++i)
+    for (unsigned i = 0; i < value.names_.size(); ++i)
         SetMaterial(i, cache->GetResource<Material>(value.names_[i]));
 }
 
@@ -846,8 +391,8 @@
 
 const ResourceRefList& StaticModel::GetMaterialsAttr() const
 {
-    materialsAttr_.names_.Resize(batches_.Size());
-    for (unsigned i = 0; i < batches_.Size(); ++i)
+    materialsAttr_.names_.resize(batches_.size());
+    for (unsigned i = 0; i < batches_.size(); ++i)
         materialsAttr_.names_[i] = GetResourceName(GetMaterial(i));
 
     return materialsAttr_;
@@ -861,10 +406,10 @@
 void StaticModel::ResetLodLevels()
 {
     // Ensure that each subgeometry has at least one LOD level, and reset the current LOD level
-    for (unsigned i = 0; i < batches_.Size(); ++i)
-    {
-        if (!geometries_[i].Size())
-            geometries_[i].Resize(1);
+    for (unsigned i = 0; i < batches_.size(); ++i)
+    {
+        if (!geometries_[i].size())
+            geometries_[i].resize(1);
         batches_[i].geometry_ = geometries_[i][0];
         geometryData_[i].lodLevel_ = 0;
     }
@@ -875,16 +420,16 @@
 
 void StaticModel::CalculateLodLevels()
 {
-    for (unsigned i = 0; i < batches_.Size(); ++i)
-    {
-        const Vector<SharedPtr<Geometry> >& batchGeometries = geometries_[i];
+    for (unsigned i = 0; i < batches_.size(); ++i)
+    {
+        const ea::vector<SharedPtr<Geometry> >& batchGeometries = geometries_[i];
         // If only one LOD geometry, no reason to go through the LOD calculation
-        if (batchGeometries.Size() <= 1)
+        if (batchGeometries.size() <= 1)
             continue;
 
         unsigned j;
 
-        for (j = 1; j < batchGeometries.Size(); ++j)
+        for (j = 1; j < batchGeometries.size(); ++j)
         {
             if (batchGeometries[j] && lodDistance_ <= batchGeometries[j]->GetLodDistance())
                 break;
@@ -906,5 +451,4 @@
     SetModel(currentModel);
 }
 
-}
->>>>>>> 6296d22e
+}