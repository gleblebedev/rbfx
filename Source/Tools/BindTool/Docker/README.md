--- conflicted
+++ resolved
@@ -43,11 +43,7 @@
 
 Run this if you need to configure the rbfx:
 ```console
-<<<<<<< HEAD
-cmake -DURHO3D_TESTING=OFF -DURHO3D_PROFILING=OFF -DURHO3D_SAMPLES=OFF -DURHO3D_GLOW=ON -DURHO3D_CSHARP=ON -S /rbfx -B /cmake-build-clang
-=======
 cmake -DURHO3D_TESTING=OFF -DURHO3D_PROFILING=OFF -DURHO3D_SAMPLES=OFF -DURHO3D_GLOW=OFF -DURHO3D_CSHARP=ON -S /rbfx -B /cmake-build-clang
->>>>>>> 9b8778d3
 ```
 
 The following commands would generate the Urho3D SWIG files:
