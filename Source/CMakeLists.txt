--- conflicted
+++ resolved
@@ -31,62 +31,6 @@
     endif ()
 endif ()
 
-<<<<<<< HEAD
-if (DEFINED URHO3D_DESKTOP_SDK)
-    if (NOT DEFINED URHO3D_DESKTOP_SDK_BUILD_TYPE AND DEFINED CMAKE_BUILD_TYPE)
-        set (URHO3D_DESKTOP_SDK_BUILD_TYPE ${CMAKE_BUILD_TYPE})
-    endif ()
-    if (CMAKE_HOST_SYSTEM_NAME MATCHES "Windows")
-        set (_EXE_SUFFIX .exe)
-    endif ()
-    set (PACKAGE_TOOL    "${URHO3D_DESKTOP_SDK}/bin/${URHO3D_DESKTOP_SDK_BUILD_TYPE}/PackageTool${_EXE_SUFFIX}" CACHE STRING "" FORCE)
-    set (SWIG_EXECUTABLE "${URHO3D_DESKTOP_SDK}/bin/${URHO3D_DESKTOP_SDK_BUILD_TYPE}/swig${_EXE_SUFFIX}"        CACHE STRING "" FORCE)
-elseif ((CMAKE_CROSSCOMPILING OR UWP) AND (URHO3D_PACKAGING OR URHO3D_CSHARP))
-    # When crosscompiling, we need several tools built for host system so various build tasks can be completed.
-    include (ExternalProject)
-    if (IOS OR TVOS)
-        # When cross-compiling for iOS/tvOS the host environment has been altered by xcodebuild for the said platform, the following fix is required to reset the host environment before spawning another process to configure/generate project file for external project
-        # Also workaround a known CMake/Xcode generator bug which prevents it from installing native tool binaries correctly
-        set (ALTERNATE_COMMAND /usr/bin/env -i PATH=$ENV{PATH} CC=${SAVED_CC} CXX=${SAVED_CXX} CI=$ENV{CI} ${CMAKE_COMMAND} BUILD_COMMAND bash -c "sed -i '' 's/\$$\(EFFECTIVE_PLATFORM_NAME\)//g' CMakeScripts/install_postBuildPhase.make*")
-    else ()
-        set (ALTERNATE_COMMAND ${CMAKE_COMMAND} -E env CC=${SAVED_CC} CXX=${SAVED_CXX} CI=$ENV{CI} ${CMAKE_COMMAND})
-    endif ()
-    # When we are building SDK, we need these tools in it, so macros from UrhoCommon.cmake work.
-    if (CMAKE_INSTALL_PREFIX_INITIALIZED_TO_DEFAULT)
-        set (URHO3D_NATIVE_PREFIX ${CMAKE_BINARY_DIR}/native)
-    else ()
-        set (URHO3D_NATIVE_PREFIX ${CMAKE_INSTALL_PREFIX})
-    endif ()
-	set (_CMAKE_GENERATOR_PLATFORM ${CMAKE_GENERATOR_PLATFORM})
-	if (MSVC_IDE)
-		if ("${CMAKE_HOST_SYSTEM_PROCESSOR}" STREQUAL "AMD64")
-			set (CMAKE_GENERATOR_PLATFORM x64)
-		elseif ("${CMAKE_HOST_SYSTEM_PROCESSOR}" STREQUAL "X86")	# TODO: Needs to be verified.
-			set (CMAKE_GENERATOR_PLATFORM Win32)
-		else ()
-			set (CMAKE_GENERATOR_PLATFORM "${CMAKE_HOST_SYSTEM_PROCESSOR}")
-		endif ()
-	endif ()
-    ExternalProject_Add (Urho3D-Native
-        SOURCE_DIR ${rbfx_SOURCE_DIR}
-        CMAKE_COMMAND ${ALTERNATE_COMMAND}
-        CMAKE_ARGS -DURHO3D_ENABLE_ALL=OFF -DMINI_URHO=ON -DURHO3D_TOOLS=ON -DBUILD_SHARED_LIBS=OFF
-                   -DURHO3D_SYSTEMUI=OFF -DURHO3D_CSHARP=${URHO3D_CSHARP} -DCMAKE_INSTALL_PREFIX=${URHO3D_NATIVE_PREFIX}
-				   ${EXTRA_GENERATOR_FLAGS}
-    )
-	set (CMAKE_GENERATOR_PLATFORM "${_CMAKE_GENERATOR_PLATFORM}")
-	unset (_CMAKE_GENERATOR_PLATFORM)
-    set (PACKAGE_TOOL    "${URHO3D_NATIVE_PREFIX}/${DEST_BIN_DIR_CONFIG}/PackageTool" CACHE STRING "" FORCE)
-    if (NOT DEFINED SWIG_EXECUTABLE)
-        set (SWIG_EXECUTABLE "${URHO3D_NATIVE_PREFIX}/${DEST_BIN_DIR_CONFIG}/swig"        CACHE STRING "" FORCE)
-    endif ()
-else ()
-    set (PACKAGE_TOOL    "$<TARGET_FILE:PackageTool>"                                 CACHE STRING "" FORCE)
-    set (SWIG_EXECUTABLE "$<TARGET_FILE:swig>"                                        CACHE STRING "" FORCE)
-endif ()
-
-=======
->>>>>>> aaba15c6
 add_subdirectory (ThirdParty)
 add_subdirectory (Urho3D)
 add_subdirectory (Tools)
@@ -101,38 +45,6 @@
     add_subdirectory (Editor)
 endif ()
 
-<<<<<<< HEAD
-# if (NOT MINI_URHO)
-#     if (URHO3D_CSHARP AND NOT CMAKE_VS_MSBUILD_COMMAND)
-#         # Generate a VS solution for C# projects when outside of visual studio.
-#         vs_generate_sln(${CMAKE_BINARY_DIR}/${CMAKE_PROJECT_NAME}.sln ${RBFX_CSPROJ_LIST})
-
-#         if (LINUX)
-#             # On linux instance of dotnet may hang indefinitely which prevents CMake from detecting build completion and hangs the build.
-#             set (DOTNET_LINUX_MSBUILD_WORKAROUND COMMAND ${rbfx_SOURCE_DIR}/script/.kill_dangling_dotnet.sh ${DOTNET})
-#         elseif (MACOS)
-#             # On MacOS Xcode pollutes environment which causes MSBuild to compile all managed targets into Urho3DNet assembly and compilation fails because file contents is not what next build step expects.
-#             set (DOTNET_MACOS_MSBUILD_WORKAROUND env -u TARGET_NAME -u TARGETNAME)
-#         endif ()
-#        add_custom_target(BuildManagedTargets ALL
-#             COMMAND ${DOTNET_MACOS_MSBUILD_WORKAROUND} ${DOTNET} build ${CMAKE_BINARY_DIR}/${CMAKE_PROJECT_NAME}.sln
-#                 -restore -noLogo -interactive:false -nr:false -p:CMAKE_BINARY_DIR=${CMAKE_BINARY_DIR}/
-#                 -consoleLoggerParameters:ErrorsOnly -p:Platform=${URHO3D_PLATFORM} -p:Configuration=${URHO3D_CONFIG}
-#                 ${DOTNET_LINUX_MSBUILD_WORKAROUND}
-#             DEPENDS Urho3D)
-#         foreach (TARGET libEditor libPlayer)
-#             if (TARGET ${TARGET})
-#                add_dependencies(BuildManagedTargets ${TARGET})
-#             endif ()
-#         endforeach ()
-#     endif ()
-#     install(FILES
-#         ${rbfx_SOURCE_DIR}/script/rbfx.natvis
-#         ${rbfx_SOURCE_DIR}/script/rbfx.vscode.unix.natvis
-#         DESTINATION ${DEST_SHARE_DIR})
-#     install(EXPORT Urho3D DESTINATION ${DEST_SHARE_DIR}/CMake)
-# endif ()
-=======
 # Generate a helper script for consuming built tools during crosscompiling.
 set(SWIG_EXECUTABLE OFF)
 set(PACKAGE_TOOL OFF)
@@ -181,5 +93,4 @@
     DESTINATION ${DEST_SHARE_DIR})
 
 # This is a normal install that users are supposed to use.
-install(EXPORT Urho3D DESTINATION ${DEST_SHARE_DIR}/CMake)
->>>>>>> aaba15c6
+install(EXPORT Urho3D DESTINATION ${DEST_SHARE_DIR}/CMake)