//
// Copyright (c) 2008-2022 the Urho3D project.
//
// Permission is hereby granted, free of charge, to any person obtaining a copy
// of this software and associated documentation files (the "Software"), to deal
// in the Software without restriction, including without limitation the rights
// to use, copy, modify, merge, publish, distribute, sublicense, and/or sell
// copies of the Software, and to permit persons to whom the Software is
// furnished to do so, subject to the following conditions:
//
// The above copyright notice and this permission notice shall be included in
// all copies or substantial portions of the Software.
//
// THE SOFTWARE IS PROVIDED "AS IS", WITHOUT WARRANTY OF ANY KIND, EXPRESS OR
// IMPLIED, INCLUDING BUT NOT LIMITED TO THE WARRANTIES OF MERCHANTABILITY,
// FITNESS FOR A PARTICULAR PURPOSE AND NONINFRINGEMENT. IN NO EVENT SHALL THE
// AUTHORS OR COPYRIGHT HOLDERS BE LIABLE FOR ANY CLAIM, DAMAGES OR OTHER
// LIABILITY, WHETHER IN AN ACTION OF CONTRACT, TORT OR OTHERWISE, ARISING FROM,
// OUT OF OR IN CONNECTION WITH THE SOFTWARE OR THE USE OR OTHER DEALINGS IN
// THE SOFTWARE.
//

#include "../Precompiled.h"

#include "../Core/Context.h"
#include "../Core/Profiler.h"
#include "../Graphics/AnimatedModel.h"
#include "../Graphics/Animation.h"
#include "../Graphics/AnimationController.h"
#include "../Graphics/AnimationState.h"
#include "../Graphics/DrawableEvents.h"
#include "../Graphics/Renderer.h"
#include "../IO/FileSystem.h"
#include "../IO/Log.h"
#include "../IO/MemoryBuffer.h"
#include "../Resource/ResourceCache.h"
#include "../Scene/Scene.h"
#include "../Scene/SceneEvents.h"

#include <EASTL/sort.h>

#include "../DebugNew.h"

namespace Urho3D
{

namespace
{

const StringVector animationParametersNames =
{
    "Animation Count",
    "   Animation",
    "   Is Looped",
    "   Remove On Completion",
    "   Layer",
    "   Blend Mode",
    "   Start Bone",
    "   Auto Fade Out Time",
    "   Time",
    "   Min Time",
    "   Max Time",
    "   Speed",
    "   Remove On Zero Weight",
    "   Weight",
    "   Target Weight",
    "   Target Weight Delay",
};

enum class AnimationParameterMask
{
    InstanceIndex       = 1 << 0,
    Looped              = 1 << 1,
    RemoveOnCompletion  = 1 << 2,
    Layer               = 1 << 3,
    Additive            = 1 << 4,
    StartBone           = 1 << 5,
    AutoFadeOutTime     = 1 << 6,
    Time                = 1 << 7,
    MinTime             = 1 << 8,
    MaxTime             = 1 << 9,
    Speed               = 1 << 10,
    RemoveOnZeroWeight  = 1 << 11,
    Weight              = 1 << 12,
    TargetWeight        = 1 << 13,
    TargetWeightDelay   = 1 << 14
};
URHO3D_FLAGSET(AnimationParameterMask, AnimationParameterFlags);

bool MatchesQuery(const AnimationParameters& params, Animation* animation, unsigned layer)
{
    if (animation && params.GetAnimation() != animation)
        return false;

    if (layer != M_MAX_UNSIGNED && params.layer_ != layer)
        return false;

    return true;
}

}

const AnimationParameters AnimationParameters::EMPTY {};

AnimationParameters::AnimationParameters(Animation* animation)
    : animation_(animation)
    , animationName_(animation ? animation_->GetNameHash() : StringHash::Empty)
    , time_{0.0f, 0.0f, animation_ ? animation_->GetLength() : M_LARGE_VALUE}
{
}

AnimationParameters::AnimationParameters(Animation* animation, float minTime, float maxTime)
    : animation_(animation)
    , animationName_(animation ? animation_->GetNameHash() : StringHash::Empty)
    , time_{0.0f, minTime, maxTime}
{
}

AnimationParameters::AnimationParameters(Context* context, const ea::string& animationName)
    : AnimationParameters(context->GetSubsystem<ResourceCache>()->GetResource<Animation>(animationName))
{
}

AnimationParameters::AnimationParameters(
    Context* context, const ea::string& animationName, float minTime, float maxTime)
    : AnimationParameters(
        context->GetSubsystem<ResourceCache>()->GetResource<Animation>(animationName), minTime, maxTime)
{
}

bool AnimationParameters::RemoveDelayed(float fadeTime)
{
    const bool alreadyRemoved = Equals(targetWeight_, 0.0f, M_LARGE_EPSILON);
    const float effectiveDelay = alreadyRemoved ? ea::min(targetWeightDelay_, fadeTime) : fadeTime;

    const bool changed = !removeOnZeroWeight_ || targetWeightDelay_ != effectiveDelay || targetWeight_ != 0.0f;

    removeOnZeroWeight_ = true;
    targetWeightDelay_ = effectiveDelay;
    targetWeight_ = 0.0f;

    return changed;
}

AnimationParameters& AnimationParameters::Looped()
{
    looped_ = true;
    return *this;
}

AnimationParameters& AnimationParameters::StartBone(const ea::string& startBone)
{
    startBone_ = startBone;
    return *this;
}

AnimationParameters& AnimationParameters::Layer(unsigned layer)
{
    layer_ = layer;
    return *this;
}

AnimationParameters& AnimationParameters::Time(float time)
{
    time_.Set(time);
    return *this;
}

AnimationParameters& AnimationParameters::Additive()
{
    blendMode_ = ABM_ADDITIVE;
    return *this;
}

AnimationParameters& AnimationParameters::Weight(float weight)
{
    weight_ = weight;
    targetWeight_ = weight;
    return *this;
}

AnimationParameters& AnimationParameters::Speed(float speed)
{
    speed_ = speed;
    return *this;
}

AnimationParameters& AnimationParameters::AutoFadeOut(float fadeOut)
{
    autoFadeOutTime_ = fadeOut;
    return *this;
}

AnimationParameters& AnimationParameters::KeepOnCompletion()
{
    removeOnCompletion_ = false;
    return *this;
}

AnimationParameters& AnimationParameters::KeepOnZeroWeight()
{
    removeOnZeroWeight_ = false;
    return *this;
}

<<<<<<< HEAD
void AnimationParameters::SetTime(float time)
{
    time_.Set(time);
}

=======
>>>>>>> d3bade6a
WrappedScalarRange<float> AnimationParameters::Update(float scaledTimeStep)
{
    return looped_ ? time_.UpdateWrapped(scaledTimeStep) : time_.UpdateClamped(scaledTimeStep, true);
}

AnimationParameters AnimationParameters::FromVariantSpan(Context* context, ea::span<const Variant> variants)
{
    AnimationParameters result;
    unsigned index = 0;

    const ea::string animationName = variants[index++].GetResourceRef().name_;
    result.animation_ = context->GetSubsystem<ResourceCache>()->GetResource<Animation>(animationName);
    result.animationName_ = result.animation_ ? result.animation_->GetNameHash() : StringHash::Empty;

    result.looped_ = variants[index++].GetBool();
    result.removeOnCompletion_ = variants[index++].GetBool();
    result.layer_ = variants[index++].GetUInt();
    result.blendMode_ = static_cast<AnimationBlendMode>(variants[index++].GetUInt());
    result.startBone_ = variants[index++].GetString();
    result.autoFadeOutTime_ = variants[index++].GetFloat();

    const float time = variants[index++].GetFloat();
    const float minTime = variants[index++].GetFloat();
    const float maxTime = variants[index++].GetFloat();
    const float effectiveMaxTime = maxTime == M_LARGE_VALUE && result.animation_ ? result.animation_->GetLength() : maxTime;
    result.time_ = {time, minTime, effectiveMaxTime};

    result.speed_ = variants[index++].GetFloat();
    result.removeOnZeroWeight_ = variants[index++].GetBool();

    result.weight_ = variants[index++].GetFloat();
    result.targetWeight_ = variants[index++].GetFloat();
    result.targetWeightDelay_ = variants[index++].GetFloat();

    URHO3D_ASSERT(index == NumVariants);
    return result;
}

void AnimationParameters::ToVariantSpan(ea::span<Variant> variants) const
{
    unsigned index = 0;

    variants[index++] = ResourceRef{Animation::GetTypeStatic(), animation_ ? animation_->GetName() : EMPTY_STRING};

    variants[index++] = looped_;
    variants[index++] = removeOnCompletion_;
    variants[index++] = layer_;
    variants[index++] = blendMode_;
    variants[index++] = startBone_;
    variants[index++] = autoFadeOutTime_;

    variants[index++] = time_.Value();
    variants[index++] = time_.Min();
    variants[index++] = time_.Max();

    variants[index++] = speed_;
    variants[index++] = removeOnZeroWeight_;

    variants[index++] = weight_;
    variants[index++] = targetWeight_;
    variants[index++] = targetWeightDelay_;

    URHO3D_ASSERT(index == NumVariants);
}

AnimationParameters AnimationParameters::Deserialize(Animation* animation, Deserializer& src)
{
    AnimationParameters result{animation};

    const auto flags = static_cast<AnimationParameterFlags>(src.ReadVLE());

    if (flags.Test(AnimationParameterMask::InstanceIndex))
        result.instanceIndex_ = src.ReadVLE();

    result.looped_ = flags.Test(AnimationParameterMask::Looped);

    result.removeOnCompletion_ = flags.Test(AnimationParameterMask::RemoveOnCompletion);

    if (flags.Test(AnimationParameterMask::Layer))
        result.layer_ = src.ReadVLE();

    result.blendMode_ = flags.Test(AnimationParameterMask::Additive) ? ABM_ADDITIVE : ABM_LERP;

    if (flags.Test(AnimationParameterMask::StartBone))
        result.startBone_ = src.ReadString();

    if (flags.Test(AnimationParameterMask::AutoFadeOutTime))
        result.autoFadeOutTime_ = src.ReadFloat();

    float time = 0.0f;
    float minTime = 0.0f;
    float maxTime = result.animation_ ? result.animation_->GetLength() : 0.0f;

    if (flags.Test(AnimationParameterMask::Time))
        time = src.ReadFloat();
    if (flags.Test(AnimationParameterMask::MinTime))
        minTime = src.ReadFloat();
    if (flags.Test(AnimationParameterMask::MaxTime))
        maxTime = src.ReadFloat();

    result.time_ = {time, minTime, maxTime};

    if (flags.Test(AnimationParameterMask::Speed))
        result.speed_ = src.ReadFloat();

    result.removeOnZeroWeight_ = flags.Test(AnimationParameterMask::RemoveOnZeroWeight);

    if (flags.Test(AnimationParameterMask::Weight))
        result.weight_ = src.ReadFloat();

    if (flags.Test(AnimationParameterMask::TargetWeight))
        result.targetWeight_ = src.ReadFloat();

    if (flags.Test(AnimationParameterMask::TargetWeightDelay))
        result.targetWeightDelay_ = src.ReadFloat();

    return result;
}

void AnimationParameters::Serialize(Serializer& dest) const
{
    AnimationParameterFlags flags;
    flags.Set(AnimationParameterMask::InstanceIndex, instanceIndex_ != 0);
    flags.Set(AnimationParameterMask::Looped, looped_);
    flags.Set(AnimationParameterMask::RemoveOnCompletion, removeOnCompletion_);
    flags.Set(AnimationParameterMask::Layer, layer_ != 0);
    flags.Set(AnimationParameterMask::Additive, blendMode_ == ABM_ADDITIVE);
    flags.Set(AnimationParameterMask::StartBone, startBone_.empty());
    flags.Set(AnimationParameterMask::AutoFadeOutTime, autoFadeOutTime_ != 0.0f);
    flags.Set(AnimationParameterMask::Time, time_.Value() != 0.0f);
    flags.Set(AnimationParameterMask::MinTime, time_.Min() != 0.0f);
    flags.Set(AnimationParameterMask::MaxTime, animation_ && time_.Max() != animation_->GetLength());
    flags.Set(AnimationParameterMask::Speed, speed_ != 1.0f);
    flags.Set(AnimationParameterMask::RemoveOnZeroWeight, removeOnZeroWeight_);
    flags.Set(AnimationParameterMask::Weight, weight_ != 1.0f);
    flags.Set(AnimationParameterMask::TargetWeight, targetWeight_ != 1.0f);
    flags.Set(AnimationParameterMask::TargetWeightDelay, targetWeightDelay_ != 0.0f);

    dest.WriteVLE(flags.AsInteger());
    if (flags.Test(AnimationParameterMask::InstanceIndex))
        dest.WriteVLE(instanceIndex_);
    if (flags.Test(AnimationParameterMask::Layer))
        dest.WriteVLE(layer_);
    if (flags.Test(AnimationParameterMask::StartBone))
        dest.WriteString(startBone_);
    if (flags.Test(AnimationParameterMask::AutoFadeOutTime))
        dest.WriteFloat(autoFadeOutTime_);
    if (flags.Test(AnimationParameterMask::Time))
        dest.WriteFloat(time_.Value());
    if (flags.Test(AnimationParameterMask::MinTime))
        dest.WriteFloat(time_.Min());
    if (flags.Test(AnimationParameterMask::MaxTime))
        dest.WriteFloat(time_.Max());
    if (flags.Test(AnimationParameterMask::Speed))
        dest.WriteFloat(speed_);
    if (flags.Test(AnimationParameterMask::Weight))
        dest.WriteFloat(weight_);
    if (flags.Test(AnimationParameterMask::TargetWeight))
        dest.WriteFloat(targetWeight_);
    if (flags.Test(AnimationParameterMask::TargetWeightDelay))
        dest.WriteFloat(targetWeightDelay_);
}

bool AnimationParameters::IsMergeableWith(const AnimationParameters& rhs) const
{
    return animation_ == rhs.animation_ && instanceIndex_ == rhs.instanceIndex_;
}

bool AnimationParameters::operator==(const AnimationParameters& rhs) const
{
    return animation_ == rhs.animation_
        && animationName_ == rhs.animationName_
        && instanceIndex_ == rhs.instanceIndex_
        && looped_ == rhs.looped_
        && removeOnCompletion_ == rhs.removeOnCompletion_
        && layer_ == rhs.layer_
        && blendMode_ == rhs.blendMode_
        && startBone_ == rhs.startBone_
        && autoFadeOutTime_ == rhs.autoFadeOutTime_
        && time_ == rhs.time_
        && speed_ == rhs.speed_
        && removeOnZeroWeight_ == rhs.removeOnZeroWeight_
        && weight_ == rhs.weight_
        && targetWeight_ == rhs.targetWeight_
        && targetWeightDelay_ == rhs.targetWeightDelay_;
}

AnimationController::AnimationController(Context* context) :
    AnimationStateSource(context)
{
}

AnimationController::~AnimationController() = default;

void AnimationController::RegisterObject(Context* context)
{
    context->AddFactoryReflection<AnimationController>(Category_Logic);

    URHO3D_ACCESSOR_ATTRIBUTE("Is Enabled", IsEnabled, SetEnabled, bool, true, AM_DEFAULT);
    URHO3D_ATTRIBUTE("Reset Skeleton", bool, resetSkeleton_, false, AM_DEFAULT);
    URHO3D_MIXED_ACCESSOR_ATTRIBUTE("Animations", GetAnimationsAttr, SetAnimationsAttr, VariantVector, Variant::emptyVariantVector, AM_DEFAULT)
        .SetMetadata(AttributeMetadata::VectorStructElements, animationParametersNames);

    URHO3D_ACTION_STATIC_LABEL("Update Pose", UpdatePose, "");
}

void AnimationController::ApplyAttributes()
{
    ConnectToAnimatedModel();
}

void AnimationController::OnSetEnabled()
{
    Scene* scene = GetScene();
    if (scene)
    {
        if (IsEnabledEffective())
            SubscribeToEvent(scene, E_SCENEPOSTUPDATE, URHO3D_HANDLER(AnimationController, HandleScenePostUpdate));
        else
            UnsubscribeFromEvent(scene, E_SCENEPOSTUPDATE);
    }
}

void AnimationController::Update(float timeStep)
{
    // Update stats
    if (auto renderer = GetSubsystem<Renderer>())
    {
        FrameStatistics& stats = renderer->GetMutableFrameStats();
        ++stats.animations_;
        if (revisionDirty_)
            ++stats.changedAnimations_;
    }

    // Update revision
    if (revisionDirty_)
    {
        ++revision_;
        revisionDirty_ = false;
    }

    // Update individual animations
    pendingTriggers_.clear();
    for (auto& [params, state] : animations_)
    {
        if (!params.GetAnimation())
            continue;
        UpdateInstance(params, timeStep, true);
        if (!params.removed_)
            UpdateState(state, params);
    }
    ea::erase_if(animations_, [](const AnimationInstance& value) { return value.params_.removed_; });

    // Sort animation states if necessary
    if (animationStatesDirty_)
        SortAnimationStates();

    // Update animation tracks if necessary
    for (AnimationState* state : animationStates_)
    {
        if (state->AreTracksDirty())
            UpdateAnimationStateTracks(state);
    }

    // Reset skeleton if necessary
    if (resetSkeleton_)
    {
        if (auto model = GetComponent<AnimatedModel>())
            model->GetSkeleton().Reset();
    }

    // Node and attribute animations need to be applied manually
    CommitNodeAndAttributeAnimations();
}

const AnimationParameters& AnimationController::GetAnimationParameters(unsigned index) const
{
    if (index >= animations_.size())
        return AnimationParameters::EMPTY;
    return animations_[index].params_;
}

void AnimationController::UpdatePose()
{
    Update(0.0f);
}

void AnimationController::CommitNodeAndAttributeAnimations()
{
    for (auto& [node, value] : animatedNodes_)
        value.dirty_ = {};
    for (auto& [attribute, value] : animatedAttributes_)
        value = Variant::EMPTY;

    for (AnimationState* state : animationStates_)
    {
        state->CalculateNodeTracks(animatedNodes_);
        state->CalculateAttributeTracks(animatedAttributes_);
    }

    for (const auto& [node, value] : animatedNodes_)
    {
        if (value.dirty_)
        {
            if (value.dirty_.Test(CHANNEL_POSITION))
                node->SetPosition(value.localToParent_.position_);
            if (value.dirty_.Test(CHANNEL_ROTATION))
                node->SetRotation(value.localToParent_.rotation_);
            if (value.dirty_.Test(CHANNEL_SCALE))
                node->SetScale(value.localToParent_.scale_);
        }
    }
    for (const auto& [attribute, value] : animatedAttributes_)
    {
        if (value.IsEmpty())
            continue;
        attribute.SetValue(value);
    }
}

void AnimationController::SendTriggerEvents()
{
    for (const auto& [animation, trigger] : pendingTriggers_)
    {
        using namespace AnimationTrigger;

        VariantMap& eventData = node_->GetEventDataMap();
        eventData[P_NODE] = node_;
        eventData[P_ANIMATION] = animation;
        eventData[P_NAME] = animation->GetAnimationName();
        eventData[P_TIME] = trigger->time_;
        eventData[P_DATA] = trigger->data_;

        node_->SendEvent(E_ANIMATIONTRIGGER, eventData);
    }
}

void AnimationController::ReplaceAnimations(ea::span<const AnimationParameters> newAnimations, float elapsedTime, float fadeTime)
{
    // Upload new parameters and correct them according to elapsed time, some states may be removed
    const unsigned numNewAnimations = newAnimations.size();
    tempAnimations_.clear();
    tempAnimations_.resize(numNewAnimations);

    for (unsigned i = 0; i < numNewAnimations; ++i)
    {
        tempAnimations_[i].params_ = newAnimations[i];
        UpdateInstance(tempAnimations_[i].params_, elapsedTime, false);
    }

    // Try to match old animation states for all remaining states
    for (unsigned i = 0; i < numNewAnimations; ++i)
    {
        AnimationParameters& newParams = tempAnimations_[i].params_;
        if (newParams.removed_)
            continue;

        const auto oldIter = ea::find_if(animations_.begin(), animations_.end(),
            [&](const AnimationInstance& instance) { return !instance.params_.merged_ && instance.params_.IsMergeableWith(newParams); });

        if (oldIter != animations_.end())
        {
            tempAnimations_[i].state_ = oldIter->state_;
            oldIter->params_.merged_ = true;

            // Keep original weight for smooth transition when merged
            newParams.weight_ = oldIter->params_.weight_;
            // Keep original delay if weight didn't change, extend delay up to minimum value otherwise
            const bool weightChanged = !Equals(newParams.targetWeight_, oldIter->params_.targetWeight_, M_LARGE_EPSILON);
            newParams.targetWeightDelay_ = weightChanged ? ea::max(newParams.targetWeightDelay_, fadeTime) : oldIter->params_.targetWeightDelay_;
        }
    }

    // Remove all merged states from the animations, and fade out unmerged animations
    ea::erase_if(animations_, [](const AnimationInstance& instance) { return instance.params_.merged_; });
    for (AnimationInstance& instance : animations_)
        instance.params_.RemoveDelayed(fadeTime);

    // Append new animations
    for (const AnimationInstance& instance : tempAnimations_)
    {
        if (instance.params_.removed_)
            continue;

        if (!instance.state_)
        {
            PlayNew(instance.params_, fadeTime);
        }
        else
        {
            EnsureStateInitialized(instance.state_, instance.params_);
            animations_.push_back(instance);
        }
    }

    animationStatesDirty_ = true;
    revisionDirty_ = true;
}

void AnimationController::AddAnimation(const AnimationParameters& params)
{
    const unsigned instanceIndex = ea::count_if(animations_.begin(), animations_.end(),
        [&](const AnimationInstance& instance) { return instance.params_.GetAnimation() == params.GetAnimation(); });

    AnimationInstance& instance = animations_.emplace_back();
    instance.params_ = params;
    instance.params_.instanceIndex_ = instanceIndex;

    auto* model = GetComponent<AnimatedModel>();
    instance.state_ = model ? MakeShared<AnimationState>(this, model) : MakeShared<AnimationState>(this, node_);
    EnsureStateInitialized(instance.state_, instance.params_);

    animationStatesDirty_ = true;
    revisionDirty_ = true;
}

void AnimationController::UpdateAnimation(unsigned index, const AnimationParameters& params)
{
    if (index >= animations_.size())
    {
        URHO3D_ASSERTLOG(0, "Out-of-bounds animation index in AnimationController::UpdateAnimation");
        return;
    }

    AnimationInstance& instance = animations_[index];
    if (instance.params_.GetAnimation() != params.GetAnimation() || instance.params_.instanceIndex_ != params.instanceIndex_)
    {
        URHO3D_ASSERTLOG(0, "Animation and instance index cannot be changed by AnimationController::UpdateAnimation");
        return;
    }

    EnsureStateInitialized(instance.state_, params);
    if (instance.params_.layer_ != params.layer_)
        animationStatesDirty_ = true;

    if (instance.params_ != params)
    {
        instance.params_ = params;
        revisionDirty_ = true;
    }
}

void AnimationController::RemoveAnimation(unsigned index)
{
    if (index >= animations_.size())
    {
        URHO3D_ASSERTLOG(0, "Out-of-bounds animation index in AnimationController::UpdateAnimation");
        return;
    }

    animations_.erase_at(index);
    animationStatesDirty_ = true;
    revisionDirty_ = true;
}

void AnimationController::GetAnimationParameters(ea::vector<AnimationParameters>& result) const
{
    result.clear();
    for (const AnimationInstance& instance : animations_)
        result.push_back(instance.params_);
}

ea::vector<AnimationParameters> AnimationController::GetAnimationParameters() const
{
    ea::vector<AnimationParameters> params;
    GetAnimationParameters(params);
    return params;
}

unsigned AnimationController::FindLastAnimation(Animation* animation, unsigned layer) const
{
    const auto iter = ea::find_if(animations_.rbegin(), animations_.rend(),
        [&](const AnimationInstance& value) { return MatchesQuery(value.params_, animation, layer); });
    return iter != animations_.rend() ? (iter.base() - animations_.begin()) - 1 : M_MAX_UNSIGNED;
}

const AnimationParameters* AnimationController::GetLastAnimationParameters(Animation* animation, unsigned layer) const
{
    const unsigned index = FindLastAnimation(animation, layer);
    return index != M_MAX_UNSIGNED ? &animations_[index].params_ : nullptr;
}

bool AnimationController::IsPlaying(Animation* animation) const
{
    return FindLastAnimation(animation) != M_MAX_UNSIGNED;
}

unsigned AnimationController::PlayNew(const AnimationParameters& params, float fadeInTime)
{
    AnimationParameters adjustedParams = params;
    if (fadeInTime > 0.0f)
    {
        adjustedParams.weight_ = 0.0f;
        adjustedParams.targetWeightDelay_ = fadeInTime;
    }
    AddAnimation(adjustedParams);
    return animations_.size() - 1;
}

unsigned AnimationController::PlayNewExclusive(const AnimationParameters& params, float fadeInTime)
{
    const unsigned index = PlayNew(params, fadeInTime);
    StopLayerExcept(params.layer_, index, fadeInTime);
    return index;
}

unsigned AnimationController::PlayExisting(const AnimationParameters& params, float fadeInTime)
{
    const unsigned index = FindLastAnimation(params.GetAnimation());
    if (index == M_MAX_UNSIGNED)
    {
        PlayNew(params, fadeInTime);
        return animations_.size() - 1;
    }

    AnimationParameters existingParams = GetAnimationParameters(index);
    existingParams.speed_ = params.speed_;
    existingParams.removeOnZeroWeight_ = params.removeOnZeroWeight_;
    if (existingParams.targetWeight_ != params.targetWeight_)
    {
        existingParams.targetWeight_ = params.targetWeight_;
        existingParams.targetWeightDelay_ = fadeInTime;
    }
    UpdateAnimation(index, existingParams);
    return index;
}

unsigned AnimationController::PlayExistingExclusive(const AnimationParameters& params, float fadeInTime)
{
    const unsigned index = PlayExisting(params, fadeInTime);
    StopLayerExcept(params.layer_, index, fadeInTime);
    return index;
}

void AnimationController::Fade(Animation* animation, float targetWeight, float fadeTime)
{
    const unsigned index = FindLastAnimation(animation);
    if (index != M_MAX_UNSIGNED)
    {
        AnimationParameters params = GetAnimationParameters(index);
        params.targetWeight_ = targetWeight;
        params.targetWeightDelay_ = fadeTime;
        UpdateAnimation(index, params);
    }
}

void AnimationController::Stop(Animation* animation, float fadeTime)
{
    const unsigned index = FindLastAnimation(animation);
    if (index != M_MAX_UNSIGNED)
    {
        AnimationParameters params = GetAnimationParameters(index);
        if (params.RemoveDelayed(fadeTime))
            UpdateAnimation(index, params);
    }
}

void AnimationController::StopLayer(unsigned layer, float fadeTime)
{
    for (unsigned index = 0; index < animations_.size(); ++index)
    {
        const AnimationInstance& instance = animations_[index];
        if (instance.params_.layer_ != layer)
            continue;

        AnimationParameters params = GetAnimationParameters(index);
        if (params.RemoveDelayed(fadeTime))
            UpdateAnimation(index, params);
    }
}

void AnimationController::StopLayerExcept(unsigned layer, unsigned exceptionIndex, float fadeTime)
{
    for (unsigned index = 0; index < animations_.size(); ++index)
    {
        const AnimationInstance& instance = animations_[index];
        if (instance.params_.layer_ != layer || index == exceptionIndex)
            continue;

        AnimationParameters params = GetAnimationParameters(index);
        if (params.RemoveDelayed(fadeTime))
            UpdateAnimation(index, params);
    }
}

void AnimationController::StopAll(float fadeTime)
{
    for (unsigned index = 0; index < animations_.size(); ++index)
    {
        AnimationParameters params = GetAnimationParameters(index);
        if (params.RemoveDelayed(fadeTime))
            UpdateAnimation(index, params);
    }
}

bool AnimationController::UpdateAnimationTime(Animation* animation, float time)
{
    const unsigned index = FindLastAnimation(animation);
    if (index != M_MAX_UNSIGNED)
    {
        AnimationParameters params = GetAnimationParameters(index);
        params.SetTime(time);
        UpdateAnimation(index, params);
        return true;
    }
    return false;
}

bool AnimationController::UpdateAnimationWeight(Animation* animation, float weight, float fadeTime)
{
    const unsigned index = FindLastAnimation(animation);
    if (index != M_MAX_UNSIGNED)
    {
        AnimationParameters params = GetAnimationParameters(index);
        if (fadeTime == 0.0f)
            params.weight_ = weight;
        params.targetWeight_ = weight;
        params.targetWeightDelay_ = fadeTime;
        UpdateAnimation(index, params);
        return true;
    }
    return false;
}

bool AnimationController::UpdateAnimationSpeed(Animation* animation, float speed)
{
    const unsigned index = FindLastAnimation(animation);
    if (index != M_MAX_UNSIGNED)
    {
        AnimationParameters params = GetAnimationParameters(index);
        params.speed_ = speed;
        UpdateAnimation(index, params);
        return true;
    }
    return false;
}

bool AnimationController::Play(const ea::string& name, unsigned char layer, bool looped, float fadeTime)
{
    Animation* animation = GetAnimationByName(name);
    if (!animation)
        return false;

    auto params = AnimationParameters{animation}.Layer(layer);
    params.removeOnZeroWeight_ = true;
    params.looped_ = looped;
    PlayExisting(params, fadeTime);
    return true;
}

bool AnimationController::PlayExclusive(const ea::string& name, unsigned char layer, bool looped, float fadeTime)
{
    Animation* animation = GetAnimationByName(name);
    if (!animation)
        return false;

    auto params = AnimationParameters{animation}.Layer(layer);
    params.removeOnZeroWeight_ = true;
    params.looped_ = looped;
    PlayExistingExclusive(params, fadeTime);
    return true;
}

bool AnimationController::Fade(const ea::string& name, float targetWeight, float fadeTime)
{
    Animation* animation = GetAnimationByName(name);
    if (!animation)
        return false;

    Fade(animation, targetWeight, fadeTime);
    return true;
}

bool AnimationController::Stop(const ea::string& name, float fadeTime)
{
    Animation* animation = GetAnimationByName(name);
    if (!animation)
        return false;

    Stop(animation, fadeTime);
    return true;
}

bool AnimationController::SetTime(const ea::string& name, float time)
{
    Animation* animation = GetAnimationByName(name);
    return animation && UpdateAnimationTime(animation, time);
}

bool AnimationController::SetSpeed(const ea::string& name, float speed)
{
    Animation* animation = GetAnimationByName(name);
    return animation && UpdateAnimationSpeed(animation, speed);
}

bool AnimationController::SetWeight(const ea::string& name, float weight)
{
    Animation* animation = GetAnimationByName(name);
    return animation && UpdateAnimationWeight(animation, weight);
}

bool AnimationController::IsPlaying(const ea::string& name) const
{
    Animation* animation = GetAnimationByName(name);
    return animation && IsPlaying(animation);
}

float AnimationController::GetTime(const ea::string& name) const
{
    Animation* animation = GetAnimationByName(name);
    const AnimationParameters* params = GetLastAnimationParameters(animation);
    return params ? params->GetTime() : 0.0f;
}

float AnimationController::GetWeight(const ea::string& name) const
{
    Animation* animation = GetAnimationByName(name);
    const AnimationParameters* params = GetLastAnimationParameters(animation);
    return params ? params->weight_ : 0.0f;
}

float AnimationController::GetSpeed(const ea::string& name) const
{
    Animation* animation = GetAnimationByName(name);
    const AnimationParameters* params = GetLastAnimationParameters(animation);
    return params ? params->speed_ : 0.0f;
}

void AnimationController::SetAnimationsAttr(const VariantVector& value)
{
    animations_.clear();
    revisionDirty_ = true;
    if (value.empty() || value[0].GetType() != VAR_INT)
        return;

    const auto numAnimations = static_cast<unsigned>(ea::max(0, value[0].GetInt()));
    const unsigned numAnimationsSet = (value.size() - 1) / AnimationParameters::NumVariants;
    const unsigned numLoadedAnimations = ea::min(numAnimations, numAnimationsSet);

    const ea::span<const Variant> valueSpan{value};
    for (unsigned i = 0; i < numLoadedAnimations; ++i)
    {
        const auto span = valueSpan.subspan(1 + i * AnimationParameters::NumVariants, AnimationParameters::NumVariants);
        const auto params = AnimationParameters::FromVariantSpan(context_, span);
        AddAnimation(params);
    }
    for (unsigned i = numLoadedAnimations; i < numAnimations; ++i)
        AddAnimation(AnimationParameters{nullptr});
}

VariantVector AnimationController::GetAnimationsAttr() const
{
    const unsigned numAnimations = animations_.size();

    VariantVector ret;
    ret.resize(1 + numAnimations * AnimationParameters::NumVariants);
    ret[0] = numAnimations;

    const ea::span<Variant> valueSpan{ret};
    for (unsigned i = 0; i < numAnimations; ++i)
    {
        const auto span = valueSpan.subspan(1 + i * AnimationParameters::NumVariants, AnimationParameters::NumVariants);
        animations_[i].params_.ToVariantSpan(span);
    }

    return ret;
}

void AnimationController::OnNodeSet(Node* previousNode, Node* currentNode)
{
    ConnectToAnimatedModel();
}

void AnimationController::OnSceneSet(Scene* scene)
{
    if (scene && IsEnabledEffective())
        SubscribeToEvent(scene, E_SCENEPOSTUPDATE, URHO3D_HANDLER(AnimationController, HandleScenePostUpdate));
    else if (!scene)
        UnsubscribeFromEvent(E_SCENEPOSTUPDATE);
}

void AnimationController::HandleScenePostUpdate(StringHash eventType, VariantMap& eventData)
{
    using namespace ScenePostUpdate;

    Update(eventData[P_TIMESTEP].GetFloat());
}

void AnimationController::MarkAnimationStateTracksDirty()
{
    for (AnimationState* state : animationStates_)
        state->MarkTracksDirty();
}

AnimatedAttributeReference AnimationController::ParseAnimatablePath(ea::string_view path, Node* startNode)
{
    if (path.empty())
    {
        URHO3D_LOGWARNING("Variant animation track name must not be empty");
        return {};
    }

    Node* animatedNode = startNode;
    ea::string_view attributePath = path;

    // Resolve path to node if necessary
    if (path[0] != '@')
    {
        const auto sep = path.find("/@");
        if (sep == ea::string_view::npos)
        {
            URHO3D_LOGWARNING("Path must end with attribute reference like /@StaticModel/Model");
            return {};
        }

        const ea::string_view nodePath = path.substr(0, sep);
        animatedNode = startNode->FindChild(nodePath);
        if (!animatedNode)
        {
            URHO3D_LOGWARNING("Path to node '{}' cannot be resolved", nodePath);
            return {};
        }

        attributePath = path.substr(sep + 1);
    }

    AnimatedAttributeReference result;

    // Special cases:
    // 1) if Node variables are referenced, individual variables are supported
    // 2) if AnimatedModel morphs are referenced, individual morphs are supported
    static const ea::string_view variablesPath = "@/Variables/";
    static const ea::string_view animatedModelPath = "@AnimatedModel";
    if (attributePath.starts_with(variablesPath))
    {
        const StringHash variableNameHash = attributePath.substr(variablesPath.size());
        result.attributeType_ = AnimatedAttributeType::NodeVariables;
        result.subAttributeKey_ = variableNameHash.Value();
        attributePath = attributePath.substr(0, variablesPath.size() - 1);
    }
    else if (attributePath.starts_with(animatedModelPath))
    {
        if (const auto sep1 = attributePath.find('/'); sep1 != ea::string_view::npos)
        {
            if (const auto sep2 = attributePath.find('/', sep1 + 1); sep2 != ea::string_view::npos)
            {
                // TODO(string): Refactor StringUtils
                result.attributeType_ = AnimatedAttributeType::AnimatedModelMorphs;
                result.subAttributeKey_ = ToUInt(ea::string(attributePath.substr(sep2 + 1)));
                attributePath = attributePath.substr(0, sep2);
            }
        }
    }

    // Parse path to component and attribute
    const auto& [serializable, attributeIndex] = animatedNode->FindComponentAttribute(attributePath);
    if (!serializable)
    {
        URHO3D_LOGWARNING("Path to attribute '{}' cannot be resolved", attributePath);
        return {};
    }

    result.serializable_ = serializable;
    result.attributeIndex_ = attributeIndex;
    return result;
}

Node* AnimationController::GetTrackNodeByNameHash(StringHash trackNameHash, Node* startBone) const
{
    // Empty track name means that we animate the node itself
    if (!trackNameHash)
        return node_;

    // If track name hash matches start bone name hash then we animate the start bone
    if (trackNameHash == startBone->GetNameHash())
        return startBone;

    return startBone->GetChild(trackNameHash, true);
}

Animation* AnimationController::GetAnimationByName(const ea::string& name) const
{
    auto cache = GetSubsystem<ResourceCache>();
    return cache->GetResource<Animation>(name);
}

void AnimationController::UpdateInstance(AnimationParameters& params, float timeStep, bool fireTriggers)
{
    const auto overtime = UpdateInstanceTime(params, timeStep, fireTriggers);
    const bool isCompleted = overtime.has_value();
    UpdateInstanceWeight(params, timeStep);

    if (isCompleted)
        ApplyInstanceAutoFadeOut(params, *overtime);
    ApplyInstanceRemoval(params, isCompleted);
}

ea::optional<float> AnimationController::UpdateInstanceTime(AnimationParameters& params, float timeStep, bool fireTriggers)
{
    const float scaledTimeStep = timeStep * params.speed_;
    if (scaledTimeStep == 0.0f)
        return ea::nullopt;

    const auto delta = params.Update(scaledTimeStep);

    const float positiveOvertime = delta.End() - delta.Max();
    const float negativeOvertime = delta.End() - delta.Min();
    const bool isCompleted = !params.looped_ && (params.speed_ > 0 ? positiveOvertime >= 0 : negativeOvertime <= 0);

    const float scaledOvertime = isCompleted ? (params.speed_ > 0 ? positiveOvertime : negativeOvertime) : 0.0f;

    if (fireTriggers)
    {
        Animation* animation = params.GetAnimation();
        const float length = animation->GetLength();
        for (const AnimationTriggerPoint& trigger : animation->GetTriggers())
        {
            if (delta.ContainsExcludingBegin(ea::min(trigger.time_, length)))
                pendingTriggers_.emplace_back(animation, &trigger);
        }
    }

    return isCompleted ? ea::make_optional(scaledOvertime / params.speed_) : ea::nullopt;
}

void AnimationController::ApplyInstanceAutoFadeOut(AnimationParameters& params, float overtime) const
{
    // Apply auto fade out only if enabled and if not fading out already
    if (params.targetWeight_ == 0.0f || params.autoFadeOutTime_ == 0.0f)
        return;

    params.targetWeight_ = 0.0f;
    params.targetWeightDelay_ = ea::max(0.0f, params.autoFadeOutTime_ - overtime);
    params.removeOnZeroWeight_ = true;

    const float fraction = ea::min(1.0f, overtime / params.autoFadeOutTime_);
    params.weight_ = Lerp(params.weight_, 0.0f, fraction);
}

void AnimationController::UpdateInstanceWeight(AnimationParameters& params, float timeStep) const
{
    if (params.targetWeightDelay_ <= 0.0f)
    {
        params.weight_ = params.targetWeight_;
        return;
    }

    const float fraction = ea::min(1.0f, timeStep / params.targetWeightDelay_);
    params.weight_ = Lerp(params.weight_, params.targetWeight_, fraction);
    params.targetWeightDelay_ = ea::max(0.0f, params.targetWeightDelay_ - timeStep);
}

void AnimationController::ApplyInstanceRemoval(AnimationParameters& params, bool isCompleted) const
{
    if (params.removeOnCompletion_ && params.autoFadeOutTime_ == 0.0f && isCompleted)
        params.removed_ = true;
    if (params.removeOnZeroWeight_ && params.weight_ < M_LARGE_EPSILON)
        params.removed_ = true;
}

void AnimationController::EnsureStateInitialized(AnimationState* state, const AnimationParameters& params)
{
    state->Initialize(params.GetAnimation(), params.startBone_, params.blendMode_);
}

void AnimationController::UpdateState(AnimationState* state, const AnimationParameters& params) const
{
    state->Update(params.looped_, params.GetTime(), params.weight_);
}

void AnimationController::SortAnimationStates()
{
    const unsigned numAnimations = GetNumAnimations();
    animationStates_.resize(numAnimations);
    if (numAnimations == 0)
        return;

    tempAnimations_.resize(numAnimations * 2);
    ea::copy(animations_.begin(), animations_.end(), tempAnimations_.begin());

    const auto beginIter = tempAnimations_.begin();
    const auto endIter = ea::next(tempAnimations_.begin(), numAnimations);
    ea::merge_sort_buffer(beginIter, endIter, &tempAnimations_[numAnimations],
        [](const AnimationInstance& lhs, const AnimationInstance& rhs) { return lhs.params_.layer_ < rhs.params_.layer_; });
    ea::transform(beginIter, endIter, animationStates_.begin(),
        [](const AnimationInstance& value) { return value.state_; });

    animationStatesDirty_ = false;
}

void AnimationController::UpdateAnimationStateTracks(AnimationState* state)
{
    // TODO(animation): Cache lookups?
    auto model = GetComponent<AnimatedModel>();
    const Animation* animation = state->GetAnimation();

    // Reset internal state. Shouldn't cause any reallocations due to simple vectors inside.
    state->ClearAllTracks();

    if (!animation)
    {
        state->OnTracksReady();
        return;
    }

    // Use root node or start bone node if specified
    // Note: bone tracks are resolved starting from root bone node,
    // variant tracks are resolved from the node itself.
    const ea::string& startBoneName = state->GetStartBone();
    Node* startNode = !startBoneName.empty() ? node_->GetChild(startBoneName, true) : nullptr;
    if (!startNode)
        startNode = node_;

    // Setup model and node tracks
    const auto& tracks = animation->GetTracks();
    for (const auto& item : tracks)
    {
        const AnimationTrack& track = item.second;

        // Try to find bone first, filter by start bone node
        const unsigned trackBoneIndex = model ? model->GetSkeleton().GetBoneIndex(track.nameHash_) : M_MAX_UNSIGNED;
        Bone* trackBone = trackBoneIndex != M_MAX_UNSIGNED ? model->GetSkeleton().GetBone(trackBoneIndex) : nullptr;
        if (trackBone && trackBone->node_ && (startNode == node_ || trackBone->node_->IsChildOf(startNode)))
        {
            ModelAnimationStateTrack stateTrack;
            stateTrack.track_ = &track;
            stateTrack.boneIndex_ = trackBoneIndex;
            stateTrack.node_ = trackBone->node_;
            stateTrack.bone_ = trackBone;
            state->AddModelTrack(stateTrack);
            continue;
        }

        // Find stray node otherwise
        Node* trackNode = GetTrackNodeByNameHash(track.nameHash_, startNode);
        if (trackNode)
        {
            NodeAnimationStateTrack stateTrack;
            stateTrack.track_ = &track;
            stateTrack.node_ = trackNode;
            state->AddNodeTrack(stateTrack);
        }
    }

    // Setup generic tracks
    const auto& variantTracks = animation->GetVariantTracks();
    for (const auto& item : variantTracks)
    {
        const VariantAnimationTrack& track = item.second;
        const ea::string& trackName = track.name_;

        AttributeAnimationStateTrack stateTrack;
        stateTrack.track_ = &track;
        stateTrack.attribute_ = ParseAnimatablePath(trackName, startNode);

        if (stateTrack.attribute_.serializable_)
        {
            state->AddAttributeTrack(stateTrack);
        }
    }

    // Mark tracks as ready
    state->OnTracksReady();
}

void AnimationController::ConnectToAnimatedModel()
{
    auto model = GetComponent<AnimatedModel>();
    if (model)
        model->ConnectToAnimationStateSource(this);
}

}<|MERGE_RESOLUTION|>--- conflicted
+++ resolved
@@ -203,14 +203,16 @@
     return *this;
 }
 
-<<<<<<< HEAD
+WrappedScalarRange<float> AnimationParameters::Update(float scaledTimeStep)
+{
+    return looped_ ? time_.UpdateWrapped(scaledTimeStep) : time_.UpdateClamped(scaledTimeStep, true);
+}
+
 void AnimationParameters::SetTime(float time)
 {
     time_.Set(time);
 }
 
-=======
->>>>>>> d3bade6a
 WrappedScalarRange<float> AnimationParameters::Update(float scaledTimeStep)
 {
     return looped_ ? time_.UpdateWrapped(scaledTimeStep) : time_.UpdateClamped(scaledTimeStep, true);
