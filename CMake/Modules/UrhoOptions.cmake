--- conflicted
+++ resolved
@@ -118,12 +118,8 @@
 option                (URHO3D_PHYSICS2D          "2D physics subsystem enabled"                          ${URHO3D_ENABLE_ALL})
 option                (URHO3D_RMLUI              "HTML subset UIs via RmlUI middleware"                  ${URHO3D_ENABLE_ALL})
 option                (URHO3D_PARTICLE_GRAPH     "Particle Graph Effects"                                ${URHO3D_ENABLE_ALL})
-<<<<<<< HEAD
-cmake_dependent_option(URHO3D_COMPUTE            "Enable Compute shaders"                                ${URHO3D_ENABLE_ALL} "NOT WEB;NOT MOBILE;NOT URHO3D_D3D9;NOT URHO3D_GLES2" OFF)
+cmake_dependent_option(URHO3D_COMPUTE            "Enable Compute shaders"                                ${URHO3D_ENABLE_ALL} "NOT WEB;NOT MOBILE;NOT URHO3D_GLES2" OFF)
 option                (URHO3D_ACTIONS            "Tweening actions"                                      ${URHO3D_ENABLE_ALL})
-=======
-cmake_dependent_option(URHO3D_COMPUTE            "Enable Compute shaders"                                ${URHO3D_ENABLE_ALL} "NOT WEB;NOT MOBILE;NOT URHO3D_GLES2" OFF)
->>>>>>> d1d21dd2
 
 # Features
 set (URHO3D_CSHARP_TOOLS ${URHO3D_CSHARP})
