--- conflicted
+++ resolved
@@ -45,13 +45,10 @@
     sceneNames_.push_back({ "0" });
     sceneNames_.push_back({ "2_Dynamic", "2_BakedDirect", "2_BakedIndirect", "2_BakedDirectIndirect" });
     sceneNames_.push_back({ "3_MixedBoxProbes", "3_MixedProbes" });
-<<<<<<< HEAD
     sceneNames_.push_back({"5"});
-=======
     // Web doesn't like exceptions
     if (GetPlatform() != PlatformId::Web)
         sceneNames_.push_back({ "6_InvalidShader" });
->>>>>>> 1bd04f91
     // Keep 1 last because it may crash mobile browsers
     sceneNames_.push_back({ "1" });
 }
