//
// Copyright (c) 2008-2022 the Urho3D project.
//
// Permission is hereby granted, free of charge, to any person obtaining a copy
// of this software and associated documentation files (the "Software"), to deal
// in the Software without restriction, including without limitation the rights
// to use, copy, modify, merge, publish, distribute, sublicense, and/or sell
// copies of the Software, and to permit persons to whom the Software is
// furnished to do so, subject to the following conditions:
//
// The above copyright notice and this permission notice shall be included in
// all copies or substantial portions of the Software.
//
// THE SOFTWARE IS PROVIDED "AS IS", WITHOUT WARRANTY OF ANY KIND, EXPRESS OR
// IMPLIED, INCLUDING BUT NOT LIMITED TO THE WARRANTIES OF MERCHANTABILITY,
// FITNESS FOR A PARTICULAR PURPOSE AND NONINFRINGEMENT. IN NO EVENT SHALL THE
// AUTHORS OR COPYRIGHT HOLDERS BE LIABLE FOR ANY CLAIM, DAMAGES OR OTHER
// LIABILITY, WHETHER IN AN ACTION OF CONTRACT, TORT OR OTHERWISE, ARISING FROM,
// OUT OF OR IN CONNECTION WITH THE SOFTWARE OR THE USE OR OTHER DEALINGS IN
// THE SOFTWARE.
//

#pragma once

#include "Sample.h"

namespace Urho3D
{

class Node;
class Scene;

}

/// Huge object count example.
/// This sample demonstrates:
///     - Creating a scene with 250 x 250 simple objects
///     - Competing with http://yosoygames.com.ar/wp/2013/07/ogre-2-0-is-up-to-3x-faster/ :)
///     - Allowing examination of performance hotspots in the rendering code
///     - Using the profiler to measure the time taken to animate the scene
///     - Optionally speeding up rendering by grouping objects with the StaticModelGroup component
class HugeObjectCount : public Sample
{
    URHO3D_OBJECT(HugeObjectCount, Sample);

public:
    /// Construct.
    explicit HugeObjectCount(Context* context);

    /// Setup after engine initialization and before running the main loop.
    void Start() override;

protected:
    /// Return XML patch instructions for screen joystick layout for a specific sample app, if any.
    ea::string GetScreenJoystickPatchString() const override { return
        "<patch>"
        "    <remove sel=\"/element/element[./attribute[@name='Name' and @value='Button0']]/attribute[@name='Is Visible']\" />"
        "    <replace sel=\"/element/element[./attribute[@name='Name' and @value='Button0']]/element[./attribute[@name='Name' and @value='Label']]/attribute[@name='Text']/@value\">Group</replace>"
        "    <add sel=\"/element/element[./attribute[@name='Name' and @value='Button0']]\">"
        "        <element type=\"Text\">"
        "            <attribute name=\"Name\" value=\"KeyBinding\" />"
        "            <attribute name=\"Text\" value=\"G\" />"
        "        </element>"
        "    </add>"
        "    <remove sel=\"/element/element[./attribute[@name='Name' and @value='Button1']]/attribute[@name='Is Visible']\" />"
        "    <replace sel=\"/element/element[./attribute[@name='Name' and @value='Button1']]/element[./attribute[@name='Name' and @value='Label']]/attribute[@name='Text']/@value\">Animation</replace>"
        "    <add sel=\"/element/element[./attribute[@name='Name' and @value='Button1']]\">"
        "        <element type=\"Text\">"
        "            <attribute name=\"Name\" value=\"KeyBinding\" />"
        "            <attribute name=\"Text\" value=\"SPACE\" />"
        "        </element>"
        "    </add>"
        "</patch>";
    }

private:
    /// Construct the scene content.
    void CreateScene();
    /// Construct an instruction text to the UI.
    void CreateInstructions();
    /// Set up a viewport for displaying the scene.
    void SetupViewport();
<<<<<<< HEAD
    /// Subscribe to application-wide logic update events.
    void SubscribeToEvents();
=======
    /// Read input and move the camera.
    void MoveCamera(float timeStep);
>>>>>>> 4c6e1c2d
    /// Animate the scene.
    void AnimateObjects(float timeStep);
    /// Handle the logic update event.
    void Update(float timeStep);

    /// Box scene nodes.
    ea::vector<SharedPtr<Node> > boxNodes_;
    /// Animation flag.
    bool animate_;
    /// Group optimization flag.
    bool useGroups_;
};<|MERGE_RESOLUTION|>--- conflicted
+++ resolved
@@ -80,17 +80,10 @@
     void CreateInstructions();
     /// Set up a viewport for displaying the scene.
     void SetupViewport();
-<<<<<<< HEAD
-    /// Subscribe to application-wide logic update events.
-    void SubscribeToEvents();
-=======
-    /// Read input and move the camera.
-    void MoveCamera(float timeStep);
->>>>>>> 4c6e1c2d
     /// Animate the scene.
     void AnimateObjects(float timeStep);
     /// Handle the logic update event.
-    void Update(float timeStep);
+    void Update(float timeStep) override;
 
     /// Box scene nodes.
     ea::vector<SharedPtr<Node> > boxNodes_;
