--- conflicted
+++ resolved
@@ -490,18 +490,6 @@
     public override string ToString()
     {
         return string.Format(CultureInfo.InvariantCulture, "{0} {1} {2} {3} {4} {5} {6} {7} {8} {9} {10} {11}", M00, M01, M02, M03, M10, M11, M12, M13, M20, M21, M22, M23);
-<<<<<<< HEAD
-    }
-
-    /// <summary>
-    /// Converts the string representation of a Matrix3x4 into value.
-    /// </summary>
-    public static Matrix3x4 Parse(string value)
-    {
-        var parser = new SpaceSeparatedValueHelper(value);
-        return new Matrix3x4(parser.ReadFloat(), parser.ReadFloat(), parser.ReadFloat(), parser.ReadFloat(), parser.ReadFloat(), parser.ReadFloat(), parser.ReadFloat(), parser.ReadFloat(), parser.ReadFloat(), parser.ReadFloat(), parser.ReadFloat(), parser.ReadFloat());
-=======
->>>>>>> 1e3618d0
     }
 
     /// <summary>
