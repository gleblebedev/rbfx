--- conflicted
+++ resolved
@@ -789,18 +789,6 @@
 	{
 	case Unit::STRING:
 	{
-<<<<<<< HEAD
-		auto value = property.Get<String>();
-		if (value[0] == '#')
-		{
-			return GetElementById(String(value.begin() + 1, value.end()));
-		}
-		const PropertySource* source = property.source.get();
-		Log::Message(Log::LT_WARNING,
-			"Invalid navigation value '%s': Expected a keyword or a string with an element id prefixed with '#'. Declared at %s:%d", value.c_str(),
-			source ? source->path.c_str() : "", source ? source->line_number : -1);
-		return nullptr;
-=======
 		const PropertySource* source = property.source.get();
 		const String value = property.Get<String>();
 		if (value[0] != '#')
@@ -819,18 +807,10 @@
 				source ? source->path.c_str() : "", source ? source->line_number : -1);
 		}
 		return result;
->>>>>>> a2ab643b
 	}
 	break;
 	case Unit::KEYWORD:
 	{
-<<<<<<< HEAD
-		switch (static_cast<Style::Nav>(property.value.Get<int>()))
-		{
-		case Style::Nav::Auto: break;
-		case Style::Nav::None: return nullptr;
-		default: RMLUI_ERROR; return nullptr;
-=======
 		const bool direction_is_horizontal = (direction == NavigationSearchDirection::Left || direction == NavigationSearchDirection::Right);
 		const bool direction_is_vertical = (direction == NavigationSearchDirection::Up || direction == NavigationSearchDirection::Down);
 		switch (static_cast<Style::Nav>(property.value.Get<int>()))
@@ -845,7 +825,6 @@
 			if (!direction_is_vertical)
 				return nullptr;
 			break;
->>>>>>> a2ab643b
 		}
 	}
 	break;
@@ -854,13 +833,8 @@
 
 	if (current_element == this)
 	{
-<<<<<<< HEAD
-		const bool search_forward = (direction == NavigationSearchDirection::Down || direction == NavigationSearchDirection::Right);
-		return FindNextTabElement(this, search_forward);
-=======
 		const bool direction_is_forward = (direction == NavigationSearchDirection::Down || direction == NavigationSearchDirection::Right);
 		return FindNextTabElement(this, direction_is_forward);
->>>>>>> a2ab643b
 	}
 
 	const Vector2f position = current_element->GetAbsoluteOffset(BoxArea::Border);
