//
// Copyright (c) 2022-2022 the Urho3D project.
//
// Permission is hereby granted, free of charge, to any person obtaining a copy
// of this software and associated documentation files (the "Software"), to deal
// in the Software without restriction, including without limitation the rights
// to use, copy, modify, merge, publish, distribute, sublicense, and/or sell
// copies of the Software, and to permit persons to whom the Software is
// furnished to do so, subject to the following conditions:
//
// The above copyright notice and this permission notice shall be included in
// all copies or substantial portions of the Software.
//
// THE SOFTWARE IS PROVIDED "AS IS", WITHOUT WARRANTY OF ANY KIND, EXPRESS OR
// IMPLIED, INCLUDING BUT NOT LIMITED TO THE WARRANTIES OF MERCHANTABILITY,
// FITNESS FOR A PARTICULAR PURPOSE AND NONINFRINGEMENT. IN NO EVENT SHALL THE
// AUTHORS OR COPYRIGHT HOLDERS BE LIABLE FOR ANY CLAIM, DAMAGES OR OTHER
// LIABILITY, WHETHER IN AN ACTION OF CONTRACT, TORT OR OTHERWISE, ARISING FROM,
// OUT OF OR IN CONNECTION WITH THE SOFTWARE OR THE USE OR OTHER DEALINGS IN
// THE SOFTWARE.
//

#include "Urho3D/IO/FileIdentifier.h"

#include "Urho3D/IO/FileSystem.h"
#include "Urho3D/Container/Str.h"

namespace Urho3D
{

const FileIdentifier FileIdentifier::Empty{};

FileIdentifier::FileIdentifier(ea::string_view scheme, ea::string_view fileName)
    : scheme_(scheme)
    , fileName_(fileName)
{
}

FileIdentifier FileIdentifier::FromUri(ea::string_view uri)
{
    // Special case: absolute path
    if (uri.starts_with('/') || (uri.length() >= 3 && uri[1] == ':' && (uri[2] == '/' || uri[2] == '\\')))
        return {"file", SanitizeFileName(uri)};

    const auto schemePos = uri.find(":");

    // Special case: empty scheme
    if (schemePos == ea::string_view::npos)
        return {EMPTY_STRING, SanitizeFileName(uri)};

    const auto scheme = uri.substr(0, schemePos);
    const auto path = uri.substr(schemePos + 1);

    const auto isSlash = [](char c) { return c == '/'; };
    const unsigned numSlashes = ea::find_if_not(path.begin(), path.end(), isSlash) - path.begin();

    // Special case: file scheme
    if (scheme == "file")
    {
        if (numSlashes == 0 || numSlashes > 3)
            return FileIdentifier::Empty;

        // Keep one leading slash
        const auto localPath = path.substr(numSlashes - 1);

        // Windows-like path, e.g. /c:/path/to/file
        if (localPath.size() >= 3 && localPath[2] == ':')
            return {scheme, localPath.substr(1)};

        // Unix-like path, e.h. /path/to/file
        return {scheme, localPath};
    }

    // Trim up to two leading slashes for other schemes
    return {scheme, path.substr(ea::min(numSlashes, 2u))};
}

ea::string FileIdentifier::ToUri() const
{
    // Special case: empty scheme
    if (scheme_.empty())
        return fileName_;

    // Special case: file scheme
    if (scheme_ == "file")
    {
        if (fileName_.empty())
            return ea::string{};
        else if (fileName_.front() == '/')
            return "file://" + fileName_;
        else
            return "file:///" + fileName_;
    }

    // Use scheme://path/to/file format by default
    return scheme_ + "://" + fileName_;
}

void FileIdentifier::AppendPath(ea::string_view path)
{
    if (path.empty())
        return;

    if (fileName_.empty())
    {
        fileName_ = path;
        return;
    }

    if (fileName_.back() != '/' && path.front() != '/')
        fileName_.push_back('/');
    if (fileName_.back() == '/' && path.front() == '/')
        path = path.substr(1);

    fileName_.append(path.data(), path.length());
}

ea::string FileIdentifier::SanitizeFileName(ea::string_view fileName)
{
<<<<<<< HEAD
    ea::string sanitizedName;
    sanitizedName.reserve(fileName.length());

    size_t segmentStartIndex = 0;
    for (auto c: fileName)
    {
        if (c == '\\' || c == '/')
        {
            if (sanitizedName.size() - segmentStartIndex <= 2)
            {
                auto segment = sanitizedName.substr(segmentStartIndex);
                if (segment == ".")
                {
                    sanitizedName.resize(segmentStartIndex);
                    continue;
                }
                if (segment == "..")
                {
                    // If there is a posibility of parent path...
                    if (segmentStartIndex > 1)
                    {
                        // Find where parent path starts...
                        segmentStartIndex = sanitizedName.find_last_of('/', segmentStartIndex - 2);
                        // Find where parent path starts and set segment start right after / symbol.
                        segmentStartIndex = (segmentStartIndex == ea::string::npos) ? 0 : segmentStartIndex + 1;
                    }
                    else
                    {
                        // If there is no way the parent path has parent of it's own then reset full path to empty.
                        segmentStartIndex = 0;
                    }
                    // Reset sanitized name to position right after last known / or at the start.
                    sanitizedName.resize(segmentStartIndex);
                    continue;
                }
            }
            sanitizedName.push_back('/');
            segmentStartIndex = sanitizedName.size();
        }
        else
        {
            sanitizedName.push_back(c);
        }
    }
    sanitizedName.trim();
    return sanitizedName;
=======
    // Resolve path and prevent references outside of data folder, except absolute path which is treated differently.
    return ResolvePath(fileName);
>>>>>>> d53d2a3a
}

} // namespace Urho3D<|MERGE_RESOLUTION|>--- conflicted
+++ resolved
@@ -117,57 +117,8 @@
 
 ea::string FileIdentifier::SanitizeFileName(ea::string_view fileName)
 {
-<<<<<<< HEAD
-    ea::string sanitizedName;
-    sanitizedName.reserve(fileName.length());
-
-    size_t segmentStartIndex = 0;
-    for (auto c: fileName)
-    {
-        if (c == '\\' || c == '/')
-        {
-            if (sanitizedName.size() - segmentStartIndex <= 2)
-            {
-                auto segment = sanitizedName.substr(segmentStartIndex);
-                if (segment == ".")
-                {
-                    sanitizedName.resize(segmentStartIndex);
-                    continue;
-                }
-                if (segment == "..")
-                {
-                    // If there is a posibility of parent path...
-                    if (segmentStartIndex > 1)
-                    {
-                        // Find where parent path starts...
-                        segmentStartIndex = sanitizedName.find_last_of('/', segmentStartIndex - 2);
-                        // Find where parent path starts and set segment start right after / symbol.
-                        segmentStartIndex = (segmentStartIndex == ea::string::npos) ? 0 : segmentStartIndex + 1;
-                    }
-                    else
-                    {
-                        // If there is no way the parent path has parent of it's own then reset full path to empty.
-                        segmentStartIndex = 0;
-                    }
-                    // Reset sanitized name to position right after last known / or at the start.
-                    sanitizedName.resize(segmentStartIndex);
-                    continue;
-                }
-            }
-            sanitizedName.push_back('/');
-            segmentStartIndex = sanitizedName.size();
-        }
-        else
-        {
-            sanitizedName.push_back(c);
-        }
-    }
-    sanitizedName.trim();
-    return sanitizedName;
-=======
     // Resolve path and prevent references outside of data folder, except absolute path which is treated differently.
     return ResolvePath(fileName);
->>>>>>> d53d2a3a
 }
 
 } // namespace Urho3D