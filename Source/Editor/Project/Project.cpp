--- conflicted
+++ resolved
@@ -198,12 +198,8 @@
     return monoFont;
 }
 
-<<<<<<< HEAD
-Project::Project(Context* context, const ea::string& projectPath, const ea::string& settingsJsonPath, const ea::string&implicitPlugin, bool isReadOnly)
-=======
 Project::Project(
-    Context* context, const ea::string& projectPath, const ea::string& settingsJsonPath, ProjectFlags flags)
->>>>>>> c2976a2a
+    Context* context, const ea::string& projectPath, const ea::string& settingsJsonPath, const ea::string&implicitPlugin, ProjectFlags flags)
     : Object(context)
     , isHeadless_(context->GetSubsystem<Engine>()->IsHeadless())
     , flags_(flags)
