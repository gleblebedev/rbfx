--- conflicted
+++ resolved
@@ -100,12 +100,8 @@
     rcPolyMeshDetail* polyMeshDetail_;
 };
 
-<<<<<<< HEAD
+/// @nobind
 struct URHO3D_API DynamicNavBuildData : public NavBuildData
-=======
-/// @nobind
-struct DynamicNavBuildData : public NavBuildData
->>>>>>> c85522b1
 {
     /// Constructor.
     explicit DynamicNavBuildData(dtTileCacheAlloc* allocator);
