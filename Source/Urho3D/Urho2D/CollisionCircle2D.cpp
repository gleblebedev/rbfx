<<<<<<< HEAD
//
// Copyright (c) 2008-2019 the Urho3D project.
//
// Permission is hereby granted, free of charge, to any person obtaining a copy
// of this software and associated documentation files (the "Software"), to deal
// in the Software without restriction, including without limitation the rights
// to use, copy, modify, merge, publish, distribute, sublicense, and/or sell
// copies of the Software, and to permit persons to whom the Software is
// furnished to do so, subject to the following conditions:
//
// The above copyright notice and this permission notice shall be included in
// all copies or substantial portions of the Software.
//
// THE SOFTWARE IS PROVIDED "AS IS", WITHOUT WARRANTY OF ANY KIND, EXPRESS OR
// IMPLIED, INCLUDING BUT NOT LIMITED TO THE WARRANTIES OF MERCHANTABILITY,
// FITNESS FOR A PARTICULAR PURPOSE AND NONINFRINGEMENT. IN NO EVENT SHALL THE
// AUTHORS OR COPYRIGHT HOLDERS BE LIABLE FOR ANY CLAIM, DAMAGES OR OTHER
// LIABILITY, WHETHER IN AN ACTION OF CONTRACT, TORT OR OTHERWISE, ARISING FROM,
// OUT OF OR IN CONNECTION WITH THE SOFTWARE OR THE USE OR OTHER DEALINGS IN
// THE SOFTWARE.
//

#include "../Precompiled.h"

#include "../Core/Context.h"
#include "../Urho2D/CollisionCircle2D.h"
#include "../Urho2D/PhysicsUtils2D.h"

#include "../DebugNew.h"

namespace Urho3D
{

extern const char* URHO2D_CATEGORY;
static const float DEFAULT_CLRCLE_RADIUS(0.01f);

CollisionCircle2D::CollisionCircle2D(Context* context) :
    CollisionShape2D(context),
    radius_(DEFAULT_CLRCLE_RADIUS),
    center_(Vector2::ZERO)
{
    circleShape_.m_radius = DEFAULT_CLRCLE_RADIUS * cachedWorldScale_.x_;
    fixtureDef_.shape = &circleShape_;
}

CollisionCircle2D::~CollisionCircle2D() = default;

void CollisionCircle2D::RegisterObject(Context* context)
{
    context->RegisterFactory<CollisionCircle2D>(URHO2D_CATEGORY);

    URHO3D_ACCESSOR_ATTRIBUTE("Is Enabled", IsEnabled, SetEnabled, bool, true, AM_DEFAULT);
    URHO3D_ACCESSOR_ATTRIBUTE("Radius", GetRadius, SetRadius, float, DEFAULT_CLRCLE_RADIUS, AM_DEFAULT);
    URHO3D_ACCESSOR_ATTRIBUTE("Center", GetCenter, SetCenter, Vector2, Vector2::ZERO, AM_DEFAULT);
    URHO3D_COPY_BASE_ATTRIBUTES(CollisionShape2D);
}

void CollisionCircle2D::SetRadius(float radius)
{
    if (radius == radius_)
        return;

    radius_ = radius;

    RecreateFixture();
    MarkNetworkUpdate();
}

void CollisionCircle2D::SetCenter(const Vector2& center)
{
    if (center == center_)
        return;

    center_ = center;

    RecreateFixture();
    MarkNetworkUpdate();
}

void CollisionCircle2D::SetCenter(float x, float y)
{
    SetCenter(Vector2(x, y));
}

void CollisionCircle2D::ApplyNodeWorldScale()
{
    RecreateFixture();
}

void CollisionCircle2D::RecreateFixture()
{
    ReleaseFixture();

    // Only use scale in x axis for circle
    float worldScale = cachedWorldScale_.x_;
    circleShape_.m_radius = radius_ * worldScale;
    circleShape_.m_p = ToB2Vec2(center_ * worldScale);

    CreateFixture();
}

}
=======
//
// Copyright (c) 2008-2020 the Urho3D project.
//
// Permission is hereby granted, free of charge, to any person obtaining a copy
// of this software and associated documentation files (the "Software"), to deal
// in the Software without restriction, including without limitation the rights
// to use, copy, modify, merge, publish, distribute, sublicense, and/or sell
// copies of the Software, and to permit persons to whom the Software is
// furnished to do so, subject to the following conditions:
//
// The above copyright notice and this permission notice shall be included in
// all copies or substantial portions of the Software.
//
// THE SOFTWARE IS PROVIDED "AS IS", WITHOUT WARRANTY OF ANY KIND, EXPRESS OR
// IMPLIED, INCLUDING BUT NOT LIMITED TO THE WARRANTIES OF MERCHANTABILITY,
// FITNESS FOR A PARTICULAR PURPOSE AND NONINFRINGEMENT. IN NO EVENT SHALL THE
// AUTHORS OR COPYRIGHT HOLDERS BE LIABLE FOR ANY CLAIM, DAMAGES OR OTHER
// LIABILITY, WHETHER IN AN ACTION OF CONTRACT, TORT OR OTHERWISE, ARISING FROM,
// OUT OF OR IN CONNECTION WITH THE SOFTWARE OR THE USE OR OTHER DEALINGS IN
// THE SOFTWARE.
//

#include "../Precompiled.h"

#include "../Core/Context.h"
#include "../Urho2D/CollisionCircle2D.h"
#include "../Urho2D/PhysicsUtils2D.h"

#include "../DebugNew.h"

namespace Urho3D
{

extern const char* URHO2D_CATEGORY;
static const float DEFAULT_CLRCLE_RADIUS(0.01f);

CollisionCircle2D::CollisionCircle2D(Context* context) :
    CollisionShape2D(context),
    radius_(DEFAULT_CLRCLE_RADIUS),
    center_(Vector2::ZERO)
{
    circleShape_.m_radius = DEFAULT_CLRCLE_RADIUS * cachedWorldScale_.x_;
    fixtureDef_.shape = &circleShape_;
}

CollisionCircle2D::~CollisionCircle2D() = default;

void CollisionCircle2D::RegisterObject(Context* context)
{
    context->RegisterFactory<CollisionCircle2D>(URHO2D_CATEGORY);

    URHO3D_ACCESSOR_ATTRIBUTE("Is Enabled", IsEnabled, SetEnabled, bool, true, AM_DEFAULT);
    URHO3D_ACCESSOR_ATTRIBUTE("Radius", GetRadius, SetRadius, float, DEFAULT_CLRCLE_RADIUS, AM_DEFAULT);
    URHO3D_ACCESSOR_ATTRIBUTE("Center", GetCenter, SetCenter, Vector2, Vector2::ZERO, AM_DEFAULT);
    URHO3D_COPY_BASE_ATTRIBUTES(CollisionShape2D);
}

void CollisionCircle2D::SetRadius(float radius)
{
    if (radius == radius_)
        return;

    radius_ = radius;

    RecreateFixture();
    MarkNetworkUpdate();
}

void CollisionCircle2D::SetCenter(const Vector2& center)
{
    if (center == center_)
        return;

    center_ = center;

    RecreateFixture();
    MarkNetworkUpdate();
}

void CollisionCircle2D::SetCenter(float x, float y)
{
    SetCenter(Vector2(x, y));
}

void CollisionCircle2D::ApplyNodeWorldScale()
{
    RecreateFixture();
}

void CollisionCircle2D::RecreateFixture()
{
    ReleaseFixture();

    // Only use scale in x axis for circle
    float worldScale = cachedWorldScale_.x_;
    circleShape_.m_radius = radius_ * worldScale;
    circleShape_.m_p = ToB2Vec2(center_ * worldScale);

    CreateFixture();
}

}
>>>>>>> 6296d22e
<|MERGE_RESOLUTION|>--- conflicted
+++ resolved
@@ -1,107 +1,3 @@
-<<<<<<< HEAD
-//
-// Copyright (c) 2008-2019 the Urho3D project.
-//
-// Permission is hereby granted, free of charge, to any person obtaining a copy
-// of this software and associated documentation files (the "Software"), to deal
-// in the Software without restriction, including without limitation the rights
-// to use, copy, modify, merge, publish, distribute, sublicense, and/or sell
-// copies of the Software, and to permit persons to whom the Software is
-// furnished to do so, subject to the following conditions:
-//
-// The above copyright notice and this permission notice shall be included in
-// all copies or substantial portions of the Software.
-//
-// THE SOFTWARE IS PROVIDED "AS IS", WITHOUT WARRANTY OF ANY KIND, EXPRESS OR
-// IMPLIED, INCLUDING BUT NOT LIMITED TO THE WARRANTIES OF MERCHANTABILITY,
-// FITNESS FOR A PARTICULAR PURPOSE AND NONINFRINGEMENT. IN NO EVENT SHALL THE
-// AUTHORS OR COPYRIGHT HOLDERS BE LIABLE FOR ANY CLAIM, DAMAGES OR OTHER
-// LIABILITY, WHETHER IN AN ACTION OF CONTRACT, TORT OR OTHERWISE, ARISING FROM,
-// OUT OF OR IN CONNECTION WITH THE SOFTWARE OR THE USE OR OTHER DEALINGS IN
-// THE SOFTWARE.
-//
-
-#include "../Precompiled.h"
-
-#include "../Core/Context.h"
-#include "../Urho2D/CollisionCircle2D.h"
-#include "../Urho2D/PhysicsUtils2D.h"
-
-#include "../DebugNew.h"
-
-namespace Urho3D
-{
-
-extern const char* URHO2D_CATEGORY;
-static const float DEFAULT_CLRCLE_RADIUS(0.01f);
-
-CollisionCircle2D::CollisionCircle2D(Context* context) :
-    CollisionShape2D(context),
-    radius_(DEFAULT_CLRCLE_RADIUS),
-    center_(Vector2::ZERO)
-{
-    circleShape_.m_radius = DEFAULT_CLRCLE_RADIUS * cachedWorldScale_.x_;
-    fixtureDef_.shape = &circleShape_;
-}
-
-CollisionCircle2D::~CollisionCircle2D() = default;
-
-void CollisionCircle2D::RegisterObject(Context* context)
-{
-    context->RegisterFactory<CollisionCircle2D>(URHO2D_CATEGORY);
-
-    URHO3D_ACCESSOR_ATTRIBUTE("Is Enabled", IsEnabled, SetEnabled, bool, true, AM_DEFAULT);
-    URHO3D_ACCESSOR_ATTRIBUTE("Radius", GetRadius, SetRadius, float, DEFAULT_CLRCLE_RADIUS, AM_DEFAULT);
-    URHO3D_ACCESSOR_ATTRIBUTE("Center", GetCenter, SetCenter, Vector2, Vector2::ZERO, AM_DEFAULT);
-    URHO3D_COPY_BASE_ATTRIBUTES(CollisionShape2D);
-}
-
-void CollisionCircle2D::SetRadius(float radius)
-{
-    if (radius == radius_)
-        return;
-
-    radius_ = radius;
-
-    RecreateFixture();
-    MarkNetworkUpdate();
-}
-
-void CollisionCircle2D::SetCenter(const Vector2& center)
-{
-    if (center == center_)
-        return;
-
-    center_ = center;
-
-    RecreateFixture();
-    MarkNetworkUpdate();
-}
-
-void CollisionCircle2D::SetCenter(float x, float y)
-{
-    SetCenter(Vector2(x, y));
-}
-
-void CollisionCircle2D::ApplyNodeWorldScale()
-{
-    RecreateFixture();
-}
-
-void CollisionCircle2D::RecreateFixture()
-{
-    ReleaseFixture();
-
-    // Only use scale in x axis for circle
-    float worldScale = cachedWorldScale_.x_;
-    circleShape_.m_radius = radius_ * worldScale;
-    circleShape_.m_p = ToB2Vec2(center_ * worldScale);
-
-    CreateFixture();
-}
-
-}
-=======
 //
 // Copyright (c) 2008-2020 the Urho3D project.
 //
@@ -203,5 +99,4 @@
     CreateFixture();
 }
 
-}
->>>>>>> 6296d22e
+}