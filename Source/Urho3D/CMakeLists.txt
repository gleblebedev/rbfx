#
# Copyright (c) 2008-2017 the Urho3D project.
#
# Permission is hereby granted, free of charge, to any person obtaining a copy
# of this software and associated documentation files (the "Software"), to deal
# in the Software without restriction, including without limitation the rights
# to use, copy, modify, merge, publish, distribute, sublicense, and/or sell
# copies of the Software, and to permit persons to whom the Software is
# furnished to do so, subject to the following conditions:
#
# The above copyright notice and this permission notice shall be included in
# all copies or substantial portions of the Software.
#
# THE SOFTWARE IS PROVIDED "AS IS", WITHOUT WARRANTY OF ANY KIND, EXPRESS OR
# IMPLIED, INCLUDING BUT NOT LIMITED TO THE WARRANTIES OF MERCHANTABILITY,
# FITNESS FOR A PARTICULAR PURPOSE AND NONINFRINGEMENT. IN NO EVENT SHALL THE
# AUTHORS OR COPYRIGHT HOLDERS BE LIABLE FOR ANY CLAIM, DAMAGES OR OTHER
# LIABILITY, WHETHER IN AN ACTION OF CONTRACT, TORT OR OTHERWISE, ARISING FROM,
# OUT OF OR IN CONNECTION WITH THE SOFTWARE OR THE USE OR OTHER DEALINGS IN
# THE SOFTWARE.
#

macro (define_engine_source_files)
    cmake_parse_arguments(DEFINE_SRC_FILES "NORECURSE" "" "" ${ARGN} )
    if (DEFINE_SRC_FILES_NORECURSE)
        set (_action GLOB)
    else ()
        set (_action GLOB_RECURSE)
    endif ()
    foreach (path ${DEFINE_SRC_FILES_UNPARSED_ARGUMENTS})
        # Get header files
        file (${_action} _files RELATIVE ${CMAKE_CURRENT_SOURCE_DIR} ${path}/*.h)
        list (REMOVE_ITEM _files
            Urho3D.h
            Graphics/Direct3D11/D3D11GraphicsImpl.cpp
            Graphics/Direct3D11/D3D11GraphicsImpl.h
            Graphics/OpenGL/OGLGraphicsImpl.h
            Graphics/Diligent/DiligentGraphicsImpl.cpp
            Graphics/Diligent/DiligentGraphicsImpl.h
            IK/IKConverters.h
        )
        list (APPEND HEADER_FILES ${_files})
        # Install them
        install (FILES ${_files} DESTINATION ${DEST_INCLUDE_DIR}/${path})
        # Get source files
        file (${_action} _files RELATIVE ${CMAKE_CURRENT_SOURCE_DIR} ${path}/*.cpp)
        list (APPEND SOURCE_FILES ${_files})
    endforeach ()
endmacro()

define_engine_source_files (Container Core IO Math)

<<<<<<< HEAD
define_engine_source_files (Audio Engine Input PatternMatching Plugins RenderPipeline Resource Scene Script Shader UI Utility)
define_engine_source_files (NORECURSE . Graphics)
=======
define_engine_source_files (Audio Engine Graphics Input Plugins RenderAPI RenderPipeline Resource Scene Script Shader UI Utility)
>>>>>>> 1bd04f91
list (REMOVE_ITEM SOURCE_FILES BindAll.cpp)     # Utility file for BindTool.

if (URHO3D_PARTICLE_GRAPH)
    define_engine_source_files (Particles)
endif ()

if (URHO3D_RMLUI)
    define_engine_source_files (RmlUI)
endif ()

if (URHO3D_GLOW)
    define_engine_source_files (Glow)
endif ()

if (URHO3D_IK)
    define_engine_source_files (IK)
endif ()

if (URHO3D_NAVIGATION)
    define_engine_source_files (Navigation)
endif ()

if (URHO3D_NETWORK)
    define_engine_source_files (Network)
    define_engine_source_files (Replica)
endif ()

if (URHO3D_PHYSICS)
    define_engine_source_files (Physics)
endif ()

if (URHO3D_URHO2D)
    define_engine_source_files (Urho2D)
endif ()

if (URHO3D_PHYSICS2D)
    define_engine_source_files (Physics2D)
endif ()

if (URHO3D_SYSTEMUI)
    define_engine_source_files (SystemUI)
endif ()

if (URHO3D_ACTIONS)
    define_engine_source_files (Actions)
endif ()

# Group source code in VS solution
group_sources()

if (APPLE AND NOT IOS)
    list (APPEND SOURCE_FILES IO/MacFileWatcher.m)
endif ()

add_library(Urho3D ${SOURCE_FILES} ${HEADER_FILES} $<$<CXX_COMPILER_ID:MSVC>:${rbfx_SOURCE_DIR}/script/rbfx.natvis>)
target_include_directories(Urho3D PUBLIC
    $<BUILD_INTERFACE:${CMAKE_CURRENT_BINARY_DIR}/..>        # For parent projects to find auto-generated engine headers
    $<BUILD_INTERFACE:${CMAKE_CURRENT_BINARY_DIR}>           # Misc configured headers
    $<BUILD_INTERFACE:${CMAKE_CURRENT_BINARY_DIR}/$<CONFIG>> # Urho3D.h
    $<BUILD_INTERFACE:${CMAKE_CURRENT_SOURCE_DIR}/..>        # For parent projects to find engine headers
    $<BUILD_INTERFACE:${CMAKE_CURRENT_SOURCE_DIR}/../ThirdParty> # For accessing includes of some third party libs that do not have 'include' folder with headers (like tracy).
    $<INSTALL_INTERFACE:${DEST_BASE_INCLUDE_DIR}>
    $<INSTALL_INTERFACE:${DEST_THIRDPARTY_HEADERS_DIR}>
)

if (URHO3D_PCH)
    target_precompile_headers(Urho3D PRIVATE $<BUILD_INTERFACE:$<$<COMPILE_LANGUAGE:CXX>:${CMAKE_CURRENT_SOURCE_DIR}/Precompiled.h>>)
endif ()

# Add any variables starting with URHO3D_ as project defines, with some exceptions
get_cmake_property(__cmake_variables VARIABLES)
set (IGNORED_URHO3D_OPTIONS "URHO3D_PLAYER;URHO3D_EDITOR;URHO3D_EXTRAS;URHO3D_TOOLS;URHO3D_SAMPLES;URHO3D_MERGE_STATIC_LIBS;URHO3D_NO_EDITOR_PLAYER_EXE")
foreach (var ${__cmake_variables})
    list (FIND IGNORED_URHO3D_OPTIONS ${var} _index)
    if ("${var}" MATCHES "^URHO3D_" AND NOT "${var}" MATCHES "_AVAILABLE$" AND _index EQUAL -1)
        if ("${${var}}")
            target_compile_definitions(Urho3D PUBLIC -D${var})
        endif ()
    endif ()
endforeach()

target_compile_definitions(Urho3D PUBLIC -DNOMINMAX -DURHO3D_DEBUG=$<OR:$<CONFIG:Debug>,$<CONFIG:RelWithDebInfo>>)

# Set platform definitions
foreach(def LINUX ANDROID IOS APPLE MACOS MOBILE DESKTOP UWP)
    if (${def})
        target_compile_definitions(Urho3D PUBLIC -D${def}=1)
    endif ()
endforeach()

# Define generated source files
if (NOT EXISTS ${CMAKE_CURRENT_BINARY_DIR}/librevision.h)
    execute_process (COMMAND ${CMAKE_COMMAND} -DFILENAME=${CMAKE_CURRENT_BINARY_DIR}/librevision.h -P ${rbfx_SOURCE_DIR}/CMake/Modules/GetUrhoRevision.cmake
        WORKING_DIRECTORY ${CMAKE_CURRENT_SOURCE_DIR} OUTPUT_QUIET ERROR_QUIET)
endif ()

# Public dependencies that are available to the user or are exposed in the public API or headers
set (PUBLIC_THIRD_PARTY_DEPENDENCIES
    FreeType
    LZ4
    PugiXml
    rapidjson
    SDL2-static
    StanHull
    STB
    IconFontCppHeaders
    Civetweb
    SLikeNet
    Detour
    DetourCrowd
    DetourTileCache
    Recast
    Box2D
    WebP
    ImGui
    GLEW
    nativefiledialog
    CLI11
    fmt
    spdlog
    EASTL
    ETCPACK
    xatlas
    embree
    RmlUi
    tinygltf
    enkiTS
    Diligent-Common
    Diligent-GraphicsEngineOpenGL-static
    Diligent-GraphicsEngineVk-static
    Diligent-GraphicsEngineD3D11-static
    Diligent-GraphicsEngineD3D12-static
    Diligent-GraphicsEngineMetal-static
    Diligent-HLSL2GLSLConverterLib
    Vulkan-Headers
)

# Private dependencies that are hidden from the user and are not exposed in the public API or headers
set (PRIVATE_THIRD_PARTY_DEPENDENCIES
    glslang
    glslang-default-resource-limits
    SPIRV
    spirv-cross-core
    spirv-cross-glsl
    spirv-cross-msl
    spirv-cross-hlsl
    SPIRV-Tools
    SPIRV-Tools-opt
    SPIRV-Reflect
)

if (URHO3D_MERGE_STATIC_LIBS)
    list (APPEND PUBLIC_THIRD_PARTY_DEPENDENCIES Bullet)
elseif (TARGET Bullet)
    # This library can not be exported from .dll on windows platforms.
    if (WEB AND BUILD_SHARED_LIBS)
        # With this configuration public linking causes some symbols to be multiply defined.
        target_link_libraries(Urho3D PRIVATE Bullet)
        target_include_directories(Urho3D PUBLIC $<BUILD_INTERFACE:${CMAKE_CURRENT_SOURCE_DIR}/../ThirdParty/Bullet>)
    else ()
        target_link_libraries(Urho3D PUBLIC Bullet)
    endif ()
endif ()

foreach (dep ${PUBLIC_THIRD_PARTY_DEPENDENCIES})
    if (TARGET "${dep}")
        # By linking them as private but inheriting definitions/options/dirs we avoid having
        # to export third party lib targets in a monolithic dll build.
        get_target_property(_TARGET_TYPE ${dep} TYPE)
        if (${_TARGET_TYPE} STREQUAL "STATIC_LIBRARY")
            if (BUILD_SHARED_LIBS)
                if (MSVC)
                    set_property(TARGET Urho3D APPEND_STRING PROPERTY LINK_FLAGS " /WHOLEARCHIVE:${dep}")
                elseif (APPLE)
                    set_property(TARGET Urho3D APPEND PROPERTY LINK_LIBRARIES -force_load ${dep})
                endif ()
            elseif (UWP)
                set_property(TARGET Urho3D APPEND_STRING PROPERTY LINK_FLAGS " /WHOLEARCHIVE:${dep}")
            endif ()
        endif ()
        get_target_property(VALUE ${dep} INTERFACE_COMPILE_DEFINITIONS)
        if (VALUE)
            target_compile_definitions(Urho3D PUBLIC ${VALUE})
        endif ()
        get_target_property(VALUE ${dep} INTERFACE_COMPILE_OPTIONS)
        if (VALUE)
            target_compile_options(Urho3D PUBLIC ${VALUE})
        endif ()
        get_target_property(VALUE ${dep} INTERFACE_INCLUDE_DIRECTORIES)
        if (VALUE)
            target_include_directories(Urho3D PUBLIC ${VALUE})
        endif ()
        get_target_property(VALUE ${dep} INTERFACE_LINK_LIBRARIES)
        if (VALUE)
            foreach (dep_lib ${VALUE})
                string(FIND "${dep_lib}" "$" DOLLAR_OFFSET)
                if (DOLLAR_OFFSET LESS 0 AND NOT TARGET "${dep_lib}")
                    target_link_libraries (Urho3D PUBLIC "${dep_lib}")
                endif ()
            endforeach ()
        endif ()
        if (BUILD_SHARED_LIBS OR NOT URHO3D_MERGE_STATIC_LIBS)
            if (BUILD_SHARED_LIBS AND NOT MSVC AND NOT APPLE)
                target_link_libraries(Urho3D PRIVATE -Wl,--whole-archive)
            endif ()
            target_link_libraries(Urho3D PRIVATE ${dep})
            if (BUILD_SHARED_LIBS AND NOT MSVC AND NOT APPLE)
                target_link_libraries(Urho3D PRIVATE -Wl,--no-whole-archive)
            endif ()
        else ()
            if (${_TARGET_TYPE} STREQUAL "STATIC_LIBRARY")
                list (APPEND DEPENDENCY_TARGET_FILES $<TARGET_FILE:${dep}>)
            endif ()
        endif ()
    endif ()
endforeach()

foreach (dep ${PRIVATE_THIRD_PARTY_DEPENDENCIES})
    if (TARGET "${dep}")
        target_link_libraries(Urho3D PRIVATE ${dep})

        get_target_property(_TARGET_TYPE ${dep} TYPE)
        if (URHO3D_MERGE_STATIC_LIBS AND NOT BUILD_SHARED_LIBS AND ${_TARGET_TYPE} STREQUAL "STATIC_LIBRARY")
            list (APPEND DEPENDENCY_TARGET_FILES $<TARGET_FILE:${dep}>)
        endif ()
    endif ()
endforeach ()

if (URHO3D_SSE)
    if (MSVC)
        if (URHO3D_64BIT AND "${URHO3D_SSE}" MATCHES "SSE2?")
            # 64bit instruction set has sse2 included and thus it is always enabled.
            # Specifying this parameter to msvc creates a warning.
        else ()
            target_compile_options (Urho3D PUBLIC /arch:${URHO3D_SSE})
        endif ()
    else ()
        target_compile_options (Urho3D PUBLIC -m${URHO3D_SSE})
    endif ()
    target_compile_definitions (Urho3D PUBLIC -DURHO3D_SSE)
endif ()

if (WIN32)
    if (URHO3D_MINIDUMPS OR URHO3D_PROFILING)
        target_link_libraries (Urho3D PUBLIC dbghelp)
    endif ()
    if (UWP)
        target_compile_definitions (Urho3D PUBLIC -DUWP=1)
    endif ()
    target_link_libraries (Urho3D PUBLIC rpcrt4)
else ()
    target_link_libraries (Urho3D PUBLIC dl)
    if (ANDROID)
        target_link_libraries (Urho3D PUBLIC log android)
        target_compile_definitions (Urho3D PUBLIC -DANDROID_ABI=${ANDROID_ABI})
    elseif (DESKTOP)
        target_link_libraries (Urho3D PUBLIC m pthread)
        if (NOT APPLE)
            target_link_libraries (Urho3D PUBLIC rt uuid)
        endif ()
    endif ()
endif ()

# Disable very annoying warning
if (GNU OR Clang)
    target_compile_options(Urho3D PRIVATE $<$<COMPILE_LANGUAGE:CXX>:-Wno-invalid-offsetof>)
endif ()

if (URHO3D_PROFILING)
    target_link_libraries(Urho3D PUBLIC Tracy)
endif ()

if (WEB)
    target_link_libraries(Urho3D PUBLIC "-s WASM=$<BOOL:EMSCRIPTEN_WASM>")
    if (URHO3D_THREADING)
        target_compile_options(Urho3D PRIVATE "-s USE_PTHREADS=1")
    endif ()
    set_target_properties(Urho3D PROPERTIES COMPILE_OPTIONS $<$<OR:$<CONFIG:Release>,$<CONFIG:MinSizeRel>>:-O3>)
    set_target_properties(Urho3D PROPERTIES LINK_FLAGS_RELEASE -sAGGRESSIVE_VARIABLE_ELIMINATION=1)
    target_compile_options(Urho3D PUBLIC $<$<OR:$<CONFIG:Debug>,$<CONFIG:RelWithDebInfo>>:${EMCC_WITH_SOURCE_MAPS_FLAG}>)
    target_link_libraries(Urho3D PUBLIC -sDISABLE_EXCEPTION_CATCHING=1 -sFORCE_FILESYSTEM=1 -sDISABLE_DEPRECATED_FIND_EVENT_TARGET_BEHAVIOR=0 -lidbfs.js)
    target_link_libraries(Urho3D PUBLIC --bind)
    if (NOT EMSCRIPTEN_TOTAL_MEMORY OR "${EMSCRIPTEN_TOTAL_MEMORY}" STREQUAL "0")
        target_link_libraries(Urho3D PUBLIC "-s ALLOW_MEMORY_GROWTH=1" --no-heap-copy)
    else ()
        math(EXPR EMSCRIPTEN_TOTAL_MEMORY_BYTES "${EMSCRIPTEN_TOTAL_MEMORY} * 1024 * 1024")
        target_link_libraries(Urho3D PUBLIC "-s INITIAL_MEMORY=${EMSCRIPTEN_TOTAL_MEMORY_BYTES}")
    endif ()
    target_link_libraries(Urho3D PUBLIC "-s MIN_WEBGL_VERSION=2 -s MAX_WEBGL_VERSION=2")
    # TODO: Try to remove FULL_ES3. We only need it for glMapBufferRange and glUnmapBuffer.
    target_link_libraries(Urho3D PUBLIC "-s FULL_ES3=1")
endif ()

if (BUILD_SHARED_LIBS)
    target_compile_definitions(Urho3D
        PRIVATE -DURHO3D_EXPORTS=1 -DAL_EXPORTS=1 -DBOX2D_EXPORTS=1 -DCIVETWEB_DLL_EXPORTS=1 -DEASTL_EXPORTS=1
            -DEASTDC_EXPORTS=1 -DURHO3D_EXPORTS=1 -DFMT_EXPORT=1 -DGLEW_BUILD=1 -DIMGUI_EXPORTS=1
            -DLZ4_DLL_EXPORT=1 -DNFD_EXPORTS=1 -DPUGIXML_EXPORTS=1 -DSDL_EXPORTS=1 -DTRACY_EXPORTS=1 -DRmlCore_EXPORTS=1
            -DRmlDebugger_EXPORTS=1 -DGLSLANG_EXPORTING=1
    )
else ()
    target_compile_definitions (Urho3D PUBLIC -DURHO3D_STATIC)
endif ()

# Check existence of various header files and their functions required by some of the third-party libraries and Urho3D library
# Set the CMake variables in this scope but only add the compiler defines in the respective library's scope
include (CheckIncludeFile)
foreach (HEADER stdint.h inttypes.h malloc.h)
    string (TOUPPER HAVE_${HEADER} HAVE_HEADER)
    string (REPLACE . _ HAVE_HEADER ${HAVE_HEADER})
    check_include_file (${HEADER} ${HAVE_HEADER})
endforeach ()
include (CheckFunctionExists)
foreach (FUNCT __sincosf sincosf malloc_usable_size)
    string (TOUPPER HAVE_${FUNCT} HAVE_FUNCT)
    check_symbol_exists (${FUNCT} "math.h;malloc.h" ${HAVE_FUNCT})
endforeach ()
if (MINGW)
    include (CheckStructHasMember)
    check_struct_has_member (RTL_OSVERSIONINFOW dwOSVersionInfoSize minwindef.h\;winnt.h HAVE_RTL_OSVERSIONINFOW)
    if (EXISTS ${CMAKE_BINARY_DIR}/MinGW-crosscompiler-includes)
        target_include_directories(Urho3D PUBLIC $<BUILD_INTERFACE:${CMAKE_BINARY_DIR}/MinGW-crosscompiler-includes>)
    endif ()
endif ()

# Workarounds
if (WEB OR ANDROID)
    if (URHO3D_CXX_STANDARD)
        target_compile_options(Urho3D PUBLIC $<$<COMPILE_LANGUAGE:CXX>:-std=gnu++${URHO3D_CXX_STANDARD}>)
    endif ()
endif ()

if (CLANG AND NOT WEB)
    if (APPLE)
        target_compile_options(Urho3D INTERFACE $<INSTALL_INTERFACE:-stdlib=libc++>)
        target_link_libraries(Urho3D INTERFACE $<INSTALL_INTERFACE:c++ c++abi>)
    else ()
        target_link_libraries(Urho3D INTERFACE $<INSTALL_INTERFACE:stdc++ m>)
    endif ()
endif ()

# Group them together under 'Resources' in Xcode IDE
source_group(Resources FILES ${RESOURCE_FILES})     # RESOURCE_PAKS could be empty if packaging is not requested
target_sources(Urho3D PRIVATE ${RESOURCE_DIRS})

if (URHO3D_CSHARP)
    csharp_bind_target(
        TARGET Urho3D
        SWIG CSharp/Swig/Urho3D.i
        CSPROJ ${CMAKE_CURRENT_SOURCE_DIR}/CSharp/Urho3DNet.csproj
        NAMESPACE Urho3DNet
    )
    if (URHO3D_SYSTEMUI)
        csharp_bind_target(
            TARGET ImGui
            NATIVE Urho3D
            SWIG CSharp/Swig/ImGui.i
            NAMESPACE ImGuiNet
            INCLUDE_DIRS "${CMAKE_CURRENT_SOURCE_DIR}/.."
        )
    endif ()
    unset (CMAKE_SWIG_OUTDIR)

    add_target_csharp(
        TARGET Urho3DNet.Scripts
        PROJECT ${CMAKE_CURRENT_SOURCE_DIR}/CSharp/Urho3DNet.Scripts.csproj
        OUTPUT ${NET_OUTPUT_DIRECTORY}/Urho3DNet.Scripts.dll
        DEPENDS Urho3DNet
    )

    add_target_csharp(
        TARGET Urho3DNet.Android
        PROJECT ${CMAKE_CURRENT_SOURCE_DIR}/CSharpPlatforms/Urho3DNet.Android/Urho3DNet.Android.csproj
        OUTPUT ${NET_OUTPUT_DIRECTORY}/Urho3DNet.Android.dll
        DEPENDS Urho3DNet
    )

    add_target_csharp(
        TARGET Urho3DNet.Desktop
        PROJECT ${CMAKE_CURRENT_SOURCE_DIR}/CSharpPlatforms/Urho3DNet.Desktop/Urho3DNet.Desktop.csproj
        OUTPUT ${NET_OUTPUT_DIRECTORY}/Urho3DNet.Desktop.dll
        DEPENDS Urho3DNet
    )

    add_target_csharp(
        TARGET Urho3DNet.IOS
        PROJECT ${CMAKE_CURRENT_SOURCE_DIR}/CSharpPlatforms/Urho3DNet.IOS/Urho3DNet.IOS.csproj
        OUTPUT ${NET_OUTPUT_DIRECTORY}/Urho3DNet.IOS.dll
        DEPENDS Urho3DNet
    )

    add_target_csharp(
        TARGET Urho3DNet.UWP
        PROJECT ${CMAKE_CURRENT_SOURCE_DIR}/CSharpPlatforms/Urho3DNet.UWP/Urho3DNet.UWP.csproj
        OUTPUT ${NET_OUTPUT_DIRECTORY}/Urho3DNet.UWP.dll
        DEPENDS Urho3DNet
    )

    file (GLOB_RECURSE EXTRA_NATIVE_FILES ${CMAKE_CURRENT_SOURCE_DIR}/CSharp/Native/*.h ${CMAKE_CURRENT_SOURCE_DIR}/CSharp/Native/*.cpp)
    file (GLOB_RECURSE WRAPPER_FILES)

    target_sources(Urho3D PRIVATE ${EXTRA_NATIVE_FILES} ${CMAKE_CURRENT_BINARY_DIR}/Urho3DCSharp/Urho3DCSHARP_wrap.cxx)
    if (URHO3D_SYSTEMUI)
        target_sources(Urho3D PRIVATE ${CMAKE_CURRENT_BINARY_DIR}/ImGuiCSharp/ImGuiCSHARP_wrap.cxx)
    endif ()
    if (MSVC)
        target_compile_options(Urho3D PRIVATE /bigobj)
    endif ()
endif ()

# Install C# dependencies
if (URHO3D_CSHARP)
   install (SCRIPT ${rbfx_SOURCE_DIR}/CMake/Install.cmake)
endif ()

################################################### SDK preparation ####################################################

if (URHO3D_MERGE_STATIC_LIBS)
    # Merge static libraries of third party dependencies to final engine static library
    add_custom_command (TARGET Urho3D PRE_BUILD COMMAND ${CMAKE_COMMAND} -E remove -f $<TARGET_FILE:Urho3D>)
    if (MSVC)
        # If merged library is not deleted in this step then sometimes build system will try to merge dependencies
        # to already merged library inflating it further.
        add_custom_command (TARGET Urho3D POST_BUILD
            COMMAND lib.exe /OUT:$<TARGET_FILE:Urho3D>.engine $<TARGET_FILE:Urho3D> ${DEPENDENCY_TARGET_FILES}
            COMMAND ${CMAKE_COMMAND} -E rename $<TARGET_FILE:Urho3D>.engine $<TARGET_FILE:Urho3D>
            COMMENT "Merging all archives into a single static library using lib.exe")
    elseif (APPLE)
        # Apple libtool takes archives directly as input
        add_custom_command (TARGET Urho3D POST_BUILD
            COMMAND libtool -static $<TARGET_FILE:Urho3D> ${DEPENDENCY_TARGET_FILES} -o $<TARGET_FILE:Urho3D>.engine
            COMMAND ${CMAKE_COMMAND} -E rename $<TARGET_FILE:Urho3D>.engine $<TARGET_FILE:Urho3D>
            COMMENT "Merging all archives into a single static library using libtool")
    else ()
        # GCC ar does not take archives directly as input like Apple libtool, however, it can be scripted to do so
        add_custom_command (TARGET Urho3D POST_BUILD
            COMMAND ${CMAKE_COMMAND} -E rename $<TARGET_FILE:Urho3D> $<TARGET_FILE:Urho3D>.engine
            COMMAND echo CREATE $<TARGET_FILE:Urho3D> >script.ar
            COMMAND echo ADDLIB $<TARGET_FILE:Urho3D>.engine >>script.ar)
        foreach (ARCHIVE ${DEPENDENCY_TARGET_FILES})
            add_custom_command (TARGET Urho3D POST_BUILD COMMAND echo ADDLIB ${ARCHIVE} >>script.ar)
        endforeach ()
        add_custom_command (TARGET Urho3D POST_BUILD
            COMMAND echo SAVE >>script.ar
            COMMAND echo END >>script.ar
            COMMAND ${CMAKE_AR} -M <script.ar
            COMMAND ${CMAKE_COMMAND} -E remove $<TARGET_FILE:Urho3D>.engine script.ar
            COMMENT "Merging all archives into a single static library using ar")
    endif ()
endif ()

if (IOS)
set_target_properties(Urho3D PROPERTIES
  FRAMEWORK TRUE
  FRAMEWORK_VERSION C
  MACOSX_FRAMEWORK_IDENTIFIER com.github.Urho3D
  MACOSX_FRAMEWORK_INFO_PLIST ${CMAKE_CURRENT_SOURCE_DIR}/Info.plist
#  PUBLIC_HEADER dynamicFramework.h
  XCODE_ATTRIBUTE_CODE_SIGN_IDENTITY "iPhone Developer"
)
endif ()

# SDK installation
install(TARGETS Urho3D
    EXPORT Urho3D
    LIBRARY DESTINATION ${DEST_LIBRARY_DIR_CONFIG}
    FRAMEWORK DESTINATION ${DEST_LIBRARY_DIR_CONFIG}
    RUNTIME DESTINATION ${DEST_BIN_DIR_CONFIG}
    ARCHIVE DESTINATION ${DEST_ARCHIVE_DIR_CONFIG}
)

if (URHO3D_MONOLITHIC_HEADER)
    # Generate include header with all engine headers
    list (REMOVE_ITEM HEADER_FILES Urho3D.h DebugNew.h Precompiled.h WindowsSupport.h Core/Main.h Core/PE.h)
    string (REPLACE ";" ">\n#include <Urho3D/" HEADER_FILES "${HEADER_FILES}")
    set (HEADER_FILES "#include <Urho3D/${HEADER_FILES}>")
    configure_file (${CMAKE_CURRENT_SOURCE_DIR}/Urho3DAll.h.in ${CMAKE_CURRENT_BINARY_DIR}/Urho3DAll.h @ONLY)
    install (FILES ${CMAKE_CURRENT_BINARY_DIR}/Urho3DAll.h DESTINATION ${DEST_INCLUDE_DIR})
endif ()

# Generate import/export header with engine configuration defines
get_property(URHO3D_ENGINE_CONFIG TARGET Urho3D PROPERTY INTERFACE_COMPILE_DEFINITIONS)
list (REMOVE_ITEM URHO3D_ENGINE_CONFIG URHO3D_64BIT)
# TODO: Maybe these should be directly in header?
foreach(HAVE HAVE___SINCOSF HAVE_MALLOC_USABLE_SIZE HAVE_STDINT_H HAVE_INTTYPES_H HAVE_MALLOC_H HAVE_SINCOSF HAVE_RTL_OSVERSIONINFOW)
    if (${${HAVE}})
        list (APPEND URHO3D_ENGINE_CONFIG ${HAVE})
    endif ()
endforeach()
list (REMOVE_DUPLICATES URHO3D_ENGINE_CONFIG)
list (APPEND URHO3D_ENGINE_CONFIG "")   # For last item to be processed correctly.
# Give defines without value a value "1".
string (REPLACE ";" "=1;" URHO3D_ENGINE_CONFIG "${URHO3D_ENGINE_CONFIG}")                   # Append =1 to all defines
string (REGEX REPLACE "(\=[0-9]+)+;" "\\1;" URHO3D_ENGINE_CONFIG "${URHO3D_ENGINE_CONFIG}")   # Clear =1 from defines that already had a value
# Turn list into c++ preprocessor code
string (REGEX REPLACE "([^=]+)=([^;]+);" "#ifndef \\1\n#   define \\1 \\2\n#endif\n" URHO3D_ENGINE_CONFIG "${URHO3D_ENGINE_CONFIG}")
# This will be commented out line in the header.
list (INSERT URHO3D_ENGINE_CONFIG 0 "Engine configuration")
string (REPLACE ";" "\n" URHO3D_ENGINE_CONFIG "${URHO3D_ENGINE_CONFIG}")
file (READ ${CMAKE_CURRENT_SOURCE_DIR}/Urho3D.h URHO3D_H_DATA)
string (REPLACE "@URHO3D_ENGINE_CONFIG@" "${URHO3D_ENGINE_CONFIG}" URHO3D_H_DATA "${URHO3D_H_DATA}")
foreach (config Debug RelWithDebInfo Release MinSizeRel)
    file (MAKE_DIRECTORY ${CMAKE_CURRENT_BINARY_DIR}/${config})
endforeach ()
file (GENERATE OUTPUT ${CMAKE_CURRENT_BINARY_DIR}/$<CONFIG>/Urho3D.h CONTENT ${URHO3D_H_DATA})
install (FILES ${CMAKE_CURRENT_BINARY_DIR}/$<CONFIG>/Urho3D.h DESTINATION ${DEST_INCLUDE_DIR})
file(GLOB ROOT_HEADERS *.h)
list(REMOVE_ITEM ROOT_HEADERS ${CMAKE_CURRENT_SOURCE_DIR}/Urho3D.h)
install (FILES ${ROOT_HEADERS} DESTINATION ${DEST_INCLUDE_DIR})<|MERGE_RESOLUTION|>--- conflicted
+++ resolved
@@ -50,12 +50,7 @@
 
 define_engine_source_files (Container Core IO Math)
 
-<<<<<<< HEAD
-define_engine_source_files (Audio Engine Input PatternMatching Plugins RenderPipeline Resource Scene Script Shader UI Utility)
-define_engine_source_files (NORECURSE . Graphics)
-=======
-define_engine_source_files (Audio Engine Graphics Input Plugins RenderAPI RenderPipeline Resource Scene Script Shader UI Utility)
->>>>>>> 1bd04f91
+define_engine_source_files (Audio Engine Graphics Input PatternMatching Plugins RenderAPI RenderPipeline Resource Scene Script Shader UI Utility)
 list (REMOVE_ITEM SOURCE_FILES BindAll.cpp)     # Utility file for BindTool.
 
 if (URHO3D_PARTICLE_GRAPH)
