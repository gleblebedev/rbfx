--- conflicted
+++ resolved
@@ -63,7 +63,6 @@
 
     // Setup the viewport for displaying the scene
     SetupViewport();
-
     // Set the mouse mode to use in the sample
     SetMouseMode(MM_RELATIVE);
     SetMouseVisible(false);
@@ -149,55 +148,10 @@
     SetViewport(0, viewport);
 }
 
-<<<<<<< HEAD
-void RenderingShowcase::SubscribeToEvents()
-{
-    // Subscribe HandleUpdate() function for camera motion
-    SubscribeToEvent(E_UPDATE, URHO3D_HANDLER(RenderingShowcase, HandleUpdate));
-}
-
-void RenderingShowcase::HandleUpdate(StringHash eventType, VariantMap& eventData)
-{
-    using namespace Update;
-
-    auto* cache = GetSubsystem<ResourceCache>();
+void RenderingShowcase::Update(float timeStep)
+{
     auto* input = GetSubsystem<Input>();
-
-    // Take the frame time step, which is stored as a float
-    float timeStep = eventData[P_TIMESTEP].GetFloat();
-=======
-void RenderingShowcase::Update(float timeStep)
-{
-    // Right mouse button controls mouse cursor visibility: hide when pressed
-    auto* input = GetSubsystem<Input>();
-
-    const bool slowMovement = input->GetKeyDown(KEY_CTRL);
-    // Movement speed as world units per second
-    const float moveSpeed = slowMovement ? 2.0f : 10.0f;
-    // Mouse sensitivity as degrees per pixel
-    const float MOUSE_SENSITIVITY = 0.1f;
-
-    // Use this frame's mouse motion to adjust camera node yaw and pitch. Clamp the pitch between -90 and 90 degrees
-    IntVector2 mouseMove = input->GetMouseMove();
-    yaw_ += MOUSE_SENSITIVITY * mouseMove.x_;
-    pitch_ += MOUSE_SENSITIVITY * mouseMove.y_;
-    pitch_ = Clamp(pitch_, -90.0f, 90.0f);
-
-    // Construct new orientation for the camera scene node from yaw and pitch. Roll is fixed to zero
-    cameraNode_->SetRotation(Quaternion(pitch_, yaw_, 0.0f));
-
-    // Read WASD keys and move the camera scene node to the corresponding direction if they are pressed
-    if (input->GetKeyDown(KEY_W))
-        cameraNode_->Translate(Vector3::FORWARD * moveSpeed * timeStep);
-    if (input->GetKeyDown(KEY_S))
-        cameraNode_->Translate(Vector3::BACK * moveSpeed * timeStep);
-    if (input->GetKeyDown(KEY_A))
-        cameraNode_->Translate(Vector3::LEFT * moveSpeed * timeStep);
-    if (input->GetKeyDown(KEY_D))
-        cameraNode_->Translate(Vector3::RIGHT * moveSpeed * timeStep);
-
-    auto* cache = GetSubsystem<ResourceCache>();
->>>>>>> 4c6e1c2d
+    auto* cache = GetSubsystem<ResourceCache>();
 
     // Keep probe object orientation
     probeObject_->GetNode()->SetWorldRotation(Quaternion::IDENTITY);
