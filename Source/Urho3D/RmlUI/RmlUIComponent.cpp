--- conflicted
+++ resolved
@@ -391,15 +391,7 @@
 
     dataModelName_ = GetDataModelName();
     modelConstructor_ = ea::make_unique<Rml::DataModelConstructor>(context->CreateDataModel(dataModelName_, &typeRegister_));
-<<<<<<< HEAD
-=======
     RegisterVariantDefinition(&typeRegister_);
-
-    modelConstructor_->BindFunc(
-        "navigable_group", [this](Rml::Variant& result) { result = navigationManager_->GetTopCursorGroup(); });
-    modelConstructor_->BindEventCallback("navigable_push", &RmlUIComponent::DoNavigablePush, this);
-    modelConstructor_->BindEventCallback("navigable_pop", &RmlUIComponent::DoNavigablePop, this);
->>>>>>> 29d058fc
 }
 
 void RmlUIComponent::RemoveDataModel()
