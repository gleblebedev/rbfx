//
// Copyright (c) 2008-2019 the Urho3D project.
// Copyright (c) 2017-2023 the rbfx project.
//
// Permission is hereby granted, free of charge, to any person obtaining a copy
// of this software and associated documentation files (the "Software"), to deal
// in the Software without restriction, including without limitation the rights
// to use, copy, modify, merge, publish, distribute, sublicense, and/or sell
// copies of the Software, and to permit persons to whom the Software is
// furnished to do so, subject to the following conditions:
//
// The above copyright notice and this permission notice shall be included in
// all copies or substantial portions of the Software.
//
// THE SOFTWARE IS PROVIDED "AS IS", WITHOUT WARRANTY OF ANY KIND, EXPRESS OR
// IMPLIED, INCLUDING BUT NOT LIMITED TO THE WARRANTIES OF MERCHANTABILITY,
// FITNESS FOR A PARTICULAR PURPOSE AND NONINFRINGEMENT. IN NO EVENT SHALL THE
// AUTHORS OR COPYRIGHT HOLDERS BE LIABLE FOR ANY CLAIM, DAMAGES OR OTHER
// LIABILITY, WHETHER IN AN ACTION OF CONTRACT, TORT OR OTHERWISE, ARISING FROM,
// OUT OF OR IN CONNECTION WITH THE SOFTWARE OR THE USE OR OTHER DEALINGS IN
// THE SOFTWARE.
//

using System;
using System.Collections.Generic;
using System.Globalization;
using System.Runtime.CompilerServices;
using System.Runtime.InteropServices;

namespace Urho3DNet
{
    /// Two-dimensional vector.
    [StructLayout(LayoutKind.Sequential)]
    public struct Vector2 : IEquatable<Vector2>, IApproximateEquatable<Vector2>
    {
        public static IEqualityComparer<Vector2> ApproximateEqualityComparer => ApproximateEqualityComparer<Vector2>.Default;

        /// Construct from an IntVector2.
        public Vector2(in IntVector2 vector)
        {
            X = vector.X;
            Y = vector.Y;
        }

        /// Construct from coordinates.
        public Vector2(float x, float y)
        {
            X = x;
            Y = y;
        }

        /// Construct from a float array.
        public Vector2(IReadOnlyList<float> data)
        {
            X = data[0];
            Y = data[1];
        }

        /// Test for equality with another vector.
        [MethodImpl(MethodImplOptions.AggressiveInlining)]
        public static bool operator ==(in Vector2 lhs, in Vector2 rhs)
        {
            return lhs.X == rhs.X && lhs.Y == rhs.Y;
        }

        /// Test for inequality with another vector.
        [MethodImpl(MethodImplOptions.AggressiveInlining)]
        public static bool operator !=(in Vector2 lhs, in Vector2 rhs)
        {
            return lhs.X != rhs.X || lhs.Y != rhs.Y;
        }

        /// Add a vector.
        [MethodImpl(MethodImplOptions.AggressiveInlining)]
        public static Vector2 operator +(in Vector2 lhs, in Vector2 rhs)
        {
            return new Vector2(lhs.X + rhs.X, lhs.Y + rhs.Y);
        }

        /// Return negation.
        [MethodImpl(MethodImplOptions.AggressiveInlining)]
        public static Vector2 operator -(in Vector2 v)
        {
            return new Vector2(-v.X, -v.Y);
        }

        /// Subtract a vector.
        [MethodImpl(MethodImplOptions.AggressiveInlining)]
        public static Vector2 operator -(in Vector2 lhs, in Vector2 rhs)
        {
            return new Vector2(lhs.X - rhs.X, lhs.Y - rhs.Y);
        }

        /// Multiply with a scalar.
        [MethodImpl(MethodImplOptions.AggressiveInlining)]
        public static Vector2 operator *(in Vector2 lhs, float rhs)
        {
            return new Vector2(lhs.X * rhs, lhs.Y * rhs);
        }

        /// Multiply with a vector.
        [MethodImpl(MethodImplOptions.AggressiveInlining)]
        public static Vector2 operator *(in Vector2 lhs, in Vector2 rhs)
        {
            return new Vector2(lhs.X * rhs.X, lhs.Y * rhs.Y);
        }

        /// Divide by a scalar.
        [MethodImpl(MethodImplOptions.AggressiveInlining)]
        public static Vector2 operator /(in Vector2 lhs, float rhs)
        {
            return new Vector2(lhs.X / rhs, lhs.Y / rhs);
        }

        /// Divide by a vector.
        [MethodImpl(MethodImplOptions.AggressiveInlining)]
        public static Vector2 operator /(in Vector2 lhs, in Vector2 rhs)
        {
            return new Vector2(lhs.X / rhs.X, lhs.Y / rhs.Y);
        }

        /// Multiply Vector2 with a scalar
        [MethodImpl(MethodImplOptions.AggressiveInlining)]
        public static Vector2 operator *(float lhs, in Vector2 rhs)
        {
            return rhs * lhs;
        }

        /// Return value by index.
        public float this[int index]
        {
            get
            {
                if (index < 0 || index > 1)
                    throw new IndexOutOfRangeException();
                unsafe
                {
                    fixed (float* p = &X)
                    {
                        return p[index];
                    }
                }
            }
            set
            {
                if (index < 0 || index > 1)
                    throw new IndexOutOfRangeException();
                unsafe
                {
                    fixed (float* p = &X)
                    {
                        p[index] = value;
                    }
                }
            }
        }

        /// Normalize to unit length.
        public void Normalize()
        {
            float lenSquared = LengthSquared;
            if (!MathDefs.Equals(lenSquared, 1.0f) && lenSquared > 0.0f)
            {
                float invLen = 1.0f / (float) Math.Sqrt(lenSquared);
                X *= invLen;
                Y *= invLen;
            }
        }

        /// Return length.
        public float Length => (float) Math.Sqrt(X * X + Y * Y);

        /// Return squared length.
        public float LengthSquared => X * X + Y * Y;

        /// Calculate dot product.
        [MethodImpl(MethodImplOptions.AggressiveInlining)]
        public float DotProduct(in Vector2 rhs)
        {
            return X * rhs.X + Y * rhs.Y;
        }

        /// Calculate absolute dot product.
        [MethodImpl(MethodImplOptions.AggressiveInlining)]
        public float AbsDotProduct(in Vector2 rhs)
        {
            return Math.Abs(X * rhs.X) + Math.Abs(Y * rhs.Y);
        }

        /// Project vector onto axis.
        [MethodImpl(MethodImplOptions.AggressiveInlining)]
        public float ProjectOntoAxis(in Vector2 axis)
        {
            return DotProduct(axis.Normalized);
        }

        /// Returns the angle between this vector and another vector in degrees.
        [MethodImpl(MethodImplOptions.AggressiveInlining)]
        public float Angle(in Vector2 rhs)
        {
            return (float) Math.Acos(DotProduct(rhs) / (Length * rhs.Length));
        }

        /// Return absolute vector.
        public Vector2 Abs => new Vector2(Math.Abs(X), Math.Abs(Y));

        /// Linear interpolation with another vector.
        [MethodImpl(MethodImplOptions.AggressiveInlining)]
        public Vector2 Lerp(in Vector2 rhs, float t)
        {
            return this * (1.0f - t) + rhs * t;
        }

        /// Test for equality with another vector.
        [MethodImpl(MethodImplOptions.AggressiveInlining)]
        public bool Equals(Vector2 rhs)
        {
            return X == rhs.X && Y == rhs.Y;
        }

        /// Test for equality with another vector with epsilon.
        public bool ApproximatelyEquivalent(Vector2 rhs, float epsilon = MathDefs.Epsilon)
        {
            return MathDefs.ApproximatelyEquivalent(X, rhs.X, epsilon) &&
                   MathDefs.ApproximatelyEquivalent(Y, rhs.Y, epsilon);
        }

        /// Return whether is NaN.
        public bool IsNaN => float.IsNaN(X) || float.IsNaN(Y);

        /// Return normalized to unit length.
        public Vector2 Normalized
        {
            get
            {
                float lenSquared = LengthSquared;
                if (!MathDefs.Equals(lenSquared, 1.0f) && lenSquared > 0.0f)
                {
                    float invLen = 1.0f / (float) Math.Sqrt(lenSquared);
                    return this * invLen;
                }
                else
                    return this;
            }
        }

        /// Return normalized to unit length or zero if length is too small.
        public Vector2 NormalizedOrDefault
        {
            get
            {
                float lenSquared = LengthSquared;
                if (lenSquared < MathDefs.LargeEpsilon * MathDefs.LargeEpsilon)
                    return Vector2.ZERO;
                float invLen = 1.0f / (float)Math.Sqrt(lenSquared);
                return this * invLen;
            }
        }

        /// Return float data.
        public float[] Data => new float[] {X, Y};

        /// <inheritdoc/>
        public override string ToString()
        {
            return string.Format(CultureInfo.InvariantCulture, "{0} {1}", X, Y);
        }

        /// <summary>
        /// Converts the string representation of a Vector2 into value.
        /// </summary>
        public static Vector2 Parse(string value)
        {
<<<<<<< HEAD
            var parser = new SpaceSeparatedValueHelper(value);
            return new Vector2(parser.ReadFloat(), parser.ReadFloat());
=======
            return string.IsNullOrWhiteSpace(value) ? default : Urho3D.ToVector2(value);
>>>>>>> 1e3618d0
        }

        /// <summary>Returns the hash code for this instance.</summary>
        /// <returns>A 32-bit signed integer that is the hash code for this instance.</returns>
        public override int GetHashCode()
        {
            return HashCode.Combine(X, Y);
        }

        /// Per-component linear interpolation between two 2-vectors.
        [MethodImpl(MethodImplOptions.AggressiveInlining)]
        public static Vector2 Lerp(in Vector2 lhs, in Vector2 rhs, in Vector2 t)
        {
            return lhs + (rhs - lhs) * t;
        }

        /// Per-component min of two 2-vectors.
        [MethodImpl(MethodImplOptions.AggressiveInlining)]
        public static Vector2 Min(in Vector2 lhs, in Vector2 rhs)
        {
            return new Vector2(Math.Min(lhs.X, rhs.X), Math.Min(lhs.Y, rhs.Y));
        }

        /// Per-component max of two 2-vectors.
        [MethodImpl(MethodImplOptions.AggressiveInlining)]
        public static Vector2 Max(in Vector2 lhs, in Vector2 rhs)
        {
            return new Vector2(Math.Max(lhs.X, rhs.X), Math.Max(lhs.Y, rhs.Y));
        }

        /// Per-component floor of 2-vector.
        [MethodImpl(MethodImplOptions.AggressiveInlining)]
        public static Vector2 Floor(in Vector2 vec)
        {
            return new Vector2((float) Math.Floor(vec.X), (float) Math.Floor(vec.Y));
        }

        /// Per-component round of 2-vector.
        [MethodImpl(MethodImplOptions.AggressiveInlining)]
        public static Vector2 Round(in Vector2 vec)
        {
            return new Vector2((float) Math.Round(vec.X), (float) Math.Round(vec.Y));
        }

        /// Per-component ceil of 2-vector.
        [MethodImpl(MethodImplOptions.AggressiveInlining)]
        public static Vector2 Ceil(in Vector2 vec)
        {
            return new Vector2((float) Math.Ceiling(vec.X), (float) Math.Ceiling(vec.Y));
        }

        /// Per-component floor of 2-vector. Returns IntVector2.
        [MethodImpl(MethodImplOptions.AggressiveInlining)]
        public static IntVector2 FloorToInt(in Vector2 vec)
        {
            return new IntVector2((int) Math.Floor(vec.X), (int) Math.Floor(vec.Y));
        }

        /// Per-component round of 2-vector. Returns IntVector2.
        [MethodImpl(MethodImplOptions.AggressiveInlining)]
        public static IntVector2 RoundToInt(in Vector2 vec)
        {
            return new IntVector2((int) Math.Round(vec.X), (int) Math.Round(vec.Y));
        }

        /// Per-component ceil of 2-vector. Returns IntVector2.
        [MethodImpl(MethodImplOptions.AggressiveInlining)]
        public static IntVector2 CeilToInt(in Vector2 vec)
        {
            return new IntVector2((int) Math.Ceiling(vec.X), (int) Math.Ceiling(vec.Y));
        }

        /// Return a random value from [0, 1) from 2-vector seed.
        /// http://stackoverflow.com/questions/12964279/whats-the-origin-of-this-glsl-rand-one-liner
        [MethodImpl(MethodImplOptions.AggressiveInlining)]
        public static float StableRandom(in Vector2 seed)
        {
            return (float) MathDefs.Fract(
                Math.Sin(MathDefs.RadiansToDegrees(seed.DotProduct(new Vector2(12.9898f, 78.233f)))) * 43758.5453f);
        }

        /// Return a random value from [0, 1) from scalar seed.
        [MethodImpl(MethodImplOptions.AggressiveInlining)]
        public static float StableRandom(float seed)
        {
            return StableRandom(new Vector2(seed, seed));
        }

        /// Return 3D vector (z component set to 0).
        [MethodImpl(MethodImplOptions.AggressiveInlining)]
        public Vector3 ToVector3()
        {
            return new Vector3(X, Y, 0);
        }

        /// Return 2D int vector.
        [MethodImpl(MethodImplOptions.AggressiveInlining)]
        public IntVector2 ToIntVector2()
        {
            return new IntVector2((int)X, (int)Y);
        }

        /// Return 3D int vector. (z component set to 0).
        [MethodImpl(MethodImplOptions.AggressiveInlining)]
        public IntVector3 ToIntVector3()
        {
            return new IntVector3((int)X, (int)Y, 0);
        }

        /// X coordinate.
        public float X;

        /// Y coordinate.
        public float Y;

        /// Zero vector.
        public static readonly Vector2 ZERO;

        /// (-1,0) vector.
        public static readonly Vector2 LEFT = new Vector2(-1, 0);

        /// (1,0) vector.
        public static readonly Vector2 RIGHT = new Vector2(1, 0);

        /// (0,1) vector.
        public static readonly Vector2 UP = new Vector2(0, 1);

        /// (0,-1) vector.
        public static readonly Vector2 DOWN = new Vector2(0, -1);

        /// (1,1) vector.
        public static readonly Vector2 ONE = new Vector2(1, 1);

        [MethodImpl(MethodImplOptions.AggressiveInlining)]
        public override bool Equals(object obj)
        {
            return obj is Vector2 other && Equals(other);
        }
    }
}<|MERGE_RESOLUTION|>--- conflicted
+++ resolved
@@ -271,12 +271,7 @@
         /// </summary>
         public static Vector2 Parse(string value)
         {
-<<<<<<< HEAD
-            var parser = new SpaceSeparatedValueHelper(value);
-            return new Vector2(parser.ReadFloat(), parser.ReadFloat());
-=======
             return string.IsNullOrWhiteSpace(value) ? default : Urho3D.ToVector2(value);
->>>>>>> 1e3618d0
         }
 
         /// <summary>Returns the hash code for this instance.</summary>
