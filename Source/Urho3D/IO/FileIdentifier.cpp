//
// Copyright (c) 2022-2022 the Urho3D project.
//
// Permission is hereby granted, free of charge, to any person obtaining a copy
// of this software and associated documentation files (the "Software"), to deal
// in the Software without restriction, including without limitation the rights
// to use, copy, modify, merge, publish, distribute, sublicense, and/or sell
// copies of the Software, and to permit persons to whom the Software is
// furnished to do so, subject to the following conditions:
//
// The above copyright notice and this permission notice shall be included in
// all copies or substantial portions of the Software.
//
// THE SOFTWARE IS PROVIDED "AS IS", WITHOUT WARRANTY OF ANY KIND, EXPRESS OR
// IMPLIED, INCLUDING BUT NOT LIMITED TO THE WARRANTIES OF MERCHANTABILITY,
// FITNESS FOR A PARTICULAR PURPOSE AND NONINFRINGEMENT. IN NO EVENT SHALL THE
// AUTHORS OR COPYRIGHT HOLDERS BE LIABLE FOR ANY CLAIM, DAMAGES OR OTHER
// LIABILITY, WHETHER IN AN ACTION OF CONTRACT, TORT OR OTHERWISE, ARISING FROM,
// OUT OF OR IN CONNECTION WITH THE SOFTWARE OR THE USE OR OTHER DEALINGS IN
// THE SOFTWARE.
//

#include "Urho3D/IO/FileIdentifier.h"

#include "Urho3D/Container/Str.h"

namespace Urho3D
{

namespace
{

ea::string ResolveRelativePath(const ea::string& path)
{
    const auto components = path.split('/');
    ea::vector<ea::string> newComponents;
    for (const ea::string& component : components)
    {
        if (component == "..")
        {
            if (newComponents.empty())
                newComponents.push_back("..");
            else
                newComponents.pop_back();
        }
        else
        {
            newComponents.push_back(component);
        }
    }
    return ea::string::joined(newComponents, "/");
}

}

const FileIdentifier FileIdentifier::Empty{};

FileIdentifier::FileIdentifier(ea::string_view scheme, ea::string_view fileName)
    : scheme_(scheme)
    , fileName_(fileName)
{
}

FileIdentifier FileIdentifier::FromUri(ea::string_view uri)
{
    // Special case: absolute path
    if (uri.starts_with('/') || (uri.length() >= 3 && uri[1] == ':' && (uri[2] == '/' || uri[2] == '\\')))
        return {"file", SanitizeFileName(uri)};

    const auto schemePos = uri.find(":");

    // Special case: empty scheme
    if (schemePos == ea::string_view::npos)
        return {EMPTY_STRING, SanitizeFileName(uri)};

    const auto scheme = uri.substr(0, schemePos);
    const auto path = uri.substr(schemePos + 1);

    const auto isSlash = [](char c) { return c == '/'; };
    const unsigned numSlashes = ea::find_if_not(path.begin(), path.end(), isSlash) - path.begin();

    // Special case: file scheme
    if (scheme == "file")
    {
        if (numSlashes == 0 || numSlashes > 3)
            return FileIdentifier::Empty;

        // Keep one leading slash
        const auto localPath = path.substr(numSlashes - 1);

        // Windows-like path, e.g. /c:/path/to/file
        if (localPath.size() >= 3 && localPath[2] == ':')
            return {scheme, localPath.substr(1)};

        // Unix-like path, e.h. /path/to/file
        return {scheme, localPath};
    }

    // Trim up to two leading slashes for other schemes
    return {scheme, path.substr(ea::min(numSlashes, 2u))};
}

ea::string FileIdentifier::ToUri() const
{
    // Special case: empty scheme
    if (scheme_.empty())
        return fileName_;

    // Special case: file scheme
    if (scheme_ == "file")
    {
        if (fileName_.empty())
            return ea::string{};
        else if (fileName_.front() == '/')
            return "file://" + fileName_;
        else
            return "file:///" + fileName_;
    }

    // Use scheme://path/to/file format by default
    return scheme_ + "://" + fileName_;
}

void FileIdentifier::AppendPath(ea::string_view path)
{
    if (path.empty())
        return;

    if (fileName_.empty())
    {
        fileName_ = path;
        return;
    }

    if (fileName_.back() != '/' && path.front() != '/')
        fileName_.push_back('/');
    if (fileName_.back() == '/' && path.front() == '/')
        path = path.substr(1);

    fileName_.append(path.data(), path.length());
}

ea::string FileIdentifier::SanitizeFileName(ea::string_view fileName)
{
<<<<<<< HEAD
    ea::string sanitizedName;
    sanitizedName.reserve(fileName.length());

    size_t segmentStartIndex = 0;
    for (auto c: fileName)
    {
        if (c == '\\' || c == '/')
        {
            if (sanitizedName.size() - segmentStartIndex <= 2)
            {
                auto segment = sanitizedName.substr(segmentStartIndex);
                if (segment == ".")
                {
                    sanitizedName.resize(segmentStartIndex);
                    continue;
                }
                if (segment == "..")
                {
                    // If there is a posibility of parent path...
                    if (segmentStartIndex > 1)
                    {
                        // Find where parent path starts...
                        segmentStartIndex = sanitizedName.find_last_of('/', segmentStartIndex - 2);
                        // Find where parent path starts and set segment start right after / symbol.
                        segmentStartIndex = (segmentStartIndex == ea::string::npos) ? 0 : segmentStartIndex + 1;
                    }
                    else
                    {
                        // If there is no way the parent path has parent of it's own then reset full path to empty.
                        segmentStartIndex = 0;
                    }
                    // Reset sanitized name to position right after last known / or at the start.
                    sanitizedName.resize(segmentStartIndex);
                    continue;
                }
            }
            sanitizedName.push_back('/');
            segmentStartIndex = sanitizedName.size();
        }
        else
        {
            sanitizedName.push_back(c);
        }
    }
=======
    ea::string sanitizedName{fileName};
    sanitizedName.replace('\\', '/');

    if (sanitizedName.contains("../"))
        sanitizedName = ResolveRelativePath(sanitizedName);

    sanitizedName.replace("./", "");
>>>>>>> c2976a2a
    sanitizedName.trim();
    return sanitizedName;
}

} // namespace Urho3D<|MERGE_RESOLUTION|>--- conflicted
+++ resolved
@@ -142,7 +142,6 @@
 
 ea::string FileIdentifier::SanitizeFileName(ea::string_view fileName)
 {
-<<<<<<< HEAD
     ea::string sanitizedName;
     sanitizedName.reserve(fileName.length());
 
@@ -187,15 +186,6 @@
             sanitizedName.push_back(c);
         }
     }
-=======
-    ea::string sanitizedName{fileName};
-    sanitizedName.replace('\\', '/');
-
-    if (sanitizedName.contains("../"))
-        sanitizedName = ResolveRelativePath(sanitizedName);
-
-    sanitizedName.replace("./", "");
->>>>>>> c2976a2a
     sanitizedName.trim();
     return sanitizedName;
 }
