#
# Copyright (c) 2008-2017 the Urho3D project.
#
# Permission is hereby granted, free of charge, to any person obtaining a copy
# of this software and associated documentation files (the "Software"), to deal
# in the Software without restriction, including without limitation the rights
# to use, copy, modify, merge, publish, distribute, sublicense, and/or sell
# copies of the Software, and to permit persons to whom the Software is
# furnished to do so, subject to the following conditions:
#
# The above copyright notice and this permission notice shall be included in
# all copies or substantial portions of the Software.
#
# THE SOFTWARE IS PROVIDED "AS IS", WITHOUT WARRANTY OF ANY KIND, EXPRESS OR
# IMPLIED, INCLUDING BUT NOT LIMITED TO THE WARRANTIES OF MERCHANTABILITY,
# FITNESS FOR A PARTICULAR PURPOSE AND NONINFRINGEMENT. IN NO EVENT SHALL THE
# AUTHORS OR COPYRIGHT HOLDERS BE LIABLE FOR ANY CLAIM, DAMAGES OR OTHER
# LIABILITY, WHETHER IN AN ACTION OF CONTRACT, TORT OR OTHERWISE, ARISING FROM,
# OUT OF OR IN CONNECTION WITH THE SOFTWARE OR THE USE OR OTHER DEALINGS IN
# THE SOFTWARE.
#

# Source environment
if ("${CMAKE_HOST_SYSTEM_NAME}" STREQUAL "Windows")
    execute_process(COMMAND cmd /c set OUTPUT_VARIABLE ENVIRONMENT)
else ()
    execute_process(COMMAND env OUTPUT_VARIABLE ENVIRONMENT)
endif ()
string(REGEX REPLACE "=[^\n]*\n?" ";" ENVIRONMENT "${ENVIRONMENT}")
set(IMPORT_URHO3D_VARIABLES_FROM_ENV BUILD_SHARED_LIBS SWIG_EXECUTABLE SWIG_DIR)
foreach(key ${ENVIRONMENT})
    list (FIND IMPORT_URHO3D_VARIABLES_FROM_ENV ${key} _index)
    if ("${key}" MATCHES "^(URHO3D_|CMAKE_|ANDROID_).+" OR ${_index} GREATER -1)
        if (NOT DEFINED ${key})
            set (${key} $ENV{${key}} CACHE STRING "" FORCE)
        endif ()
    endif ()
endforeach()

# https://cmake.org/cmake/help/v3.18/policy/CMP0077.html
# Note that cmake_minimum_required() + project() resets policies, so dependencies using lower CMake version would not
# properly accept options before we add_subdirectory() them without setting this policy to NEW __in their build script__.
if (POLICY CMP0077)
    cmake_policy(SET CMP0077 NEW)
    set(CMAKE_POLICY_DEFAULT_CMP0077 NEW)
endif ()

foreach (feature ${URHO3D_FEATURES})
    set (URHO3D_${feature} ON)
endforeach()

include(CMakeDependentOption)

# Set platform and compiler variables
if (CMAKE_SYSTEM_NAME STREQUAL "Linux")
    set (LINUX ON)
elseif (CMAKE_SYSTEM_NAME STREQUAL "WindowsStore")
    set (UWP ON)
elseif (APPLE AND NOT IOS)
    set (MACOS ON)
endif ()

if (ANDROID OR IOS)
    set (MOBILE ON)
endif ()

if (APPLE OR CMAKE_SYSTEM_NAME MATCHES "Darwin")
    set (APPLE ON)
endif ()

# Even though UWP can run on desktop, we do not treat it as a desktop platform, because it behaves more like a mobile app.
if ((WIN32 OR LINUX OR MACOS) AND NOT EMSCRIPTEN AND NOT MOBILE AND NOT UWP)
    set (DESKTOP ON)
endif ()

if (CMAKE_CXX_COMPILER_ID STREQUAL "Clang")
    set (CLANG ON)
    set (GNU ON)
elseif (CMAKE_CXX_COMPILER_ID STREQUAL "GNU")
    set (GCC ON)
    set (GNU ON)
endif()

if (CMAKE_HOST_SYSTEM_NAME STREQUAL "Linux")
    set (HOST_LINUX ON)
elseif (CMAKE_HOST_SYSTEM_NAME STREQUAL "Windows")
    set (HOST_WIN32 ON)
elseif (CMAKE_HOST_SYSTEM_NAME STREQUAL "Darwin")
    set (HOST_MACOS ON)
endif ()

# Determine build arch
string(TOLOWER "${CMAKE_GENERATOR_PLATFORM}" CMAKE_GENERATOR_PLATFORM)
set(URHO3D_PLATFORM "${CMAKE_GENERATOR_PLATFORM}")
if (CMAKE_SIZEOF_VOID_P MATCHES 8)
    set(URHO3D_64BIT ON)
else ()
    set(URHO3D_64BIT OFF)
endif ()

# TODO: Arm support.
# NOTE: URHO3D_PLATFORM is only used in .csproj
if (NOT URHO3D_PLATFORM)
    if (URHO3D_64BIT)
        set (URHO3D_PLATFORM x64)
    else ()
        set (URHO3D_PLATFORM x86)
    endif ()
endif ()
if (URHO3D_PLATFORM STREQUAL "win32")
    set (URHO3D_PLATFORM x86)
endif ()

# Build properties
option(BUILD_SHARED_LIBS                        "Build engine as shared library."       ON)
option(URHO3D_ENABLE_ALL                        "Enable (almost) all engine features."  ON)
option(URHO3D_STATIC_RUNTIME                    "Link to static runtime"               OFF)
if (${CMAKE_VERSION} VERSION_GREATER_EQUAL 3.16)
    option(URHO3D_PCH                           "Enable precompiled header"                              ON)
else ()
    set (URHO3D_PCH OFF)
endif ()

if (UWP)
    set (URHO3D_SSE OFF)
else ()
    set (URHO3D_SSE           SSE2 CACHE STRING "Enable SSE instructions")
endif ()

# Determine SSE support.
if (URHO3D_SSE)
    if (DESKTOP)
        string (TOLOWER "${URHO3D_SSE}" URHO3D_SSE)
        if (MSVC)
            list (APPEND VALID_SSE_OPTIONS sse sse2 avx avx2)
        else ()
            list (APPEND VALID_SSE_OPTIONS sse sse2 sse3 sse4 sse4a sse4.1 sse4.2 avx avx2)
        endif ()
        list (FIND VALID_SSE_OPTIONS "${URHO3D_SSE}" SSE_INDEX)
        if (SSE_INDEX EQUAL -1)
            set (URHO3D_SSE sse2)
        endif ()
        if (MSVC)
            string (TOUPPER "${URHO3D_SSE}" URHO3D_SSE)
        endif ()
    else ()
        set (URHO3D_SSE OFF)
    endif ()
endif ()

# Our version of cmake_dependent_option, but with a twist. When "FORCE_OFF" is not specified, option value is set to
# "VALUE" or "VALUE_OFF" depending on whether "DEPENDS" evaluates to true or false, unless user set a custom value. If
# custom value was set and "DEPENDS" changed - "OPTION" value will not be modified.
function (rbfx_dependent_option OPTION DOCSTRING VALUE DEPENDS VALUE_OFF)
    cmake_parse_arguments(ARG "FORCE_OFF" "" "" ${ARGN})
    if (ARG_FORCE_OFF)
        cmake_dependent_option(${OPTION} "${DOCSTRING}" ${VALUE} "${${DEPENDS}}" ${VALUE_OFF})
    else ()
        if (${DEPENDS})
            set (set_value ${VALUE})
        else ()
            set (set_value ${VALUE_OFF})
        endif ()
        if (${DEPENDS} AND ("${${OPTION}}" STREQUAL "${VALUE_OFF}"))
            set (force FORCE)
            set (set_value ${VALUE})
        elseif (NOT ${DEPENDS} AND ("${${OPTION}}" STREQUAL "${VALUE}"))
            set (VALUE "${VALUE_OFF}")
            set (force FORCE)
        endif()
        set (${OPTION} "${set_value}" CACHE STRING ${DOCSTRING} ${force})
    endif()
endfunction ()

# Subsystems
cmake_dependent_option(URHO3D_GLOW               "Lightmapping subsystem enabled"                        ${URHO3D_ENABLE_ALL} "DESKTOP;NOT MINGW"             OFF)
option                (URHO3D_IK                 "Inverse kinematics subsystem enabled"                  ${URHO3D_ENABLE_ALL})
option                (URHO3D_LOGGING            "Enable logging subsystem"                              ${URHO3D_ENABLE_ALL})
option                (URHO3D_NAVIGATION         "Navigation subsystem enabled"                          ${URHO3D_ENABLE_ALL})
option                (URHO3D_NETWORK            "Networking subsystem enabled"                          ${URHO3D_ENABLE_ALL})
option                (URHO3D_PHYSICS            "Physics subsystem enabled"                             ${URHO3D_ENABLE_ALL})
cmake_dependent_option(URHO3D_PROFILING          "Profiler support enabled"                              ${URHO3D_ENABLE_ALL} "NOT EMSCRIPTEN;NOT MINGW;NOT UWP"     OFF)
cmake_dependent_option(URHO3D_PROFILING_FALLBACK "Profiler uses low-precision timer"                     OFF                  "URHO3D_PROFILING"              OFF)
cmake_dependent_option(URHO3D_PROFILING_SYSTRACE "Profiler systrace support enabled"                     OFF                  "URHO3D_PROFILING"              OFF)
option                (URHO3D_SYSTEMUI           "Build SystemUI subsystem"                              ${URHO3D_ENABLE_ALL})
option                (URHO3D_URHO2D             "2D subsystem enabled"                                  ${URHO3D_ENABLE_ALL})
option                (URHO3D_PHYSICS2D          "2D physics subsystem enabled"                          ${URHO3D_ENABLE_ALL})
option                (URHO3D_RMLUI              "HTML subset UIs via RmlUI middleware"                  ${URHO3D_ENABLE_ALL})
option                (URHO3D_PARTICLE_GRAPH     "Particle Graph Effects"                                ${URHO3D_ENABLE_ALL})
option                (URHO3D_ACTIONS            "Tweening actions"                                      ${URHO3D_ENABLE_ALL})
option                (URHO3D_SHADER_TRANSLATOR  "Enable shader translation from universal GLSL shaders to other GAPI via glslang and SPIRV-Cross" ${URHO3D_ENABLE_ALL})
option                (URHO3D_SHADER_OPTIMIZER   "Enable shader optimization via SPIRV-Tools"            ${URHO3D_ENABLE_ALL})

# User should extend AndroidManifest.xml and attach libopenxr_loader.so to the application.
# See https://developer.oculus.com/documentation/native/android/mobile-openxr/ for details.
cmake_dependent_option(URHO3D_OCULUS_QUEST       "Enable experimental native build for Oculus Quest. See notes in UrhoOptions.cmake!" OFF "ANDROID" OFF)
# TODO: Extend platform support.
cmake_dependent_option(URHO3D_XR                 "Enable OpenXR support"                                 ${URHO3D_ENABLE_ALL} "WIN32 OR URHO3D_OCULUS_QUEST;NOT MINGW;NOT UWP" OFF)

# Features
cmake_dependent_option(URHO3D_CSHARP             "Enable C# support"                                     OFF                  "NOT MINGW"   OFF)
# Valid values at https://docs.microsoft.com/en-us/dotnet/standard/frameworks
# At the moment only netstandard2.1 supported
set(URHO3D_NETFX netstandard2.1 CACHE STRING "TargetFramework value for .NET libraries")
set_property(CACHE URHO3D_NETFX PROPERTY STRINGS netstandard2.1)
set(URHO3D_NETFX_RUNTIME_VERSION OFF CACHE STRING "Version of runtime to use.")
option                (URHO3D_DEBUG_ASSERT       "Enable Urho3D assert macros"                           ${URHO3D_ENABLE_ALL}                                    )
cmake_dependent_option(URHO3D_FILEWATCHER        "Watch filesystem for resource changes"                 ${URHO3D_ENABLE_ALL} "URHO3D_THREADING;NOT UWP"      OFF)
option                (URHO3D_HASH_DEBUG         "Enable StringHash name debugging"                      ${URHO3D_ENABLE_ALL}                                    )
option                (URHO3D_MONOLITHIC_HEADER  "Create Urho3DAll.h which includes all engine headers." OFF                                                     )
cmake_dependent_option(URHO3D_MINIDUMPS          "Enable writing minidumps on crash"                     ${URHO3D_ENABLE_ALL} "MSVC;NOT UWP"                  OFF)
cmake_dependent_option(URHO3D_PLUGINS            "Enable plugins"                                        ${URHO3D_ENABLE_ALL} "NOT EMSCRIPTEN;NOT UWP"               OFF)
cmake_dependent_option(URHO3D_THREADING          "Enable multithreading"                                 ${URHO3D_ENABLE_ALL} "NOT EMSCRIPTEN"                       OFF)
option                (URHO3D_WEBP               "WebP support enabled"                                  ${URHO3D_ENABLE_ALL}                                    )
cmake_dependent_option(URHO3D_TESTING            "Enable unit tests"                                     OFF                  "NOT EMSCRIPTEN;NOT MOBILE;NOT UWP"    OFF)
option                (URHO3D_PACKAGING          "Enable *.pak file creation"                            OFF                                                     )
# Web
cmake_dependent_option(EMSCRIPTEN_WASM           "Use wasm instead of asm.js"                            ON                   "EMSCRIPTEN"                           OFF)
set(EMSCRIPTEN_TOTAL_MEMORY 128 CACHE STRING  "Memory limit in megabytes. Set to 0 for dynamic growth. Must be multiple of 64KB.")

# Graphics configuration
option                (URHO3D_DEBUG_GRAPHICS     "Enable debug checks in renderer"                       OFF)
option                (URHO3D_GRAPHICS_NO_GL     "Disable OpenGL backend in renderer"                    OFF)
cmake_dependent_option(URHO3D_GRAPHICS_NO_D3D11  "Disable Direct3D11 backend in renderer"                OFF "URHO3D_SHADER_TRANSLATOR" ON)
cmake_dependent_option(URHO3D_GRAPHICS_NO_D3D12  "Disable Direct3D12 backend in renderer"                OFF "URHO3D_SHADER_TRANSLATOR" ON)
cmake_dependent_option(URHO3D_GRAPHICS_NO_VULKAN "Disable Vulkan backend in renderer"                    OFF "URHO3D_SHADER_TRANSLATOR" ON)

# Misc
rbfx_dependent_option(URHO3D_PLUGIN_LIST "List of plugins to be statically linked with Editor and Player executables" "103_GamePlugin;113_InputLogger" URHO3D_SAMPLES "")
option               (URHO3D_PARALLEL_BUILD     "MSVC-only: enable parallel builds. A bool or a number of processors to use." ON)

option(URHO3D_PLAYER                            "Build player application"                              ${URHO3D_ENABLE_ALL})
cmake_dependent_option(URHO3D_EDITOR            "Build editor application"                              ${URHO3D_ENABLE_ALL} "DESKTOP"                       OFF)
cmake_dependent_option(URHO3D_EXTRAS            "Build extra tools"                                     ${URHO3D_ENABLE_ALL} "NOT EMSCRIPTEN;NOT MOBILE;NOT UWP"    OFF)
cmake_dependent_option(URHO3D_TOOLS             "Tools enabled. Bool or a list of tool target names."   ${URHO3D_ENABLE_ALL} "DESKTOP"                       OFF)
option(URHO3D_SAMPLES                           "Build samples"                                         OFF)
cmake_dependent_option(URHO3D_MERGE_STATIC_LIBS "Merge third party dependency libs to Urho3D.a"         OFF "NOT BUILD_SHARED_LIBS"                          OFF)
option(URHO3D_NO_EDITOR_PLAYER_EXE              "Do not build editor or player executables."            OFF)
<<<<<<< HEAD
option(URHO3D_SSL                               "Enable OpenSSL support"                                OFF)
option(URHO3D_OPENXR                            "Enable OpenXR support"                                 OFF)
=======
>>>>>>> 9b289671

if (WIN32)
    option(URHO3D_WIN32_CONSOLE "Show log messages in win32 console"                     OFF)
endif ()

if (URHO3D_CSHARP)
    set (URHO3D_MONOLITHIC_HEADER ON)   # Used by wrapper code
endif ()

# Implicit configuration
if (ANDROID OR EMSCRIPTEN OR IOS)
    set (URHO3D_SSE OFF)
elseif (URHO3D_TOOLS OR URHO3D_EDITOR)
    set (URHO3D_SYSTEMUI ON)
    set (URHO3D_FILEWATCHER ON)
    set (URHO3D_LOGGING ON)
    set (URHO3D_HASH_DEBUG ON)
endif ()

if (EMSCRIPTEN)
    if (BUILD_SHARED_LIBS)
        set (BUILD_SHARED_LIBS OFF)
        message(WARNING "Shared builds unsupported when compiling with emscripten")     # For now.
    endif ()
    if (NOT URHO3D_PACKAGING)
        # Web builds do not function without data packaging.
        set (URHO3D_PACKAGING ON)
    endif ()
endif ()

if (ANDROID)
    set (SDL_CPUINFO ON)
endif ()

# At the end because it depends on URHO3D_SYSTEMUI which is may be off, but implicitly enabled if URHO3D_TOOLS is enabled.
cmake_dependent_option(URHO3D_SYSTEMUI_VIEWPORTS "Use native viewports in supported applications" ON "URHO3D_SYSTEMUI" OFF)<|MERGE_RESOLUTION|>--- conflicted
+++ resolved
@@ -236,11 +236,6 @@
 option(URHO3D_SAMPLES                           "Build samples"                                         OFF)
 cmake_dependent_option(URHO3D_MERGE_STATIC_LIBS "Merge third party dependency libs to Urho3D.a"         OFF "NOT BUILD_SHARED_LIBS"                          OFF)
 option(URHO3D_NO_EDITOR_PLAYER_EXE              "Do not build editor or player executables."            OFF)
-<<<<<<< HEAD
-option(URHO3D_SSL                               "Enable OpenSSL support"                                OFF)
-option(URHO3D_OPENXR                            "Enable OpenXR support"                                 OFF)
-=======
->>>>>>> 9b289671
 
 if (WIN32)
     option(URHO3D_WIN32_CONSOLE "Show log messages in win32 console"                     OFF)
