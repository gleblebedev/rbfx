//
// Copyright (c) 2008-2020 the Urho3D project.
//
// Permission is hereby granted, free of charge, to any person obtaining a copy
// of this software and associated documentation files (the "Software"), to deal
// in the Software without restriction, including without limitation the rights
// to use, copy, modify, merge, publish, distribute, sublicense, and/or sell
// copies of the Software, and to permit persons to whom the Software is
// furnished to do so, subject to the following conditions:
//
// The above copyright notice and this permission notice shall be included in
// all copies or substantial portions of the Software.
//
// THE SOFTWARE IS PROVIDED "AS IS", WITHOUT WARRANTY OF ANY KIND, EXPRESS OR
// IMPLIED, INCLUDING BUT NOT LIMITED TO THE WARRANTIES OF MERCHANTABILITY,
// FITNESS FOR A PARTICULAR PURPOSE AND NONINFRINGEMENT. IN NO EVENT SHALL THE
// AUTHORS OR COPYRIGHT HOLDERS BE LIABLE FOR ANY CLAIM, DAMAGES OR OTHER
// LIABILITY, WHETHER IN AN ACTION OF CONTRACT, TORT OR OTHERWISE, ARISING FROM,
// OUT OF OR IN CONNECTION WITH THE SOFTWARE OR THE USE OR OTHER DEALINGS IN
// THE SOFTWARE.
//

#pragma once

<<<<<<< HEAD
#include "Urho3D/Physics//RigidBody.h"
#include "Urho3D/Scene/Component.h"
=======
#include "Urho3D/Scene/Component.h"
#include "Urho3D/Physics/RigidBody.h"
>>>>>>> 96c6b02a

class btCapsuleShape;
class btPairCachingGhostObject;
class btKinematicCharacterController;

namespace Urho3D
{
class PhysicsWorld;
class DebugRenderer;

class URHO3D_API KinematicCharacterController : public Component
{
    URHO3D_OBJECT(KinematicCharacterController, Component);

public:
    /// Construct.
    KinematicCharacterController(Context* context);
    /// Destruct.
    ~KinematicCharacterController() override;

    /// Register object factory and attributes.
    static void RegisterObject(Context* context);
    void OnSetAttribute(const AttributeInfo& attr, const Variant& src) override;

    /// Perform post-load after deserialization. Acquire the components from the scene nodes.
    void ApplyAttributes() override;

    /// Return character position in world space without interpolation.
    Vector3 GetRawPosition() const;
    /// Adjust position of kinematic body.
    void AdjustRawPosition(const Vector3& offset, float smoothConstant);

    /// Set collision layer.
    void SetCollisionLayer(unsigned layer);
    /// Return collision layer.
    unsigned GetCollisionLayer() const { return colLayer_; }
    /// Set collision mask.
    void SetCollisionMask(unsigned mask);
    /// Return collision mask.
    unsigned GetCollisionMask() const { return colMask_; }
    /// Set collision group and mask.
    void SetCollisionLayerAndMask(unsigned layer, unsigned mask);

    /// Set gravity.
    void SetGravity(const Vector3 &gravity);
    /// Get gravity.
    const Vector3& GetGravity() const { return gravity_; }
    /// Set linear velocity damping factor.
    void SetLinearDamping(float linearDamping);
    /// Return linear velocity damping factor.
    float GetLinearDamping() const { return linearDamping_; }
    /// Set angular velocity damping factor.
    void SetAngularDamping(float angularDamping);
    /// Return linear velocity damping factor.
    float GetAngularDamping() const { return angularDamping_; }
    /// Set character height.
    void SetHeight(float height);
    /// Return character height.
    float GetHeight() const { return height_; }
    /// Set character diameter.
    void SetDiameter(float diameter);
    /// Return character diameter.
    float GetDiameter() const { return diameter_; }
    /// Set activate triggers flag.
    void SetActivateTriggers(bool activateTriggers);
    /// Get activate triggers flag.
    bool GetActivateTriggers() const { return activateTriggers_; }
    /// Set character collider offset.
    void SetOffset(const Vector3& offset);
    /// Return character collider offset.
    const Vector3& GetOffset() const { return colShapeOffset_; }
    /// Set step height.
    void SetStepHeight(float stepHeight);
    /// Return step height.
    float GetStepHeight() const { return stepHeight_; }
    /// Set max jump height.
    void SetMaxJumpHeight(float maxJumpHeight);
    /// Return max jump height.
    float GetMaxJumpHeight() const { return maxJumpHeight_; }
    /// Set fall speed (terminal velocity).
    void SetFallSpeed(float fallSpeed);
    /// Return fall speed (terminal velocity).
    float GetFallSpeed() const { return fallSpeed_; }
    /// Set jump speed.
    void SetJumpSpeed(float jumpSpeed);
    /// Return jump speed.
    float GetJumpSpeed() const { return jumpSpeed_; }
    /// Set max slope angle in degrees.
    void SetMaxSlope(float maxSlope);
    /// Return max slope angle in degrees.
    float GetMaxSlope() const { return maxSlope_; }
    /// Set walk increment. This is neither a direction nor a velocity, but the amount to increment the position each simulation iteration, regardless of dt.
    void SetWalkIncrement(const Vector3& walkDir);
    /// Check if character in on the ground.
    bool OnGround() const;
    /// Jump.
    void Jump(const Vector3 &jump = Vector3::ZERO);
    /// ApplyImpulse is same as Jump
    void ApplyImpulse(const Vector3 &impulse);
    /// Check if character can jump.
    bool CanJump() const;
    /// Set angular velocity.
    void SetAngularVelocity(const Vector3 &velocity);
    /// Return angular velocity.
    const Vector3 GetAngularVelocity() const;
    /// Set linear velocity.
    void SetLinearVelocity(const Vector3 &velocity);
    /// Return linear velocity.
    const Vector3 GetLinearVelocity() const;
    /// Draw debug geometry.
    virtual void DrawDebugGeometry();

protected:
    btCapsuleShape* GetOrCreateShape();
    void ResetShape();
    void ReleaseKinematic();
    void ApplySettings(bool readdToWorld);
    void OnNodeSet(Node* previousNode, Node* currentNode) override;
    void OnSceneSet(Scene* scene) override;
    void AddKinematicToWorld();
    void RemoveKinematicFromWorld();

    /// Instantly reset character position to new value.
    void WarpKinematic(const Vector3& position);

    void HandlePhysicsPreUpdate(StringHash eventType, VariantMap& eventData);
    void HandlePhysicsPostStep(StringHash eventType, VariantMap& eventData);
    void HandlePhysicsPostUpdate(StringHash eventType, VariantMap& eventData);

    void ActivateTriggers();

protected:
    unsigned colLayer_{ 1 };
    unsigned colMask_{ 0xffff };

    float height_{ 1.8f };
    float diameter_{ 0.7f };
    float stepHeight_{ 0.4f };
    float maxJumpHeight_{ 2.0f };
    float jumpSpeed_{ 9.0f };
    float fallSpeed_{ 55.0f };
    float maxSlope_{ 45.0f };
    float linearDamping_{ 0.2f };
    float angularDamping_{ 0.2f };
    bool activateTriggers_ {true};
    Vector3 gravity_{ Vector3(0.0f, -14.0f, 0.0f) };

    WeakPtr<PhysicsWorld> physicsWorld_;
    /// Bullet collision shape.
    ea::unique_ptr<btCapsuleShape> shape_;
    ea::unique_ptr<btPairCachingGhostObject> pairCachingGhostObject_;
    ea::unique_ptr<btKinematicCharacterController> kinematicController_;
<<<<<<< HEAD
    /// Rigid body on the same Node as the controller.
    WeakPtr<RigidBody> rigidBody_;
=======
>>>>>>> 96c6b02a
    ea::unordered_map<SharedPtr<RigidBody>, bool> activeTriggerContacts_;
    bool activeTriggerFlag_{};

    Vector3 colShapeOffset_{ 0.0f, 0.9f, 0.0f };
    bool readdToWorld_{ false };

    /// Offset used for smooth Node position adjustment.
    Vector3 positionOffset_;
    /// Constant used to fade out position offset.
    float smoothingConstant_{};
    /// Position used for interpolation and the final result.
    /// @{
    Vector3 previousPosition_;
    Vector3 nextPosition_;
    Vector3 latestPosition_;
    /// @}

    /// Cached event data for physics collision.
    VariantMap physicsCollisionData_;
};

}<|MERGE_RESOLUTION|>--- conflicted
+++ resolved
@@ -22,13 +22,8 @@
 
 #pragma once
 
-<<<<<<< HEAD
-#include "Urho3D/Physics//RigidBody.h"
-#include "Urho3D/Scene/Component.h"
-=======
 #include "Urho3D/Scene/Component.h"
 #include "Urho3D/Physics/RigidBody.h"
->>>>>>> 96c6b02a
 
 class btCapsuleShape;
 class btPairCachingGhostObject;
@@ -181,11 +176,6 @@
     ea::unique_ptr<btCapsuleShape> shape_;
     ea::unique_ptr<btPairCachingGhostObject> pairCachingGhostObject_;
     ea::unique_ptr<btKinematicCharacterController> kinematicController_;
-<<<<<<< HEAD
-    /// Rigid body on the same Node as the controller.
-    WeakPtr<RigidBody> rigidBody_;
-=======
->>>>>>> 96c6b02a
     ea::unordered_map<SharedPtr<RigidBody>, bool> activeTriggerContacts_;
     bool activeTriggerFlag_{};
 
