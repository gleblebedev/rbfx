/*
 * This source file is part of RmlUi, the HTML/CSS Interface Middleware
 *
 * For the latest information, see http://github.com/mikke89/RmlUi
 *
 * Copyright (c) 2019-2023 The RmlUi Team, and contributors
 *
 * Permission is hereby granted, free of charge, to any person obtaining a copy
 * of this software and associated documentation files (the "Software"), to deal
 * in the Software without restriction, including without limitation the rights
 * to use, copy, modify, merge, publish, distribute, sublicense, and/or sell
 * copies of the Software, and to permit persons to whom the Software is
 * furnished to do so, subject to the following conditions:
 *
 * The above copyright notice and this permission notice shall be included in
 * all copies or substantial portions of the Software.
 *
 * THE SOFTWARE IS PROVIDED "AS IS", WITHOUT WARRANTY OF ANY KIND, EXPRESS OR
 * IMPLIED, INCLUDING BUT NOT LIMITED TO THE WARRANTIES OF MERCHANTABILITY,
 * FITNESS FOR A PARTICULAR PURPOSE AND NONINFRINGEMENT. IN NO EVENT SHALL THE
 * AUTHORS OR COPYRIGHT HOLDERS BE LIABLE FOR ANY CLAIM, DAMAGES OR OTHER
 * LIABILITY, WHETHER IN AN ACTION OF CONTRACT, TORT OR OTHERWISE, ARISING FROM,
 * OUT OF OR IN CONNECTION WITH THE SOFTWARE OR THE USE OR OTHER DEALINGS IN
 * THE SOFTWARE.
 *
 */

#ifndef RMLUI_CORE_STYLETYPES_H
#define RMLUI_CORE_STYLETYPES_H

#include "Types.h"

namespace Rml {
namespace Style {

	struct LengthPercentageAuto {
		enum Type : uint8_t { Auto, Length, Percentage } type = Length;
		float value = 0;
		LengthPercentageAuto() {}
		LengthPercentageAuto(Type type, float value = 0) : type(type), value(value) {}
	};
	struct LengthPercentage {
		enum Type : uint8_t { Length, Percentage } type = Length;
		float value = 0;
		LengthPercentage() {}
		LengthPercentage(Type type, float value = 0) : type(type), value(value) {}
	};

	struct NumberAuto {
		enum Type : uint8_t { Auto, Number } type = Number;
		float value = 0;
		NumberAuto() {}
		NumberAuto(Type type, float value = 0) : type(type), value(value) {}
	};

	using Margin = LengthPercentageAuto;
	using Padding = LengthPercentage;

	enum class Display : uint8_t {
		None,
		Block,
		Inline,
		InlineBlock,
		FlowRoot,
		Flex,
		InlineFlex,
		Table,
		InlineTable,
		TableRow,
		TableRowGroup,
		TableColumn,
		TableColumnGroup,
		TableCell
	};
	enum class Position : uint8_t { Static, Relative, Absolute, Fixed };

	using Top = LengthPercentageAuto;
	using Right = LengthPercentageAuto;
	using Bottom = LengthPercentageAuto;
	using Left = LengthPercentageAuto;

	enum class Float : uint8_t { None, Left, Right };
	enum class Clear : uint8_t { None, Left, Right, Both };

	enum class BoxSizing : uint8_t { ContentBox, BorderBox };

	using ZIndex = NumberAuto;

	using Width = LengthPercentageAuto;
	using MinWidth = LengthPercentage;
	using MaxWidth = LengthPercentage; // 'none' keyword converted to FLT_MAX length.

	using Height = LengthPercentageAuto;
	using MinHeight = LengthPercentage;
	using MaxHeight = LengthPercentage; // 'none' keyword converted to FLT_MAX length.

	struct LineHeight {
		float value = 12.f * 1.2f; // The computed value (length)
		enum InheritType : uint8_t { Number, Length } inherit_type = Number;
		float inherit_value = 1.2f;
		LineHeight() {}
		LineHeight(float value, InheritType inherit_type, float inherit_value) :
			value(value), inherit_type(inherit_type), inherit_value(inherit_value)
		{}
	};
	struct VerticalAlign {
		enum Type : uint8_t { Baseline, Middle, Sub, Super, TextTop, TextBottom, Top, Center, Bottom, Length } type;
		float value; // For length type
		VerticalAlign(Type type = Baseline) : type(type), value(0) {}
		VerticalAlign(float value) : type(Length), value(value) {}
		VerticalAlign(Type type, float value) : type(type), value(value) {}
	};

	enum class Overflow : uint8_t { Visible, Hidden, Auto, Scroll };
	struct Clip {
	private:
		// Here, 'value' is encoded with Auto <=> 0, None <=> -1, Always <=> -2. A value > 0 means the given number.
		int8_t value = 0;

	public:
		// The Type enum must instead correspond to the keywords in StyleSheetSpec.
		enum class Type : uint8_t { Auto, None, Always, Number };
		Clip() {}
		Clip(Type type, int8_t number = 0) : value(type == Type::Auto ? 0 : (type == Type::None ? -1 : (type == Type::Always ? -2 : number))) {}
		int GetNumber() const { return value < 0 ? 0 : value; }
		Type GetType() const { return value == 0 ? Type::Auto : (value == -1 ? Type::None : (value == -2 ? Type::Always : Type::Number)); }
		bool operator==(Type type) const { return GetType() == type; }
	};

	enum class Visibility : uint8_t { Visible, Hidden };

	enum class FontStyle : uint8_t { Normal, Italic };
	enum class FontWeight : uint16_t { Auto = 0, Normal = 400, Bold = 700 }; // Any definite value in the range [1,1000] is valid.

	enum class TextAlign : uint8_t { Left, Right, Center, Justify };
	enum class TextDecoration : uint8_t { None, Underline, Overline, LineThrough };
	enum class TextTransform : uint8_t { None, Capitalize, Uppercase, Lowercase };
	enum class WhiteSpace : uint8_t { Normal, Pre, Nowrap, Prewrap, Preline };
	enum class WordBreak : uint8_t { Normal, BreakAll, BreakWord };

	enum class Drag : uint8_t { None, Drag, DragDrop, Block, Clone };
	enum class TabIndex : uint8_t { None, Auto };
	enum class Focus : uint8_t { None, Auto };
	enum class OverscrollBehavior : uint8_t { Auto, Contain };
	enum class PointerEvents : uint8_t { None, Auto };

	using PerspectiveOrigin = LengthPercentage;
	using TransformOrigin = LengthPercentage;

	enum class OriginX : uint8_t { Left, Center, Right };
	enum class OriginY : uint8_t { Top, Center, Bottom };

	enum class AlignContent : uint8_t { FlexStart, FlexEnd, Center, SpaceBetween, SpaceAround, Stretch };
	enum class AlignItems : uint8_t { FlexStart, FlexEnd, Center, Baseline, Stretch };
	enum class AlignSelf : uint8_t { Auto, FlexStart, FlexEnd, Center, Baseline, Stretch };
	using FlexBasis = LengthPercentageAuto;
	enum class FlexDirection : uint8_t { Row, RowReverse, Column, ColumnReverse };
	enum class FlexWrap : uint8_t { Nowrap, Wrap, WrapReverse };
	enum class JustifyContent : uint8_t { FlexStart, FlexEnd, Center, SpaceBetween, SpaceAround };

<<<<<<< HEAD
	enum class Nav : uint8_t { None, Auto };
=======
	enum class Nav : uint8_t { None, Auto, Horizontal, Vertical };
>>>>>>> a2ab643b

	class ComputedValues;

} // namespace Style

using ComputedValues = Style::ComputedValues;

} // namespace Rml
#endif<|MERGE_RESOLUTION|>--- conflicted
+++ resolved
@@ -158,11 +158,7 @@
 	enum class FlexWrap : uint8_t { Nowrap, Wrap, WrapReverse };
 	enum class JustifyContent : uint8_t { FlexStart, FlexEnd, Center, SpaceBetween, SpaceAround };
 
-<<<<<<< HEAD
-	enum class Nav : uint8_t { None, Auto };
-=======
 	enum class Nav : uint8_t { None, Auto, Horizontal, Vertical };
->>>>>>> a2ab643b
 
 	class ComputedValues;
 
