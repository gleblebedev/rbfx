//
// Copyright (c) 2008-2022 the Urho3D project.
//
// Permission is hereby granted, free of charge, to any person obtaining a copy
// of this software and associated documentation files (the "Software"), to deal
// in the Software without restriction, including without limitation the rights
// to use, copy, modify, merge, publish, distribute, sublicense, and/or sell
// copies of the Software, and to permit persons to whom the Software is
// furnished to do so, subject to the following conditions:
//
// The above copyright notice and this permission notice shall be included in
// all copies or substantial portions of the Software.
//
// THE SOFTWARE IS PROVIDED "AS IS", WITHOUT WARRANTY OF ANY KIND, EXPRESS OR
// IMPLIED, INCLUDING BUT NOT LIMITED TO THE WARRANTIES OF MERCHANTABILITY,
// FITNESS FOR A PARTICULAR PURPOSE AND NONINFRINGEMENT. IN NO EVENT SHALL THE
// AUTHORS OR COPYRIGHT HOLDERS BE LIABLE FOR ANY CLAIM, DAMAGES OR OTHER
// LIABILITY, WHETHER IN AN ACTION OF CONTRACT, TORT OR OTHERWISE, ARISING FROM,
// OUT OF OR IN CONNECTION WITH THE SOFTWARE OR THE USE OR OTHER DEALINGS IN
// THE SOFTWARE.
//

#pragma once

#include "Urho3D/IO/MountPoint.h"
#include "Urho3D/IO/ScanFlags.h"

namespace Urho3D
{

/// %File entry within the package file.
struct PackageEntry
{
    /// Offset from the beginning.
    unsigned offset_;
    /// File size.
    unsigned size_;
    /// File checksum.
    unsigned checksum_;
};

/// Stores files of a directory tree sequentially for convenient access.
class URHO3D_API PackageFile : public MountPoint
{
    URHO3D_OBJECT(PackageFile, MountPoint);

public:
    /// Construct.
    explicit PackageFile(Context* context);
    /// Construct and open.
    PackageFile(Context* context, const ea::string& fileName, unsigned startOffset = 0);
    /// Destruct.
    ~PackageFile() override;

    /// Open the package file. Return true if successful.
    bool Open(const ea::string& fileName, unsigned startOffset = 0);
    /// Check if a file exists within the package file. This will be case-insensitive on Windows and case-sensitive on other platforms.
    bool Exists(const ea::string& fileName) const;
    /// Return the file entry corresponding to the name, or null if not found. This will be case-insensitive on Windows and case-sensitive on other platforms.
    const PackageEntry* GetEntry(const ea::string& fileName) const;

    /// Return all file entries.
    const ea::unordered_map<ea::string, PackageEntry>& GetEntries() const { return entries_; }

    /// Return hash of the package file name.
    StringHash GetNameHash() const { return nameHash_; }

    /// Return number of files.
    /// @property
    unsigned GetNumFiles() const { return entries_.size(); }

    /// Return total size of the package file.
    /// @property
    unsigned GetTotalSize() const { return totalSize_; }

    /// Return total data size from all the file entries in the package file.
    /// @property
    unsigned GetTotalDataSize() const { return totalDataSize_; }

    /// Return checksum of the package file contents.
    /// @property
    unsigned GetChecksum() const { return checksum_; }

    /// Return whether the files are compressed.
    /// @property
    bool IsCompressed() const { return compressed_; }

    /// Return list of file names in the package.
    const ea::vector<ea::string> GetEntryNames() const { return entries_.keys(); }

    /// Return a file name in the package at the specified index
    const ea::string& GetEntryName(unsigned index) const
    {
        unsigned nn = 0;
        for (auto j = entries_.begin(); j != entries_.end(); ++j)
        {
            if (nn == index) return j->first;
            nn++;
        }
        return EMPTY_STRING;
    }

    /// Implement MountPoint.
    /// @{
    bool AcceptsScheme(const ea::string& scheme) const override;
    bool Exists(const FileIdentifier& fileName) const override;
    AbstractFilePtr OpenFile(const FileIdentifier& fileName, FileMode mode) override;

    const ea::string& GetName() const override { return fileName_; }
<<<<<<< HEAD
	
    void Scan(ea::vector<ea::string>& result, const ea::string& pathName, const ea::string& filter,
        unsigned flags, bool recursive) const override;
=======

    void Scan(ea::vector<ea::string>& result, const ea::string& pathName, const ea::string& filter,
        ScanFlags flags) const override;
>>>>>>> d7af87e3
    /// @}

private:
    /// File entries.
    ea::unordered_map<ea::string, PackageEntry> entries_;
    /// File name.
    ea::string fileName_;
    /// Package file name hash.
    StringHash nameHash_;
    /// Package file total size.
    unsigned totalSize_;
    /// Total data size in the package using each entry's actual size if it is a compressed package file.
    unsigned totalDataSize_;
    /// Package file checksum.
    unsigned checksum_;
    /// Compressed flag.
    bool compressed_;
};

}<|MERGE_RESOLUTION|>--- conflicted
+++ resolved
@@ -107,15 +107,9 @@
     AbstractFilePtr OpenFile(const FileIdentifier& fileName, FileMode mode) override;
 
     const ea::string& GetName() const override { return fileName_; }
-<<<<<<< HEAD
-	
-    void Scan(ea::vector<ea::string>& result, const ea::string& pathName, const ea::string& filter,
-        unsigned flags, bool recursive) const override;
-=======
 
     void Scan(ea::vector<ea::string>& result, const ea::string& pathName, const ea::string& filter,
         ScanFlags flags) const override;
->>>>>>> d7af87e3
     /// @}
 
 private:
