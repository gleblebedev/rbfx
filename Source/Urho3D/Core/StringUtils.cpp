//
// Copyright (c) 2008-2022 the Urho3D project.
//
// Permission is hereby granted, free of charge, to any person obtaining a copy
// of this software and associated documentation files (the "Software"), to deal
// in the Software without restriction, including without limitation the rights
// to use, copy, modify, merge, publish, distribute, sublicense, and/or sell
// copies of the Software, and to permit persons to whom the Software is
// furnished to do so, subject to the following conditions:
//
// The above copyright notice and this permission notice shall be included in
// all copies or substantial portions of the Software.
//
// THE SOFTWARE IS PROVIDED "AS IS", WITHOUT WARRANTY OF ANY KIND, EXPRESS OR
// IMPLIED, INCLUDING BUT NOT LIMITED TO THE WARRANTIES OF MERCHANTABILITY,
// FITNESS FOR A PARTICULAR PURPOSE AND NONINFRINGEMENT. IN NO EVENT SHALL THE
// AUTHORS OR COPYRIGHT HOLDERS BE LIABLE FOR ANY CLAIM, DAMAGES OR OTHER
// LIABILITY, WHETHER IN AN ACTION OF CONTRACT, TORT OR OTHERWISE, ARISING FROM,
// OUT OF OR IN CONNECTION WITH THE SOFTWARE OR THE USE OR OTHER DEALINGS IN
// THE SOFTWARE.
//

#include "../Precompiled.h"

#include "../Core/StringUtils.h"

#include <cstdio>

#include "../DebugNew.h"

namespace Urho3D
{

static const ea::string base64_chars =
    "ABCDEFGHIJKLMNOPQRSTUVWXYZ"
    "abcdefghijklmnopqrstuvwxyz"
    "0123456789+/";

unsigned CountElements(const char* buffer, char separator)
{
    if (!buffer)
        return 0;

    const char* endPos = buffer + CStringLength(buffer);
    const char* pos = buffer;
    unsigned ret = 0;

    while (pos < endPos)
    {
        if (*pos != separator)
            break;
        ++pos;
    }

    while (pos < endPos)
    {
        const char* start = pos;

        while (start < endPos)
        {
            if (*start == separator)
                break;

            ++start;
        }

        if (start == endPos)
        {
            ++ret;
            break;
        }

        const char* end = start;

        while (end < endPos)
        {
            if (*end != separator)
                break;

            ++end;
        }

        ++ret;
        pos = end;
    }

    return ret;
}

bool ToBool(const ea::string& source)
{
    return ToBool(source.c_str());
}

bool ToBool(const char* source)
{
    unsigned length = CStringLength(source);

    for (unsigned i = 0; i < length; ++i)
    {
        auto c = (char)tolower(source[i]);
        if (c == 't' || c == 'y' || c == '1')
            return true;
        else if (c != ' ' && c != '\t')
            break;
    }

    return false;
}

int ToInt(const ea::string& source, int base)
{
    return ToInt(source.c_str(), base);
}

int ToInt(const char* source, int base)
{
    if (!source)
        return 0;

    // Shield against runtime library assert by converting illegal base values to 0 (autodetect)
    if (base < 2 || base > 36)
        base = 0;

    return (int)strtol(source, nullptr, base);
}

long long ToInt64(const char* source, int base)
{
    if (!source)
        return 0;

    // Shield against runtime library assert by converting illegal base values to 0 (autodetect)
    if (base < 2 || base > 36)
        base = 0;

    return strtoll(source, nullptr, base);
}

long long ToInt64(const ea::string& source, int base)
{
    return ToInt64(source.c_str(), base);
}

unsigned ToUInt(const ea::string& source, int base)
{
    return ToUInt(source.c_str(), base);
}

unsigned long long ToUInt64(const char* source, int base)
{
    if (!source)
        return 0;

    // Shield against runtime library assert by converting illegal base values to 0 (autodetect)
    if (base < 2 || base > 36)
        base = 0;

    return strtoull(source, nullptr, base);
}

unsigned long long ToUInt64(const ea::string& source, int base)
{
    return ToUInt64(source.c_str(), base);
}

unsigned ToUInt(const char* source, int base)
{
    if (!source)
        return 0;

    if (base < 2 || base > 36)
        base = 0;

    return (unsigned)strtoul(source, nullptr, base);
}

float ToFloat(const ea::string& source)
{
    return ToFloat(source.c_str());
}

float ToFloat(const char* source)
{
    if (!source)
        return 0;

    return (float)strtod(source, nullptr);
}

double ToDouble(const ea::string& source)
{
    return ToDouble(source.c_str());
}

double ToDouble(const char* source)
{
    if (!source)
        return 0;

    return strtod(source, nullptr);
}

Color ToColor(const ea::string& source)
{
    return ToColor(source.c_str());
}

Color ToColor(const char* source)
{
    Color ret;

    unsigned elements = CountElements(source, ' ');
    if (elements < 3)
        return ret;

    auto* ptr = (char*)source;
    ret.r_ = (float)strtod(ptr, &ptr);
    ret.g_ = (float)strtod(ptr, &ptr);
    ret.b_ = (float)strtod(ptr, &ptr);
    if (elements > 3)
        ret.a_ = (float)strtod(ptr, &ptr);

    return ret;
}

IntRect ToIntRect(const ea::string& source)
{
    return ToIntRect(source.c_str());
}

IntRect ToIntRect(const char* source)
{
    IntRect ret(IntRect::ZERO);

    unsigned elements = CountElements(source, ' ');
    if (elements < 4)
        return ret;

    auto* ptr = (char*)source;
    ret.left_ = (int)strtol(ptr, &ptr, 10);
    ret.top_ = (int)strtol(ptr, &ptr, 10);
    ret.right_ = (int)strtol(ptr, &ptr, 10);
    ret.bottom_ = (int)strtol(ptr, &ptr, 10);

    return ret;
}

IntVector2 ToIntVector2(const ea::string& source)
{
    return ToIntVector2(source.c_str());
}

IntVector2 ToIntVector2(const char* source)
{
    IntVector2 ret(IntVector2::ZERO);

    unsigned elements = CountElements(source, ' ');
    if (elements < 2)
        return ret;

    auto* ptr = (char*)source;
    ret.x_ = (int)strtol(ptr, &ptr, 10);
    ret.y_ = (int)strtol(ptr, &ptr, 10);

    return ret;
}

IntVector3 ToIntVector3(const ea::string& source)
{
    return ToIntVector3(source.c_str());
}

IntVector3 ToIntVector3(const char* source)
{
    IntVector3 ret(IntVector3::ZERO);

    unsigned elements = CountElements(source, ' ');
    if (elements < 3)
        return ret;

    auto* ptr = (char*)source;
    ret.x_ = (int)strtol(ptr, &ptr, 10);
    ret.y_ = (int)strtol(ptr, &ptr, 10);
    ret.z_ = (int)strtol(ptr, &ptr, 10);

    return ret;
}

Rect ToRect(const ea::string& source)
{
    return ToRect(source.c_str());
}

Rect ToRect(const char* source)
{
    Rect ret(Rect::ZERO);

    unsigned elements = CountElements(source, ' ');
    if (elements < 4)
        return ret;

    auto* ptr = (char*)source;
    ret.min_.x_ = (float)strtod(ptr, &ptr);
    ret.min_.y_ = (float)strtod(ptr, &ptr);
    ret.max_.x_ = (float)strtod(ptr, &ptr);
    ret.max_.y_ = (float)strtod(ptr, &ptr);

    return ret;
}

Quaternion ToQuaternion(const ea::string& source)
{
    return ToQuaternion(source.c_str());
}

Quaternion ToQuaternion(const char* source)
{
    unsigned elements = CountElements(source, ' ');
    auto* ptr = (char*)source;

    if (elements < 3)
        return Quaternion::IDENTITY;
    else if (elements < 4)
    {
        // 3 coords specified: conversion from Euler angles
        float x, y, z;
        x = (float)strtod(ptr, &ptr);
        y = (float)strtod(ptr, &ptr);
        z = (float)strtod(ptr, &ptr);

        return Quaternion(x, y, z);
    }
    else
    {
        // 4 coords specified: full quaternion
        Quaternion ret;
        ret.w_ = (float)strtod(ptr, &ptr);
        ret.x_ = (float)strtod(ptr, &ptr);
        ret.y_ = (float)strtod(ptr, &ptr);
        ret.z_ = (float)strtod(ptr, &ptr);

        return ret;
    }
}

Vector2 ToVector2(const ea::string& source)
{
    return ToVector2(source.c_str());
}

Vector2 ToVector2(const char* source)
{
    Vector2 ret(Vector2::ZERO);

    unsigned elements = CountElements(source, ' ');
    if (elements < 2)
        return ret;

    auto* ptr = (char*)source;
    ret.x_ = (float)strtod(ptr, &ptr);
    ret.y_ = (float)strtod(ptr, &ptr);

    return ret;
}

Vector3 ToVector3(const ea::string& source)
{
    return ToVector3(source.c_str());
}

Vector3 ToVector3(const char* source)
{
    Vector3 ret(Vector3::ZERO);

    unsigned elements = CountElements(source, ' ');
    if (elements < 3)
        return ret;

    auto* ptr = (char*)source;
    ret.x_ = (float)strtod(ptr, &ptr);
    ret.y_ = (float)strtod(ptr, &ptr);
    ret.z_ = (float)strtod(ptr, &ptr);

    return ret;
}

Vector4 ToVector4(const ea::string& source, bool allowMissingCoords)
{
    return ToVector4(source.c_str(), allowMissingCoords);
}

Vector4 ToVector4(const char* source, bool allowMissingCoords)
{
    Vector4 ret(Vector4::ZERO);

    unsigned elements = CountElements(source, ' ');
    auto* ptr = (char*)source;

    if (!allowMissingCoords)
    {
        if (elements < 4)
            return ret;

        ret.x_ = (float)strtod(ptr, &ptr);
        ret.y_ = (float)strtod(ptr, &ptr);
        ret.z_ = (float)strtod(ptr, &ptr);
        ret.w_ = (float)strtod(ptr, &ptr);

        return ret;
    }
    else
    {
        if (elements > 0)
            ret.x_ = (float)strtod(ptr, &ptr);
        if (elements > 1)
            ret.y_ = (float)strtod(ptr, &ptr);
        if (elements > 2)
            ret.z_ = (float)strtod(ptr, &ptr);
        if (elements > 3)
            ret.w_ = (float)strtod(ptr, &ptr);

        return ret;
    }
}

Variant ToVectorVariant(const ea::string& source)
{
    return ToVectorVariant(source.c_str());
}

Variant ToVectorVariant(const char* source)
{
    Variant ret;
    unsigned elements = CountElements(source, ' ');

    switch (elements)
    {
    case 1:
        ret.FromString(VAR_FLOAT, source);
        break;

    case 2:
        ret.FromString(VAR_VECTOR2, source);
        break;

    case 3:
        ret.FromString(VAR_VECTOR3, source);
        break;

    case 4:
        ret.FromString(VAR_VECTOR4, source);
        break;

    case 9:
        ret.FromString(VAR_MATRIX3, source);
        break;

    case 12:
        ret.FromString(VAR_MATRIX3X4, source);
        break;

    case 16:
        ret.FromString(VAR_MATRIX4, source);
        break;

    default:
        // Illegal input. Return variant remains empty
        break;
    }

    return ret;
}

Matrix3 ToMatrix3(const ea::string& source)
{
    return ToMatrix3(source.c_str());
}

Matrix3 ToMatrix3(const char* source)
{
    Matrix3 ret(Matrix3::ZERO);

    unsigned elements = CountElements(source, ' ');
    if (elements < 9)
        return ret;

    auto* ptr = (char*)source;
    ret.m00_ = (float)strtod(ptr, &ptr);
    ret.m01_ = (float)strtod(ptr, &ptr);
    ret.m02_ = (float)strtod(ptr, &ptr);
    ret.m10_ = (float)strtod(ptr, &ptr);
    ret.m11_ = (float)strtod(ptr, &ptr);
    ret.m12_ = (float)strtod(ptr, &ptr);
    ret.m20_ = (float)strtod(ptr, &ptr);
    ret.m21_ = (float)strtod(ptr, &ptr);
    ret.m22_ = (float)strtod(ptr, &ptr);

    return ret;
}

Matrix3x4 ToMatrix3x4(const ea::string& source)
{
    return ToMatrix3x4(source.c_str());
}

Matrix3x4 ToMatrix3x4(const char* source)
{
    Matrix3x4 ret(Matrix3x4::ZERO);

    unsigned elements = CountElements(source, ' ');
    if (elements < 12)
        return ret;

    auto* ptr = (char*)source;
    ret.m00_ = (float)strtod(ptr, &ptr);
    ret.m01_ = (float)strtod(ptr, &ptr);
    ret.m02_ = (float)strtod(ptr, &ptr);
    ret.m03_ = (float)strtod(ptr, &ptr);
    ret.m10_ = (float)strtod(ptr, &ptr);
    ret.m11_ = (float)strtod(ptr, &ptr);
    ret.m12_ = (float)strtod(ptr, &ptr);
    ret.m13_ = (float)strtod(ptr, &ptr);
    ret.m20_ = (float)strtod(ptr, &ptr);
    ret.m21_ = (float)strtod(ptr, &ptr);
    ret.m22_ = (float)strtod(ptr, &ptr);
    ret.m23_ = (float)strtod(ptr, &ptr);

    return ret;
}

Matrix4 ToMatrix4(const ea::string& source)
{
    return ToMatrix4(source.c_str());
}

Matrix4 ToMatrix4(const char* source)
{
    Matrix4 ret(Matrix4::ZERO);

    unsigned elements = CountElements(source, ' ');
    if (elements < 16)
        return ret;

    auto* ptr = (char*)source;
    ret.m00_ = (float)strtod(ptr, &ptr);
    ret.m01_ = (float)strtod(ptr, &ptr);
    ret.m02_ = (float)strtod(ptr, &ptr);
    ret.m03_ = (float)strtod(ptr, &ptr);
    ret.m10_ = (float)strtod(ptr, &ptr);
    ret.m11_ = (float)strtod(ptr, &ptr);
    ret.m12_ = (float)strtod(ptr, &ptr);
    ret.m13_ = (float)strtod(ptr, &ptr);
    ret.m20_ = (float)strtod(ptr, &ptr);
    ret.m21_ = (float)strtod(ptr, &ptr);
    ret.m22_ = (float)strtod(ptr, &ptr);
    ret.m23_ = (float)strtod(ptr, &ptr);
    ret.m30_ = (float)strtod(ptr, &ptr);
    ret.m31_ = (float)strtod(ptr, &ptr);
    ret.m32_ = (float)strtod(ptr, &ptr);
    ret.m33_ = (float)strtod(ptr, &ptr);

    return ret;
}

ea::string ToStringBool(bool value)
{
    return value ? "true" : "false";
}

ea::string ToString(void* value)
{
    return ToStringHex((unsigned)(size_t)value);
}

ea::string ToStringHex(unsigned value)
{
    char tempBuffer[CONVERSION_BUFFER_LENGTH];
    sprintf(tempBuffer, "%08x", value);
    return ea::string(tempBuffer);
}

void BufferToString(ea::string& dest, const void* data, unsigned size)
{
    // Precalculate needed string size
    const auto* bytes = (const unsigned char*)data;
    unsigned length = 0;
    for (unsigned i = 0; i < size; ++i)
    {
        // Room for separator
        if (i)
            ++length;

        // Room for the value
        if (bytes[i] < 10)
            ++length;
        else if (bytes[i] < 100)
            length += 2;
        else
            length += 3;
    }

    dest.resize(length);
    unsigned index = 0;

    // Convert values
    for (unsigned i = 0; i < size; ++i)
    {
        if (i)
            dest[index++] = ' ';

        if (bytes[i] < 10)
        {
            dest[index++] = '0' + bytes[i];
        }
        else if (bytes[i] < 100)
        {
            dest[index++] = (char)('0' + bytes[i] / 10);
            dest[index++] = (char)('0' + bytes[i] % 10);
        }
        else
        {
            dest[index++] = (char)('0' + bytes[i] / 100);
            dest[index++] = (char)('0' + bytes[i] % 100 / 10);
            dest[index++] = (char)('0' + bytes[i] % 10);
        }
    }
}

void StringToBuffer(ea::vector<unsigned char>& dest, const ea::string& source)
{
    StringToBuffer(dest, source.c_str());
}

void StringToBuffer(ea::vector<unsigned char>& dest, const char* source)
{
    if (!source)
    {
        dest.clear();
        return;
    }

    unsigned size = CountElements(source, ' ');
    dest.resize(size);

    bool inSpace = true;
    unsigned index = 0;
    unsigned value = 0;

    // Parse values
    const char* ptr = source;
    while (*ptr)
    {
        if (inSpace && *ptr != ' ')
        {
            inSpace = false;
            value = (unsigned)(*ptr - '0');
        }
        else if (!inSpace && *ptr != ' ')
        {
            value *= 10;
            value += *ptr - '0';
        }
        else if (!inSpace && *ptr == ' ')
        {
            dest[index++] = (unsigned char)value;
            inSpace = true;
        }

        ++ptr;
    }

    // Write the final value
    if (!inSpace && index < size)
        dest[index] = (unsigned char)value;
}

void BufferToHexString(ea::string& dest, const void* data, unsigned size)
{
    dest.resize(size * 2);

    const auto* bytes = static_cast<const unsigned char*>(data);
    for (unsigned i = 0; i < size * 2; ++i)
    {
        const unsigned digit = i % 2
            ? bytes[i / 2] & 0xf
            : bytes[i / 2] >> 4;

        assert(digit < 16);
        if (digit < 10)
            dest[i] = '0' + digit;
        else
            dest[i] = 'a' + digit - 10;
    }
}

bool HexStringToBuffer(ea::vector<unsigned char>& dest, const ea::string_view& source)
{
    dest.resize(source.size() / 2);

    for (unsigned i = 0; i < source.size(); ++i)
    {
        const char ch = source[i];

        unsigned digit = 0;
        if (ch >= '0' && ch <= '9')
            digit = ch - '0';
        else if (ch >= 'A' && ch <= 'F')
            digit = 10 + ch - 'A';
        else if (ch >= 'a' && ch <= 'f')
            digit = 10 + ch - 'a';
        else
            return false;

        assert(digit < 16);
        if (i % 2 == 0)
            dest[i / 2] = digit << 4;
        else
            dest[i / 2] |= digit;
    }

    // Fail if extra symbols in string
    return source.size() % 2 == 0;
}

unsigned GetStringListIndex(const ea::string& value, const ea::string* strings, unsigned defaultIndex, bool caseSensitive)
{
    return GetStringListIndex(value.c_str(), strings, defaultIndex, caseSensitive);
}

unsigned GetStringListIndex(const char* value, const ea::string* strings, unsigned defaultIndex, bool caseSensitive)
{
    unsigned i = 0;

    while (!strings[i].empty())
    {
        if (!Compare(strings[i].c_str(), value, caseSensitive))
            return i;
        ++i;
    }

    return defaultIndex;
}

unsigned GetStringListIndex(const char* value, const char* const* strings, unsigned defaultIndex, bool caseSensitive)
{
    unsigned i = 0;
    while (strings[i])
    {
        if (!Compare(value, strings[i], caseSensitive))
            return i;
        ++i;
    }

    return defaultIndex;
}

<<<<<<< HEAD
unsigned GetStringListIndex(const char* value, ea::span<const char*> strings, unsigned defaultIndex, bool caseSensitive)
=======
unsigned GetStringListIndex(
    const ea::string_view& value, ea::span<ea::string_view> strings, unsigned defaultIndex, bool caseSensitive)
>>>>>>> 4d0d7d83
{
    unsigned i = 0;
    while (i < strings.size())
    {
        if (!Compare(value, strings[i], caseSensitive))
            return i;
        ++i;
    }

    return defaultIndex;
}

ea::string ToString(const char* formatString, ...)
{
    ea::string ret;
    va_list args;
    va_start(args, formatString);
    ret.append_sprintf_va_list(formatString, args);
    va_end(args);
    return ret;
}

bool IsAlpha(unsigned ch)
{
    return ch < 256 ? isalpha(ch) != 0 : false;
}

bool IsDigit(unsigned ch)
{
    return ch < 256 ? isdigit(ch) != 0 : false;
}

unsigned ToUpper(unsigned ch)
{
    return (unsigned)toupper(ch);
}

unsigned ToLower(unsigned ch)
{
    return (unsigned)tolower(ch);
}

ea::string GetFileSizeString(unsigned long long memorySize)
{
    static const char* memorySizeStrings = "kMGTPE";

    ea::string output;

    if (memorySize < 1024)
    {
        output = ea::to_string(memorySize) + " b";
    }
    else
    {
        const auto exponent = (int)(log((double)memorySize) / log(1024.0));
        const double majorValue = ((double)memorySize) / pow(1024.0, exponent);
        char buffer[64];
        memset(buffer, 0, 64);
        sprintf(buffer, "%.1f", majorValue);
        output = buffer;
        output += " ";
        output += memorySizeStrings[exponent - 1];
    }

    return output;
}

// Implementation of base64 decoding originally by Ren� Nyffenegger.
// Modified by Konstantin Guschin and Lasse Oorni

/*
base64.cpp and base64.h

Copyright (C) 2004-2017 Ren� Nyffenegger

This source code is provided 'as-is', without any express or implied
warranty. In no event will the author be held liable for any damages
arising from the use of this software.

Permission is granted to anyone to use this software for any purpose,
including commercial applications, and to alter it and redistribute it
freely, subject to the following restrictions:

1. The origin of this source code must not be misrepresented; you must not
claim that you wrote the original source code. If you use this source code
in a product, an acknowledgment in the product documentation would be
appreciated but is not required.

2. Altered source versions must be plainly marked as such, and must not be
misrepresented as being the original source code.

3. This notice may not be removed or altered from any source distribution.

Ren� Nyffenegger rene.nyffenegger@adp-gmbh.ch

*/

static inline bool IsBase64(char c) {
    return (isalnum(c) || (c == '+') || (c == '/'));
}

ea::string EncodeBase64(const ea::vector<unsigned char>& buffer)
{
    ea::string ret;

    const unsigned char* bytesToEncode = buffer.data();
    unsigned length = buffer.size();

    int i = 0;
    int j = 0;
    unsigned char charArray3[3];
    unsigned char charArray4[4];

    while (length--)
    {
        charArray3[i++] = *(bytesToEncode++);
        if (i == 3)
        {
            charArray4[0] = (charArray3[0] & 0xfc) >> 2;
            charArray4[1] = ((charArray3[0] & 0x03) << 4) + ((charArray3[1] & 0xf0) >> 4);
            charArray4[2] = ((charArray3[1] & 0x0f) << 2) + ((charArray3[2] & 0xc0) >> 6);
            charArray4[3] = charArray3[2] & 0x3f;

            for (i = 0; (i < 4); i++)
                ret += base64_chars[charArray4[i]];
            i = 0;
        }
    }

    if (i)
    {
        for (j = i; j < 3; j++)
            charArray3[j] = '\0';

        charArray4[0] = (charArray3[0] & 0xfc) >> 2;
        charArray4[1] = ((charArray3[0] & 0x03) << 4) + ((charArray3[1] & 0xf0) >> 4);
        charArray4[2] = ((charArray3[1] & 0x0f) << 2) + ((charArray3[2] & 0xc0) >> 6);

        for (j = 0; (j < i + 1); j++)
            ret += base64_chars[charArray4[j]];

        while ((i++ < 3))
            ret += '=';
    }

    return ret;
}

ea::vector<unsigned char> DecodeBase64(ea::string encodedString)
{
    int inLen = encodedString.length();
    int i = 0;
    int j = 0;
    int in_ = 0;
    unsigned char charArray4[4], charArray3[3];
    ea::vector<unsigned char> ret;

    while (inLen-- && (encodedString[in_] != '=') && IsBase64(encodedString[in_]))
    {
        charArray4[i++] = encodedString[in_];
        in_++;

        if (i == 4)
        {
            for (i = 0; i < 4; i++)
                charArray4[i] = base64_chars.find(charArray4[i]);

            charArray3[0] = (charArray4[0] << 2u) + ((charArray4[1] & 0x30u) >> 4u);
            charArray3[1] = ((charArray4[1] & 0xfu) << 4u) + ((charArray4[2] & 0x3cu) >> 2u);
            charArray3[2] = ((charArray4[2] & 0x3u) << 6u) + charArray4[3];

            for (i = 0; (i < 3); i++)
                ret.push_back(charArray3[i]);

            i = 0;
        }
    }

    if (i)
    {
        for (j = i; j <4; j++)
            charArray4[j] = 0;

        for (j = 0; j <4; j++)
            charArray4[j] = base64_chars.find(charArray4[j]);

        charArray3[0] = (charArray4[0] << 2u) + ((charArray4[1] & 0x30u) >> 4u);
        charArray3[1] = ((charArray4[1] & 0xfu) << 4u) + ((charArray4[2] & 0x3cu) >> 2u);
        charArray3[2] = ((charArray4[2] & 0x3u) << 6u) + charArray4[3];

        for (j = 0; (j < i - 1); j++)
            ret.push_back(charArray3[j]);
    }

    return ret;
}

}<|MERGE_RESOLUTION|>--- conflicted
+++ resolved
@@ -755,12 +755,8 @@
     return defaultIndex;
 }
 
-<<<<<<< HEAD
-unsigned GetStringListIndex(const char* value, ea::span<const char*> strings, unsigned defaultIndex, bool caseSensitive)
-=======
 unsigned GetStringListIndex(
     const ea::string_view& value, ea::span<ea::string_view> strings, unsigned defaultIndex, bool caseSensitive)
->>>>>>> 4d0d7d83
 {
     unsigned i = 0;
     while (i < strings.size())
