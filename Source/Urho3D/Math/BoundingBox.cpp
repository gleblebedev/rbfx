<<<<<<< HEAD
//
// Copyright (c) 2008-2020 the Urho3D project.
//
// Permission is hereby granted, free of charge, to any person obtaining a copy
// of this software and associated documentation files (the "Software"), to deal
// in the Software without restriction, including without limitation the rights
// to use, copy, modify, merge, publish, distribute, sublicense, and/or sell
// copies of the Software, and to permit persons to whom the Software is
// furnished to do so, subject to the following conditions:
//
// The above copyright notice and this permission notice shall be included in
// all copies or substantial portions of the Software.
//
// THE SOFTWARE IS PROVIDED "AS IS", WITHOUT WARRANTY OF ANY KIND, EXPRESS OR
// IMPLIED, INCLUDING BUT NOT LIMITED TO THE WARRANTIES OF MERCHANTABILITY,
// FITNESS FOR A PARTICULAR PURPOSE AND NONINFRINGEMENT. IN NO EVENT SHALL THE
// AUTHORS OR COPYRIGHT HOLDERS BE LIABLE FOR ANY CLAIM, DAMAGES OR OTHER
// LIABILITY, WHETHER IN AN ACTION OF CONTRACT, TORT OR OTHERWISE, ARISING FROM,
// OUT OF OR IN CONNECTION WITH THE SOFTWARE OR THE USE OR OTHER DEALINGS IN
// THE SOFTWARE.
//

#include "../Precompiled.h"

#include "../Math/Frustum.h"
#include "../Math/Polyhedron.h"

#include "../DebugNew.h"

namespace Urho3D
{

void BoundingBox::Define(const Vector3* vertices, unsigned count)
{
    Clear();

    if (!count)
        return;

    Merge(vertices, count);
}

void BoundingBox::Define(const Frustum& frustum)
{
    Clear();
    Define(frustum.vertices_, NUM_FRUSTUM_VERTICES);
}

void BoundingBox::Define(const Polyhedron& poly)
{
    Clear();
    Merge(poly);
}

void BoundingBox::Define(const Sphere& sphere)
{
    const Vector3& center = sphere.center_;
    float radius = sphere.radius_;

    min_ = center + Vector3(-radius, -radius, -radius);
    max_ = center + Vector3(radius, radius, radius);
}

void BoundingBox::Merge(const Vector3* vertices, unsigned count)
{
    while (count--)
        Merge(*vertices++);
}

void BoundingBox::Merge(const Frustum& frustum)
{
    Merge(frustum.vertices_, NUM_FRUSTUM_VERTICES);
}

void BoundingBox::Merge(const Polyhedron& poly)
{
    for (unsigned i = 0; i < poly.faces_.size(); ++i)
    {
        const ea::vector<Vector3>& face = poly.faces_[i];
        if (!face.empty())
            Merge(&face[0], face.size());
    }
}

void BoundingBox::Merge(const Sphere& sphere)
{
    const Vector3& center = sphere.center_;
    float radius = sphere.radius_;

    Merge(center + Vector3(radius, radius, radius));
    Merge(center + Vector3(-radius, -radius, -radius));
}

void BoundingBox::Clip(const BoundingBox& box)
{
    if (box.min_.x_ > min_.x_)
        min_.x_ = box.min_.x_;
    if (box.max_.x_ < max_.x_)
        max_.x_ = box.max_.x_;
    if (box.min_.y_ > min_.y_)
        min_.y_ = box.min_.y_;
    if (box.max_.y_ < max_.y_)
        max_.y_ = box.max_.y_;
    if (box.min_.z_ > min_.z_)
        min_.z_ = box.min_.z_;
    if (box.max_.z_ < max_.z_)
        max_.z_ = box.max_.z_;

    if (min_.x_ > max_.x_ || min_.y_ > max_.y_ || min_.z_ > max_.z_)
    {
        min_ = Vector3(M_INFINITY, M_INFINITY, M_INFINITY);
        max_ = Vector3(-M_INFINITY, -M_INFINITY, -M_INFINITY);
    }
}

void BoundingBox::Transform(const Matrix3& transform)
{
    *this = Transformed(Matrix3x4(transform));
}

void BoundingBox::Transform(const Matrix3x4& transform)
{
    *this = Transformed(transform);
}

BoundingBox BoundingBox::Transformed(const Matrix3& transform) const
{
    return Transformed(Matrix3x4(transform));
}

BoundingBox BoundingBox::Transformed(const Matrix3x4& transform) const
{
#ifdef URHO3D_SSE
    const __m128 one = _mm_set_ss(1.f);
    __m128 minPt = _mm_movelh_ps(_mm_loadl_pi(_mm_setzero_ps(), (const __m64*)&min_.x_), _mm_unpacklo_ps(_mm_set_ss(min_.z_), one));
    __m128 maxPt = _mm_movelh_ps(_mm_loadl_pi(_mm_setzero_ps(), (const __m64*)&max_.x_), _mm_unpacklo_ps(_mm_set_ss(max_.z_), one));
    __m128 centerPoint = _mm_mul_ps(_mm_add_ps(minPt, maxPt), _mm_set1_ps(0.5f));
    __m128 halfSize = _mm_sub_ps(centerPoint, minPt);
    __m128 m0 = _mm_loadu_ps(&transform.m00_);
    __m128 m1 = _mm_loadu_ps(&transform.m10_);
    __m128 m2 = _mm_loadu_ps(&transform.m20_);
    __m128 r0 = _mm_mul_ps(m0, centerPoint);
    __m128 r1 = _mm_mul_ps(m1, centerPoint);
    __m128 t0 = _mm_add_ps(_mm_unpacklo_ps(r0, r1), _mm_unpackhi_ps(r0, r1));
    __m128 r2 = _mm_mul_ps(m2, centerPoint);
    const __m128 zero = _mm_setzero_ps();
    __m128 t2 = _mm_add_ps(_mm_unpacklo_ps(r2, zero), _mm_unpackhi_ps(r2, zero));
    __m128 newCenter = _mm_add_ps(_mm_movelh_ps(t0, t2), _mm_movehl_ps(t2, t0));
    const __m128 absMask = _mm_castsi128_ps(_mm_set1_epi32(0x7FFFFFFF));
    __m128 x = _mm_and_ps(absMask, _mm_mul_ps(m0, halfSize));
    __m128 y = _mm_and_ps(absMask, _mm_mul_ps(m1, halfSize));
    __m128 z = _mm_and_ps(absMask, _mm_mul_ps(m2, halfSize));
    t0 = _mm_add_ps(_mm_unpacklo_ps(x, y), _mm_unpackhi_ps(x, y));
    t2 = _mm_add_ps(_mm_unpacklo_ps(z, zero), _mm_unpackhi_ps(z, zero));
    __m128 newDir = _mm_add_ps(_mm_movelh_ps(t0, t2), _mm_movehl_ps(t2, t0));
    return BoundingBox(_mm_sub_ps(newCenter, newDir), _mm_add_ps(newCenter, newDir));
#else
    Vector3 newCenter = transform * Center();
    Vector3 oldEdge = Size() * 0.5f;
    Vector3 newEdge = Vector3(
        Abs(transform.m00_) * oldEdge.x_ + Abs(transform.m01_) * oldEdge.y_ + Abs(transform.m02_) * oldEdge.z_,
        Abs(transform.m10_) * oldEdge.x_ + Abs(transform.m11_) * oldEdge.y_ + Abs(transform.m12_) * oldEdge.z_,
        Abs(transform.m20_) * oldEdge.x_ + Abs(transform.m21_) * oldEdge.y_ + Abs(transform.m22_) * oldEdge.z_
    );

    return BoundingBox(newCenter - newEdge, newCenter + newEdge);
#endif
}

Rect BoundingBox::Projected(const Matrix4& projection) const
{
    Vector3 projMin = min_;
    Vector3 projMax = max_;
    if (projMin.z_ < M_MIN_NEARCLIP)
        projMin.z_ = M_MIN_NEARCLIP;
    if (projMax.z_ < M_MIN_NEARCLIP)
        projMax.z_ = M_MIN_NEARCLIP;

    Vector3 vertices[8];
    vertices[0] = projMin;
    vertices[1] = Vector3(projMax.x_, projMin.y_, projMin.z_);
    vertices[2] = Vector3(projMin.x_, projMax.y_, projMin.z_);
    vertices[3] = Vector3(projMax.x_, projMax.y_, projMin.z_);
    vertices[4] = Vector3(projMin.x_, projMin.y_, projMax.z_);
    vertices[5] = Vector3(projMax.x_, projMin.y_, projMax.z_);
    vertices[6] = Vector3(projMin.x_, projMax.y_, projMax.z_);
    vertices[7] = projMax;

    Rect rect;
    for (const auto& vertice : vertices)
    {
        Vector3 projected = projection * vertice;
        rect.Merge(Vector2(projected.x_, projected.y_));
    }

    return rect;
}

float BoundingBox::DistanceToPoint(const Vector3& point) const
{
    const Vector3 absOffset = VectorAbs(Center() - point);
    return VectorMax(Vector3::ZERO, absOffset - HalfSize()).Length();
}

float BoundingBox::SignedDistanceToPoint(const Vector3& point) const
{
    const Vector3 absOffset = VectorAbs(Center() - point);
    const Vector3 delta = absOffset - HalfSize();
    const float outerDistance = VectorMax(Vector3::ZERO, delta).Length();
    const float innerDistance = -ea::min(-delta.x_, ea::min(-delta.y_, -delta.z_));
    return innerDistance < 0 ? innerDistance : outerDistance;
}

Intersection BoundingBox::IsInside(const Sphere& sphere) const
{
    float distSquared = 0;
    float temp;
    const Vector3& center = sphere.center_;

    if (center.x_ < min_.x_)
    {
        temp = center.x_ - min_.x_;
        distSquared += temp * temp;
    }
    else if (center.x_ > max_.x_)
    {
        temp = center.x_ - max_.x_;
        distSquared += temp * temp;
    }
    if (center.y_ < min_.y_)
    {
        temp = center.y_ - min_.y_;
        distSquared += temp * temp;
    }
    else if (center.y_ > max_.y_)
    {
        temp = center.y_ - max_.y_;
        distSquared += temp * temp;
    }
    if (center.z_ < min_.z_)
    {
        temp = center.z_ - min_.z_;
        distSquared += temp * temp;
    }
    else if (center.z_ > max_.z_)
    {
        temp = center.z_ - max_.z_;
        distSquared += temp * temp;
    }

    float radius = sphere.radius_;
    if (distSquared > radius * radius)
        return OUTSIDE;
    else if (center.x_ - radius < min_.x_ || center.x_ + radius > max_.x_ || center.y_ - radius < min_.y_ ||
             center.y_ + radius > max_.y_ || center.z_ - radius < min_.z_ || center.z_ + radius > max_.z_)
        return INTERSECTS;
    else
        return INSIDE;
}

Intersection BoundingBox::IsInsideFast(const Sphere& sphere) const
{
    float distSquared = 0;
    float temp;
    const Vector3& center = sphere.center_;

    if (center.x_ < min_.x_)
    {
        temp = center.x_ - min_.x_;
        distSquared += temp * temp;
    }
    else if (center.x_ > max_.x_)
    {
        temp = center.x_ - max_.x_;
        distSquared += temp * temp;
    }
    if (center.y_ < min_.y_)
    {
        temp = center.y_ - min_.y_;
        distSquared += temp * temp;
    }
    else if (center.y_ > max_.y_)
    {
        temp = center.y_ - max_.y_;
        distSquared += temp * temp;
    }
    if (center.z_ < min_.z_)
    {
        temp = center.z_ - min_.z_;
        distSquared += temp * temp;
    }
    else if (center.z_ > max_.z_)
    {
        temp = center.z_ - max_.z_;
        distSquared += temp * temp;
    }

    float radius = sphere.radius_;
    if (distSquared >= radius * radius)
        return OUTSIDE;
    else
        return INSIDE;
}

ea::string BoundingBox::ToString() const
{
    return min_.ToString() + " - " + max_.ToString();
}

}
=======
//
// Copyright (c) 2008-2022 the Urho3D project.
//
// Permission is hereby granted, free of charge, to any person obtaining a copy
// of this software and associated documentation files (the "Software"), to deal
// in the Software without restriction, including without limitation the rights
// to use, copy, modify, merge, publish, distribute, sublicense, and/or sell
// copies of the Software, and to permit persons to whom the Software is
// furnished to do so, subject to the following conditions:
//
// The above copyright notice and this permission notice shall be included in
// all copies or substantial portions of the Software.
//
// THE SOFTWARE IS PROVIDED "AS IS", WITHOUT WARRANTY OF ANY KIND, EXPRESS OR
// IMPLIED, INCLUDING BUT NOT LIMITED TO THE WARRANTIES OF MERCHANTABILITY,
// FITNESS FOR A PARTICULAR PURPOSE AND NONINFRINGEMENT. IN NO EVENT SHALL THE
// AUTHORS OR COPYRIGHT HOLDERS BE LIABLE FOR ANY CLAIM, DAMAGES OR OTHER
// LIABILITY, WHETHER IN AN ACTION OF CONTRACT, TORT OR OTHERWISE, ARISING FROM,
// OUT OF OR IN CONNECTION WITH THE SOFTWARE OR THE USE OR OTHER DEALINGS IN
// THE SOFTWARE.
//

#include "../Precompiled.h"

#include "../Math/Frustum.h"
#include "../Math/Polyhedron.h"

#include "../DebugNew.h"

namespace Urho3D
{

void BoundingBox::Define(const Vector3* vertices, unsigned count)
{
    Clear();

    if (!count)
        return;

    Merge(vertices, count);
}

void BoundingBox::Define(const Frustum& frustum)
{
    Clear();
    Define(frustum.vertices_, NUM_FRUSTUM_VERTICES);
}

void BoundingBox::Define(const Polyhedron& poly)
{
    Clear();
    Merge(poly);
}

void BoundingBox::Define(const Sphere& sphere)
{
    const Vector3& center = sphere.center_;
    float radius = sphere.radius_;

    min_ = center + Vector3(-radius, -radius, -radius);
    max_ = center + Vector3(radius, radius, radius);
}

void BoundingBox::Merge(const Vector3* vertices, unsigned count)
{
    while (count--)
        Merge(*vertices++);
}

void BoundingBox::Merge(const Frustum& frustum)
{
    Merge(frustum.vertices_, NUM_FRUSTUM_VERTICES);
}

void BoundingBox::Merge(const Polyhedron& poly)
{
    for (unsigned i = 0; i < poly.faces_.Size(); ++i)
    {
        const PODVector<Vector3>& face = poly.faces_[i];
        if (!face.Empty())
            Merge(&face[0], face.Size());
    }
}

void BoundingBox::Merge(const Sphere& sphere)
{
    const Vector3& center = sphere.center_;
    float radius = sphere.radius_;

    Merge(center + Vector3(radius, radius, radius));
    Merge(center + Vector3(-radius, -radius, -radius));
}

void BoundingBox::Clip(const BoundingBox& box)
{
    if (box.min_.x_ > min_.x_)
        min_.x_ = box.min_.x_;
    if (box.max_.x_ < max_.x_)
        max_.x_ = box.max_.x_;
    if (box.min_.y_ > min_.y_)
        min_.y_ = box.min_.y_;
    if (box.max_.y_ < max_.y_)
        max_.y_ = box.max_.y_;
    if (box.min_.z_ > min_.z_)
        min_.z_ = box.min_.z_;
    if (box.max_.z_ < max_.z_)
        max_.z_ = box.max_.z_;

    if (min_.x_ > max_.x_ || min_.y_ > max_.y_ || min_.z_ > max_.z_)
    {
        min_ = Vector3(M_INFINITY, M_INFINITY, M_INFINITY);
        max_ = Vector3(-M_INFINITY, -M_INFINITY, -M_INFINITY);
    }
}

void BoundingBox::Transform(const Matrix3& transform)
{
    *this = Transformed(Matrix3x4(transform));
}

void BoundingBox::Transform(const Matrix3x4& transform)
{
    *this = Transformed(transform);
}

BoundingBox BoundingBox::Transformed(const Matrix3& transform) const
{
    return Transformed(Matrix3x4(transform));
}

BoundingBox BoundingBox::Transformed(const Matrix3x4& transform) const
{
#ifdef URHO3D_SSE
    const __m128 one = _mm_set_ss(1.f);
    __m128 minPt = _mm_movelh_ps(_mm_loadl_pi(_mm_setzero_ps(), (const __m64*)&min_.x_), _mm_unpacklo_ps(_mm_set_ss(min_.z_), one));
    __m128 maxPt = _mm_movelh_ps(_mm_loadl_pi(_mm_setzero_ps(), (const __m64*)&max_.x_), _mm_unpacklo_ps(_mm_set_ss(max_.z_), one));
    __m128 centerPoint = _mm_mul_ps(_mm_add_ps(minPt, maxPt), _mm_set1_ps(0.5f));
    __m128 halfSize = _mm_sub_ps(centerPoint, minPt);
    __m128 m0 = _mm_loadu_ps(&transform.m00_);
    __m128 m1 = _mm_loadu_ps(&transform.m10_);
    __m128 m2 = _mm_loadu_ps(&transform.m20_);
    __m128 r0 = _mm_mul_ps(m0, centerPoint);
    __m128 r1 = _mm_mul_ps(m1, centerPoint);
    __m128 t0 = _mm_add_ps(_mm_unpacklo_ps(r0, r1), _mm_unpackhi_ps(r0, r1));
    __m128 r2 = _mm_mul_ps(m2, centerPoint);
    const __m128 zero = _mm_setzero_ps();
    __m128 t2 = _mm_add_ps(_mm_unpacklo_ps(r2, zero), _mm_unpackhi_ps(r2, zero));
    __m128 newCenter = _mm_add_ps(_mm_movelh_ps(t0, t2), _mm_movehl_ps(t2, t0));
    const __m128 absMask = _mm_castsi128_ps(_mm_set1_epi32(0x7FFFFFFF));
    __m128 x = _mm_and_ps(absMask, _mm_mul_ps(m0, halfSize));
    __m128 y = _mm_and_ps(absMask, _mm_mul_ps(m1, halfSize));
    __m128 z = _mm_and_ps(absMask, _mm_mul_ps(m2, halfSize));
    t0 = _mm_add_ps(_mm_unpacklo_ps(x, y), _mm_unpackhi_ps(x, y));
    t2 = _mm_add_ps(_mm_unpacklo_ps(z, zero), _mm_unpackhi_ps(z, zero));
    __m128 newDir = _mm_add_ps(_mm_movelh_ps(t0, t2), _mm_movehl_ps(t2, t0));
    return BoundingBox(_mm_sub_ps(newCenter, newDir), _mm_add_ps(newCenter, newDir));
#else
    Vector3 newCenter = transform * Center();
    Vector3 oldEdge = Size() * 0.5f;
    Vector3 newEdge = Vector3(
        Abs(transform.m00_) * oldEdge.x_ + Abs(transform.m01_) * oldEdge.y_ + Abs(transform.m02_) * oldEdge.z_,
        Abs(transform.m10_) * oldEdge.x_ + Abs(transform.m11_) * oldEdge.y_ + Abs(transform.m12_) * oldEdge.z_,
        Abs(transform.m20_) * oldEdge.x_ + Abs(transform.m21_) * oldEdge.y_ + Abs(transform.m22_) * oldEdge.z_
    );

    return BoundingBox(newCenter - newEdge, newCenter + newEdge);
#endif
}

Rect BoundingBox::Projected(const Matrix4& projection) const
{
    Vector3 projMin = min_;
    Vector3 projMax = max_;
    if (projMin.z_ < M_MIN_NEARCLIP)
        projMin.z_ = M_MIN_NEARCLIP;
    if (projMax.z_ < M_MIN_NEARCLIP)
        projMax.z_ = M_MIN_NEARCLIP;

    Vector3 vertices[8];
    vertices[0] = projMin;
    vertices[1] = Vector3(projMax.x_, projMin.y_, projMin.z_);
    vertices[2] = Vector3(projMin.x_, projMax.y_, projMin.z_);
    vertices[3] = Vector3(projMax.x_, projMax.y_, projMin.z_);
    vertices[4] = Vector3(projMin.x_, projMin.y_, projMax.z_);
    vertices[5] = Vector3(projMax.x_, projMin.y_, projMax.z_);
    vertices[6] = Vector3(projMin.x_, projMax.y_, projMax.z_);
    vertices[7] = projMax;

    Rect rect;
    for (const auto& vertice : vertices)
    {
        Vector3 projected = projection * vertice;
        rect.Merge(Vector2(projected.x_, projected.y_));
    }

    return rect;
}

float BoundingBox::DistanceToPoint(const Vector3& point) const
{
    const Vector3 offset = Center() - point;
    const Vector3 absOffset(Abs(offset.x_), Abs(offset.y_), Abs(offset.z_));
    return VectorMax(Vector3::ZERO, absOffset - HalfSize()).Length();
}

Intersection BoundingBox::IsInside(const Sphere& sphere) const
{
    float distSquared = 0;
    float temp;
    const Vector3& center = sphere.center_;

    if (center.x_ < min_.x_)
    {
        temp = center.x_ - min_.x_;
        distSquared += temp * temp;
    }
    else if (center.x_ > max_.x_)
    {
        temp = center.x_ - max_.x_;
        distSquared += temp * temp;
    }
    if (center.y_ < min_.y_)
    {
        temp = center.y_ - min_.y_;
        distSquared += temp * temp;
    }
    else if (center.y_ > max_.y_)
    {
        temp = center.y_ - max_.y_;
        distSquared += temp * temp;
    }
    if (center.z_ < min_.z_)
    {
        temp = center.z_ - min_.z_;
        distSquared += temp * temp;
    }
    else if (center.z_ > max_.z_)
    {
        temp = center.z_ - max_.z_;
        distSquared += temp * temp;
    }

    float radius = sphere.radius_;
    if (distSquared >= radius * radius)
        return OUTSIDE;
    else if (center.x_ - radius < min_.x_ || center.x_ + radius > max_.x_ || center.y_ - radius < min_.y_ ||
             center.y_ + radius > max_.y_ || center.z_ - radius < min_.z_ || center.z_ + radius > max_.z_)
        return INTERSECTS;
    else
        return INSIDE;
}

Intersection BoundingBox::IsInsideFast(const Sphere& sphere) const
{
    float distSquared = 0;
    float temp;
    const Vector3& center = sphere.center_;

    if (center.x_ < min_.x_)
    {
        temp = center.x_ - min_.x_;
        distSquared += temp * temp;
    }
    else if (center.x_ > max_.x_)
    {
        temp = center.x_ - max_.x_;
        distSquared += temp * temp;
    }
    if (center.y_ < min_.y_)
    {
        temp = center.y_ - min_.y_;
        distSquared += temp * temp;
    }
    else if (center.y_ > max_.y_)
    {
        temp = center.y_ - max_.y_;
        distSquared += temp * temp;
    }
    if (center.z_ < min_.z_)
    {
        temp = center.z_ - min_.z_;
        distSquared += temp * temp;
    }
    else if (center.z_ > max_.z_)
    {
        temp = center.z_ - max_.z_;
        distSquared += temp * temp;
    }

    float radius = sphere.radius_;
    if (distSquared >= radius * radius)
        return OUTSIDE;
    else
        return INSIDE;
}

String BoundingBox::ToString() const
{
    return min_.ToString() + " - " + max_.ToString();
}

}
>>>>>>> 76146c80
<|MERGE_RESOLUTION|>--- conflicted
+++ resolved
@@ -1,6 +1,5 @@
-<<<<<<< HEAD
-//
-// Copyright (c) 2008-2020 the Urho3D project.
+//
+// Copyright (c) 2008-2022 the Urho3D project.
 //
 // Permission is hereby granted, free of charge, to any person obtaining a copy
 // of this software and associated documentation files (the "Software"), to deal
@@ -308,308 +307,4 @@
     return min_.ToString() + " - " + max_.ToString();
 }
 
-}
-=======
-//
-// Copyright (c) 2008-2022 the Urho3D project.
-//
-// Permission is hereby granted, free of charge, to any person obtaining a copy
-// of this software and associated documentation files (the "Software"), to deal
-// in the Software without restriction, including without limitation the rights
-// to use, copy, modify, merge, publish, distribute, sublicense, and/or sell
-// copies of the Software, and to permit persons to whom the Software is
-// furnished to do so, subject to the following conditions:
-//
-// The above copyright notice and this permission notice shall be included in
-// all copies or substantial portions of the Software.
-//
-// THE SOFTWARE IS PROVIDED "AS IS", WITHOUT WARRANTY OF ANY KIND, EXPRESS OR
-// IMPLIED, INCLUDING BUT NOT LIMITED TO THE WARRANTIES OF MERCHANTABILITY,
-// FITNESS FOR A PARTICULAR PURPOSE AND NONINFRINGEMENT. IN NO EVENT SHALL THE
-// AUTHORS OR COPYRIGHT HOLDERS BE LIABLE FOR ANY CLAIM, DAMAGES OR OTHER
-// LIABILITY, WHETHER IN AN ACTION OF CONTRACT, TORT OR OTHERWISE, ARISING FROM,
-// OUT OF OR IN CONNECTION WITH THE SOFTWARE OR THE USE OR OTHER DEALINGS IN
-// THE SOFTWARE.
-//
-
-#include "../Precompiled.h"
-
-#include "../Math/Frustum.h"
-#include "../Math/Polyhedron.h"
-
-#include "../DebugNew.h"
-
-namespace Urho3D
-{
-
-void BoundingBox::Define(const Vector3* vertices, unsigned count)
-{
-    Clear();
-
-    if (!count)
-        return;
-
-    Merge(vertices, count);
-}
-
-void BoundingBox::Define(const Frustum& frustum)
-{
-    Clear();
-    Define(frustum.vertices_, NUM_FRUSTUM_VERTICES);
-}
-
-void BoundingBox::Define(const Polyhedron& poly)
-{
-    Clear();
-    Merge(poly);
-}
-
-void BoundingBox::Define(const Sphere& sphere)
-{
-    const Vector3& center = sphere.center_;
-    float radius = sphere.radius_;
-
-    min_ = center + Vector3(-radius, -radius, -radius);
-    max_ = center + Vector3(radius, radius, radius);
-}
-
-void BoundingBox::Merge(const Vector3* vertices, unsigned count)
-{
-    while (count--)
-        Merge(*vertices++);
-}
-
-void BoundingBox::Merge(const Frustum& frustum)
-{
-    Merge(frustum.vertices_, NUM_FRUSTUM_VERTICES);
-}
-
-void BoundingBox::Merge(const Polyhedron& poly)
-{
-    for (unsigned i = 0; i < poly.faces_.Size(); ++i)
-    {
-        const PODVector<Vector3>& face = poly.faces_[i];
-        if (!face.Empty())
-            Merge(&face[0], face.Size());
-    }
-}
-
-void BoundingBox::Merge(const Sphere& sphere)
-{
-    const Vector3& center = sphere.center_;
-    float radius = sphere.radius_;
-
-    Merge(center + Vector3(radius, radius, radius));
-    Merge(center + Vector3(-radius, -radius, -radius));
-}
-
-void BoundingBox::Clip(const BoundingBox& box)
-{
-    if (box.min_.x_ > min_.x_)
-        min_.x_ = box.min_.x_;
-    if (box.max_.x_ < max_.x_)
-        max_.x_ = box.max_.x_;
-    if (box.min_.y_ > min_.y_)
-        min_.y_ = box.min_.y_;
-    if (box.max_.y_ < max_.y_)
-        max_.y_ = box.max_.y_;
-    if (box.min_.z_ > min_.z_)
-        min_.z_ = box.min_.z_;
-    if (box.max_.z_ < max_.z_)
-        max_.z_ = box.max_.z_;
-
-    if (min_.x_ > max_.x_ || min_.y_ > max_.y_ || min_.z_ > max_.z_)
-    {
-        min_ = Vector3(M_INFINITY, M_INFINITY, M_INFINITY);
-        max_ = Vector3(-M_INFINITY, -M_INFINITY, -M_INFINITY);
-    }
-}
-
-void BoundingBox::Transform(const Matrix3& transform)
-{
-    *this = Transformed(Matrix3x4(transform));
-}
-
-void BoundingBox::Transform(const Matrix3x4& transform)
-{
-    *this = Transformed(transform);
-}
-
-BoundingBox BoundingBox::Transformed(const Matrix3& transform) const
-{
-    return Transformed(Matrix3x4(transform));
-}
-
-BoundingBox BoundingBox::Transformed(const Matrix3x4& transform) const
-{
-#ifdef URHO3D_SSE
-    const __m128 one = _mm_set_ss(1.f);
-    __m128 minPt = _mm_movelh_ps(_mm_loadl_pi(_mm_setzero_ps(), (const __m64*)&min_.x_), _mm_unpacklo_ps(_mm_set_ss(min_.z_), one));
-    __m128 maxPt = _mm_movelh_ps(_mm_loadl_pi(_mm_setzero_ps(), (const __m64*)&max_.x_), _mm_unpacklo_ps(_mm_set_ss(max_.z_), one));
-    __m128 centerPoint = _mm_mul_ps(_mm_add_ps(minPt, maxPt), _mm_set1_ps(0.5f));
-    __m128 halfSize = _mm_sub_ps(centerPoint, minPt);
-    __m128 m0 = _mm_loadu_ps(&transform.m00_);
-    __m128 m1 = _mm_loadu_ps(&transform.m10_);
-    __m128 m2 = _mm_loadu_ps(&transform.m20_);
-    __m128 r0 = _mm_mul_ps(m0, centerPoint);
-    __m128 r1 = _mm_mul_ps(m1, centerPoint);
-    __m128 t0 = _mm_add_ps(_mm_unpacklo_ps(r0, r1), _mm_unpackhi_ps(r0, r1));
-    __m128 r2 = _mm_mul_ps(m2, centerPoint);
-    const __m128 zero = _mm_setzero_ps();
-    __m128 t2 = _mm_add_ps(_mm_unpacklo_ps(r2, zero), _mm_unpackhi_ps(r2, zero));
-    __m128 newCenter = _mm_add_ps(_mm_movelh_ps(t0, t2), _mm_movehl_ps(t2, t0));
-    const __m128 absMask = _mm_castsi128_ps(_mm_set1_epi32(0x7FFFFFFF));
-    __m128 x = _mm_and_ps(absMask, _mm_mul_ps(m0, halfSize));
-    __m128 y = _mm_and_ps(absMask, _mm_mul_ps(m1, halfSize));
-    __m128 z = _mm_and_ps(absMask, _mm_mul_ps(m2, halfSize));
-    t0 = _mm_add_ps(_mm_unpacklo_ps(x, y), _mm_unpackhi_ps(x, y));
-    t2 = _mm_add_ps(_mm_unpacklo_ps(z, zero), _mm_unpackhi_ps(z, zero));
-    __m128 newDir = _mm_add_ps(_mm_movelh_ps(t0, t2), _mm_movehl_ps(t2, t0));
-    return BoundingBox(_mm_sub_ps(newCenter, newDir), _mm_add_ps(newCenter, newDir));
-#else
-    Vector3 newCenter = transform * Center();
-    Vector3 oldEdge = Size() * 0.5f;
-    Vector3 newEdge = Vector3(
-        Abs(transform.m00_) * oldEdge.x_ + Abs(transform.m01_) * oldEdge.y_ + Abs(transform.m02_) * oldEdge.z_,
-        Abs(transform.m10_) * oldEdge.x_ + Abs(transform.m11_) * oldEdge.y_ + Abs(transform.m12_) * oldEdge.z_,
-        Abs(transform.m20_) * oldEdge.x_ + Abs(transform.m21_) * oldEdge.y_ + Abs(transform.m22_) * oldEdge.z_
-    );
-
-    return BoundingBox(newCenter - newEdge, newCenter + newEdge);
-#endif
-}
-
-Rect BoundingBox::Projected(const Matrix4& projection) const
-{
-    Vector3 projMin = min_;
-    Vector3 projMax = max_;
-    if (projMin.z_ < M_MIN_NEARCLIP)
-        projMin.z_ = M_MIN_NEARCLIP;
-    if (projMax.z_ < M_MIN_NEARCLIP)
-        projMax.z_ = M_MIN_NEARCLIP;
-
-    Vector3 vertices[8];
-    vertices[0] = projMin;
-    vertices[1] = Vector3(projMax.x_, projMin.y_, projMin.z_);
-    vertices[2] = Vector3(projMin.x_, projMax.y_, projMin.z_);
-    vertices[3] = Vector3(projMax.x_, projMax.y_, projMin.z_);
-    vertices[4] = Vector3(projMin.x_, projMin.y_, projMax.z_);
-    vertices[5] = Vector3(projMax.x_, projMin.y_, projMax.z_);
-    vertices[6] = Vector3(projMin.x_, projMax.y_, projMax.z_);
-    vertices[7] = projMax;
-
-    Rect rect;
-    for (const auto& vertice : vertices)
-    {
-        Vector3 projected = projection * vertice;
-        rect.Merge(Vector2(projected.x_, projected.y_));
-    }
-
-    return rect;
-}
-
-float BoundingBox::DistanceToPoint(const Vector3& point) const
-{
-    const Vector3 offset = Center() - point;
-    const Vector3 absOffset(Abs(offset.x_), Abs(offset.y_), Abs(offset.z_));
-    return VectorMax(Vector3::ZERO, absOffset - HalfSize()).Length();
-}
-
-Intersection BoundingBox::IsInside(const Sphere& sphere) const
-{
-    float distSquared = 0;
-    float temp;
-    const Vector3& center = sphere.center_;
-
-    if (center.x_ < min_.x_)
-    {
-        temp = center.x_ - min_.x_;
-        distSquared += temp * temp;
-    }
-    else if (center.x_ > max_.x_)
-    {
-        temp = center.x_ - max_.x_;
-        distSquared += temp * temp;
-    }
-    if (center.y_ < min_.y_)
-    {
-        temp = center.y_ - min_.y_;
-        distSquared += temp * temp;
-    }
-    else if (center.y_ > max_.y_)
-    {
-        temp = center.y_ - max_.y_;
-        distSquared += temp * temp;
-    }
-    if (center.z_ < min_.z_)
-    {
-        temp = center.z_ - min_.z_;
-        distSquared += temp * temp;
-    }
-    else if (center.z_ > max_.z_)
-    {
-        temp = center.z_ - max_.z_;
-        distSquared += temp * temp;
-    }
-
-    float radius = sphere.radius_;
-    if (distSquared >= radius * radius)
-        return OUTSIDE;
-    else if (center.x_ - radius < min_.x_ || center.x_ + radius > max_.x_ || center.y_ - radius < min_.y_ ||
-             center.y_ + radius > max_.y_ || center.z_ - radius < min_.z_ || center.z_ + radius > max_.z_)
-        return INTERSECTS;
-    else
-        return INSIDE;
-}
-
-Intersection BoundingBox::IsInsideFast(const Sphere& sphere) const
-{
-    float distSquared = 0;
-    float temp;
-    const Vector3& center = sphere.center_;
-
-    if (center.x_ < min_.x_)
-    {
-        temp = center.x_ - min_.x_;
-        distSquared += temp * temp;
-    }
-    else if (center.x_ > max_.x_)
-    {
-        temp = center.x_ - max_.x_;
-        distSquared += temp * temp;
-    }
-    if (center.y_ < min_.y_)
-    {
-        temp = center.y_ - min_.y_;
-        distSquared += temp * temp;
-    }
-    else if (center.y_ > max_.y_)
-    {
-        temp = center.y_ - max_.y_;
-        distSquared += temp * temp;
-    }
-    if (center.z_ < min_.z_)
-    {
-        temp = center.z_ - min_.z_;
-        distSquared += temp * temp;
-    }
-    else if (center.z_ > max_.z_)
-    {
-        temp = center.z_ - max_.z_;
-        distSquared += temp * temp;
-    }
-
-    float radius = sphere.radius_;
-    if (distSquared >= radius * radius)
-        return OUTSIDE;
-    else
-        return INSIDE;
-}
-
-String BoundingBox::ToString() const
-{
-    return min_.ToString() + " - " + max_.ToString();
-}
-
-}
->>>>>>> 76146c80
+}