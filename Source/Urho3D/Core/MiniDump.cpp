--- conflicted
+++ resolved
@@ -1,6 +1,5 @@
-<<<<<<< HEAD
 //
-// Copyright (c) 2008-2019 the Urho3D project.
+// Copyright (c) 2008-2020 the Urho3D project.
 //
 // Permission is hereby granted, free of charge, to any person obtaining a copy
 // of this software and associated documentation files (the "Software"), to deal
@@ -82,90 +81,4 @@
 
 }
 
-#endif
-=======
-//
-// Copyright (c) 2008-2020 the Urho3D project.
-//
-// Permission is hereby granted, free of charge, to any person obtaining a copy
-// of this software and associated documentation files (the "Software"), to deal
-// in the Software without restriction, including without limitation the rights
-// to use, copy, modify, merge, publish, distribute, sublicense, and/or sell
-// copies of the Software, and to permit persons to whom the Software is
-// furnished to do so, subject to the following conditions:
-//
-// The above copyright notice and this permission notice shall be included in
-// all copies or substantial portions of the Software.
-//
-// THE SOFTWARE IS PROVIDED "AS IS", WITHOUT WARRANTY OF ANY KIND, EXPRESS OR
-// IMPLIED, INCLUDING BUT NOT LIMITED TO THE WARRANTIES OF MERCHANTABILITY,
-// FITNESS FOR A PARTICULAR PURPOSE AND NONINFRINGEMENT. IN NO EVENT SHALL THE
-// AUTHORS OR COPYRIGHT HOLDERS BE LIABLE FOR ANY CLAIM, DAMAGES OR OTHER
-// LIABILITY, WHETHER IN AN ACTION OF CONTRACT, TORT OR OTHERWISE, ARISING FROM,
-// OUT OF OR IN CONNECTION WITH THE SOFTWARE OR THE USE OR OTHER DEALINGS IN
-// THE SOFTWARE.
-//
-
-#if defined(_MSC_VER)
-
-#include "../Precompiled.h"
-
-#include "../Core/ProcessUtils.h"
-
-#include <cstdio>
-#include <io.h>
-#include <fcntl.h>
-#include <time.h>
-#include <windows.h>
-#include <dbghelp.h>
-
-namespace Urho3D
-{
-
-URHO3D_API int WriteMiniDump(const char* applicationName, void* exceptionPointers)
-{
-    static bool miniDumpWritten = false;
-
-    // In case of recursive or repeating exceptions, only write the dump once
-    /// \todo This function should not allocate any dynamic memory
-    if (miniDumpWritten)
-        return EXCEPTION_EXECUTE_HANDLER;
-
-    miniDumpWritten = true;
-
-    MINIDUMP_EXCEPTION_INFORMATION info;
-    info.ThreadId = GetCurrentThreadId();
-    info.ExceptionPointers = (EXCEPTION_POINTERS*)exceptionPointers;
-    info.ClientPointers = TRUE;
-
-    static time_t sysTime;
-    time(&sysTime);
-    const char* dateTime = ctime(&sysTime);
-    String dateTimeStr = String(dateTime);
-    dateTimeStr.Replace("\n", "");
-    dateTimeStr.Replace(":", "");
-    dateTimeStr.Replace("/", "");
-    dateTimeStr.Replace(' ', '_');
-
-    String miniDumpDir = GetMiniDumpDir();
-    String miniDumpName = miniDumpDir + String(applicationName) + "_" + dateTimeStr + ".dmp";
-
-    CreateDirectoryW(WString(miniDumpDir).CString(), nullptr);
-    HANDLE file = CreateFileW(WString(miniDumpName).CString(), GENERIC_READ | GENERIC_WRITE, FILE_SHARE_WRITE | FILE_SHARE_READ,
-        nullptr, CREATE_ALWAYS, 0, nullptr);
-
-    BOOL success = MiniDumpWriteDump(GetCurrentProcess(), GetCurrentProcessId(), file, MiniDumpWithDataSegs, &info, nullptr, nullptr);
-    CloseHandle(file);
-
-    if (success)
-        ErrorDialog(applicationName, "An unexpected error occurred. A minidump was generated to " + miniDumpName);
-    else
-        ErrorDialog(applicationName, "An unexpected error occurred. Could not write minidump.");
-
-    return EXCEPTION_EXECUTE_HANDLER;
-}
-
-}
-
-#endif
->>>>>>> 6296d22e
+#endif