<<<<<<< HEAD
//
// Copyright (c) 2008-2018 the Urho3D project.
//
// Permission is hereby granted, free of charge, to any person obtaining a copy
// of this software and associated documentation files (the "Software"), to deal
// in the Software without restriction, including without limitation the rights
// to use, copy, modify, merge, publish, distribute, sublicense, and/or sell
// copies of the Software, and to permit persons to whom the Software is
// furnished to do so, subject to the following conditions:
//
// The above copyright notice and this permission notice shall be included in
// all copies or substantial portions of the Software.
//
// THE SOFTWARE IS PROVIDED "AS IS", WITHOUT WARRANTY OF ANY KIND, EXPRESS OR
// IMPLIED, INCLUDING BUT NOT LIMITED TO THE WARRANTIES OF MERCHANTABILITY,
// FITNESS FOR A PARTICULAR PURPOSE AND NONINFRINGEMENT. IN NO EVENT SHALL THE
// AUTHORS OR COPYRIGHT HOLDERS BE LIABLE FOR ANY CLAIM, DAMAGES OR OTHER
// LIABILITY, WHETHER IN AN ACTION OF CONTRACT, TORT OR OTHERWISE, ARISING FROM,
// OUT OF OR IN CONNECTION WITH THE SOFTWARE OR THE USE OR OTHER DEALINGS IN
// THE SOFTWARE.
//

#include "../Precompiled.h"

#include "../Math/Color.h"

#include <cstdio>

#include "../DebugNew.h"

namespace Urho3D
{

unsigned Color::ToUInt() const
{
    auto r = (unsigned)Clamp(((int)(r_ * 255.0f)), 0, 255);
    auto g = (unsigned)Clamp(((int)(g_ * 255.0f)), 0, 255);
    auto b = (unsigned)Clamp(((int)(b_ * 255.0f)), 0, 255);
    auto a = (unsigned)Clamp(((int)(a_ * 255.0f)), 0, 255);
    return (a << 24u) | (b << 16u) | (g << 8u) | r;
}

Vector3 Color::ToHSL() const
{
    float min, max;
    Bounds(&min, &max, true);

    float h = Hue(min, max);
    float s = SaturationHSL(min, max);
    float l = (max + min) * 0.5f;

    return Vector3(h, s, l);
}

Vector3 Color::ToHSV() const
{
    float min, max;
    Bounds(&min, &max, true);

    float h = Hue(min, max);
    float s = SaturationHSV(min, max);
    float v = max;

    return Vector3(h, s, v);
}

void Color::FromUInt(unsigned color)
{
    a_ = ((color >> 24u) & 0xffu) / 255.0f;
    b_ = ((color >> 16u) & 0xffu) / 255.0f;
    g_ = ((color >> 8u)  & 0xffu) / 255.0f;
    r_ = ((color >> 0u)  & 0xffu) / 255.0f;
}

void Color::FromHSL(float h, float s, float l, float a)
{
    float c;
    if (l < 0.5f)
        c = (1.0f + (2.0f * l - 1.0f)) * s;
    else
        c = (1.0f - (2.0f * l - 1.0f)) * s;

    float m = l - 0.5f * c;

    FromHCM(h, c, m);

    a_ = a;
}

void Color::FromHSV(float h, float s, float v, float a)
{
    float c = v * s;
    float m = v - c;

    FromHCM(h, c, m);

    a_ = a;
}

float Color::Chroma() const
{
    float min, max;
    Bounds(&min, &max, true);

    return max - min;
}

float Color::Hue() const
{
    float min, max;
    Bounds(&min, &max, true);

    return Hue(min, max);
}

float Color::SaturationHSL() const
{
    float min, max;
    Bounds(&min, &max, true);

    return SaturationHSL(min, max);
}

float Color::SaturationHSV() const
{
    float min, max;
    Bounds(&min, &max, true);

    return SaturationHSV(min, max);
}

float Color::Lightness() const
{
    float min, max;
    Bounds(&min, &max, true);

    return (max + min) * 0.5f;
}

void Color::Bounds(float* min, float* max, bool clipped) const
{
    assert(min && max);

    if (r_ > g_)
    {
        if (g_ > b_) // r > g > b
        {
            *max = r_;
            *min = b_;
        }
        else // r > g && g <= b
        {
            *max = r_ > b_ ? r_ : b_;
            *min = g_;
        }
    }
    else
    {
        if (b_ > g_) // r <= g < b
        {
            *max = b_;
            *min = r_;
        }
        else // r <= g && b <= g
        {
            *max = g_;
            *min = r_ < b_ ? r_ : b_;
        }
    }

    if (clipped)
    {
        *max = *max > 1.0f ? 1.0f : (*max < 0.0f ? 0.0f : *max);
        *min = *min > 1.0f ? 1.0f : (*min < 0.0f ? 0.0f : *min);
    }
}

float Color::MaxRGB() const
{
    if (r_ > g_)
        return (r_ > b_) ? r_ : b_;
    else
        return (g_ > b_) ? g_ : b_;
}

float Color::MinRGB() const
{
    if (r_ < g_)
        return (r_ < b_) ? r_ : b_;
    else
        return (g_ < b_) ? g_ : b_;
}

float Color::Range() const
{
    float min, max;
    Bounds(&min, &max);
    return max - min;
}

void Color::Clip(bool clipAlpha)
{
    r_ = (r_ > 1.0f) ? 1.0f : ((r_ < 0.0f) ? 0.0f : r_);
    g_ = (g_ > 1.0f) ? 1.0f : ((g_ < 0.0f) ? 0.0f : g_);
    b_ = (b_ > 1.0f) ? 1.0f : ((b_ < 0.0f) ? 0.0f : b_);

    if (clipAlpha)
        a_ = (a_ > 1.0f) ? 1.0f : ((a_ < 0.0f) ? 0.0f : a_);
}

void Color::Invert(bool invertAlpha)
{
    r_ = 1.0f - r_;
    g_ = 1.0f - g_;
    b_ = 1.0f - b_;

    if (invertAlpha)
        a_ = 1.0f - a_;
}

Color Color::Lerp(const Color& rhs, float t) const
{
    float invT = 1.0f - t;
    return Color(
        r_ * invT + rhs.r_ * t,
        g_ * invT + rhs.g_ * t,
        b_ * invT + rhs.b_ * t,
        a_ * invT + rhs.a_ * t
    );
}

String Color::ToString() const
{
    char tempBuffer[CONVERSION_BUFFER_LENGTH];
    sprintf(tempBuffer, "%g %g %g %g", r_, g_, b_, a_);
    return String(tempBuffer);
}

float Color::Hue(float min, float max) const
{
    float chroma = max - min;

    // If chroma equals zero, hue is undefined
    if (chroma <= M_EPSILON)
        return 0.0f;

    // Calculate and return hue
    if (Urho3D::Equals(g_, max))
        return (b_ + 2.0f * chroma - r_) / (6.0f * chroma);
    else if (Urho3D::Equals(b_, max))
        return (4.0f * chroma - g_ + r_) / (6.0f * chroma);
    else
    {
        float r = (g_ - b_) / (6.0f * chroma);
        return (r < 0.0f) ? 1.0f + r : ((r >= 1.0f) ? r - 1.0f : r);
    }

}

float Color::SaturationHSV(float min, float max) const
{
    // Avoid div-by-zero: result undefined
    if (max <= M_EPSILON)
        return 0.0f;

    // Saturation equals chroma:value ratio
    return 1.0f - (min / max);
}

float Color::SaturationHSL(float min, float max) const
{
    // Avoid div-by-zero: result undefined
    if (max <= M_EPSILON || min >= 1.0f - M_EPSILON)
        return 0.0f;

    // Chroma = max - min, lightness = (max + min) * 0.5
    float hl = (max + min);
    if (hl <= 1.0f)
        return (max - min) / hl;
    else
        return (min - max) / (hl - 2.0f);

}

void Color::FromHCM(float h, float c, float m)
{
    if (h < 0.0f || h >= 1.0f)
        h -= floorf(h);

    float hs = h * 6.0f;
    float x = c * (1.0f - Urho3D::Abs(fmodf(hs, 2.0f) - 1.0f));

    // Reconstruct r', g', b' from hue
    if (hs < 2.0f)
    {
        b_ = 0.0f;
        if (hs < 1.0f)
        {
            g_ = x;
            r_ = c;
        }
        else
        {
            g_ = c;
            r_ = x;
        }
    }
    else if (hs < 4.0f)
    {
        r_ = 0.0f;
        if (hs < 3.0f)
        {
            g_ = c;
            b_ = x;
        }
        else
        {
            g_ = x;
            b_ = c;
        }
    }
    else
    {
        g_ = 0.0f;
        if (hs < 5.0f)
        {
            r_ = x;
            b_ = c;
        }
        else
        {
            r_ = c;
            b_ = x;
        }
    }

    r_ += m;
    g_ += m;
    b_ += m;
}

unsigned Color::ToUIntArgb() const
{
    auto r = (unsigned)Clamp(((int)(r_ * 255.0f)), 0, 255);
    auto g = (unsigned)Clamp(((int)(g_ * 255.0f)), 0, 255);
    auto b = (unsigned)Clamp(((int)(b_ * 255.0f)), 0, 255);
    auto a = (unsigned)Clamp(((int)(a_ * 255.0f)), 0, 255);
    return (a << 24) | (r << 16) | (g << 8) | b;
}

const Color Color::WHITE;
const Color Color::GRAY(0.5f, 0.5f, 0.5f);
const Color Color::BLACK(0.0f, 0.0f, 0.0f);
const Color Color::RED(1.0f, 0.0f, 0.0f);
const Color Color::GREEN(0.0f, 1.0f, 0.0f);
const Color Color::BLUE(0.0f, 0.0f, 1.0f);
const Color Color::CYAN(0.0f, 1.0f, 1.0f);
const Color Color::MAGENTA(1.0f, 0.0f, 1.0f);
const Color Color::YELLOW(1.0f, 1.0f, 0.0f);
const Color Color::TRANSPARENT_BLACK(0.0f, 0.0f, 0.0f, 0.0f);
}
=======
//
// Copyright (c) 2008-2019 the Urho3D project.
//
// Permission is hereby granted, free of charge, to any person obtaining a copy
// of this software and associated documentation files (the "Software"), to deal
// in the Software without restriction, including without limitation the rights
// to use, copy, modify, merge, publish, distribute, sublicense, and/or sell
// copies of the Software, and to permit persons to whom the Software is
// furnished to do so, subject to the following conditions:
//
// The above copyright notice and this permission notice shall be included in
// all copies or substantial portions of the Software.
//
// THE SOFTWARE IS PROVIDED "AS IS", WITHOUT WARRANTY OF ANY KIND, EXPRESS OR
// IMPLIED, INCLUDING BUT NOT LIMITED TO THE WARRANTIES OF MERCHANTABILITY,
// FITNESS FOR A PARTICULAR PURPOSE AND NONINFRINGEMENT. IN NO EVENT SHALL THE
// AUTHORS OR COPYRIGHT HOLDERS BE LIABLE FOR ANY CLAIM, DAMAGES OR OTHER
// LIABILITY, WHETHER IN AN ACTION OF CONTRACT, TORT OR OTHERWISE, ARISING FROM,
// OUT OF OR IN CONNECTION WITH THE SOFTWARE OR THE USE OR OTHER DEALINGS IN
// THE SOFTWARE.
//

#include "../Precompiled.h"

#include "../Math/Color.h"

#include <cstdio>

#include "../DebugNew.h"

namespace Urho3D
{

unsigned Color::ToUInt() const
{
    auto r = (unsigned)Clamp(((int)(r_ * 255.0f)), 0, 255);
    auto g = (unsigned)Clamp(((int)(g_ * 255.0f)), 0, 255);
    auto b = (unsigned)Clamp(((int)(b_ * 255.0f)), 0, 255);
    auto a = (unsigned)Clamp(((int)(a_ * 255.0f)), 0, 255);
    return (a << 24u) | (b << 16u) | (g << 8u) | r;
}

Vector3 Color::ToHSL() const
{
    float min, max;
    Bounds(&min, &max, true);

    float h = Hue(min, max);
    float s = SaturationHSL(min, max);
    float l = (max + min) * 0.5f;

    return Vector3(h, s, l);
}

Vector3 Color::ToHSV() const
{
    float min, max;
    Bounds(&min, &max, true);

    float h = Hue(min, max);
    float s = SaturationHSV(min, max);
    float v = max;

    return Vector3(h, s, v);
}

void Color::FromUInt(unsigned color)
{
    a_ = ((color >> 24u) & 0xffu) / 255.0f;
    b_ = ((color >> 16u) & 0xffu) / 255.0f;
    g_ = ((color >> 8u)  & 0xffu) / 255.0f;
    r_ = ((color >> 0u)  & 0xffu) / 255.0f;
}

void Color::FromHSL(float h, float s, float l, float a)
{
    float c;
    if (l < 0.5f)
        c = (1.0f + (2.0f * l - 1.0f)) * s;
    else
        c = (1.0f - (2.0f * l - 1.0f)) * s;

    float m = l - 0.5f * c;

    FromHCM(h, c, m);

    a_ = a;
}

void Color::FromHSV(float h, float s, float v, float a)
{
    float c = v * s;
    float m = v - c;

    FromHCM(h, c, m);

    a_ = a;
}

float Color::Chroma() const
{
    float min, max;
    Bounds(&min, &max, true);

    return max - min;
}

float Color::Hue() const
{
    float min, max;
    Bounds(&min, &max, true);

    return Hue(min, max);
}

float Color::SaturationHSL() const
{
    float min, max;
    Bounds(&min, &max, true);

    return SaturationHSL(min, max);
}

float Color::SaturationHSV() const
{
    float min, max;
    Bounds(&min, &max, true);

    return SaturationHSV(min, max);
}

float Color::Lightness() const
{
    float min, max;
    Bounds(&min, &max, true);

    return (max + min) * 0.5f;
}

void Color::Bounds(float* min, float* max, bool clipped) const
{
    assert(min && max);

    if (r_ > g_)
    {
        if (g_ > b_) // r > g > b
        {
            *max = r_;
            *min = b_;
        }
        else // r > g && g <= b
        {
            *max = r_ > b_ ? r_ : b_;
            *min = g_;
        }
    }
    else
    {
        if (b_ > g_) // r <= g < b
        {
            *max = b_;
            *min = r_;
        }
        else // r <= g && b <= g
        {
            *max = g_;
            *min = r_ < b_ ? r_ : b_;
        }
    }

    if (clipped)
    {
        *max = *max > 1.0f ? 1.0f : (*max < 0.0f ? 0.0f : *max);
        *min = *min > 1.0f ? 1.0f : (*min < 0.0f ? 0.0f : *min);
    }
}

float Color::MaxRGB() const
{
    if (r_ > g_)
        return (r_ > b_) ? r_ : b_;
    else
        return (g_ > b_) ? g_ : b_;
}

float Color::MinRGB() const
{
    if (r_ < g_)
        return (r_ < b_) ? r_ : b_;
    else
        return (g_ < b_) ? g_ : b_;
}

float Color::Range() const
{
    float min, max;
    Bounds(&min, &max);
    return max - min;
}

void Color::Clip(bool clipAlpha)
{
    r_ = (r_ > 1.0f) ? 1.0f : ((r_ < 0.0f) ? 0.0f : r_);
    g_ = (g_ > 1.0f) ? 1.0f : ((g_ < 0.0f) ? 0.0f : g_);
    b_ = (b_ > 1.0f) ? 1.0f : ((b_ < 0.0f) ? 0.0f : b_);

    if (clipAlpha)
        a_ = (a_ > 1.0f) ? 1.0f : ((a_ < 0.0f) ? 0.0f : a_);
}

void Color::Invert(bool invertAlpha)
{
    r_ = 1.0f - r_;
    g_ = 1.0f - g_;
    b_ = 1.0f - b_;

    if (invertAlpha)
        a_ = 1.0f - a_;
}

Color Color::Lerp(const Color& rhs, float t) const
{
    float invT = 1.0f - t;
    return Color(
        r_ * invT + rhs.r_ * t,
        g_ * invT + rhs.g_ * t,
        b_ * invT + rhs.b_ * t,
        a_ * invT + rhs.a_ * t
    );
}

String Color::ToString() const
{
    char tempBuffer[CONVERSION_BUFFER_LENGTH];
    sprintf(tempBuffer, "%g %g %g %g", r_, g_, b_, a_);
    return String(tempBuffer);
}

float Color::Hue(float min, float max) const
{
    float chroma = max - min;

    // If chroma equals zero, hue is undefined
    if (chroma <= M_EPSILON)
        return 0.0f;

    // Calculate and return hue
    if (Urho3D::Equals(g_, max))
        return (b_ + 2.0f * chroma - r_) / (6.0f * chroma);
    else if (Urho3D::Equals(b_, max))
        return (4.0f * chroma - g_ + r_) / (6.0f * chroma);
    else
    {
        float r = (g_ - b_) / (6.0f * chroma);
        return (r < 0.0f) ? 1.0f + r : ((r >= 1.0f) ? r - 1.0f : r);
    }

}

float Color::SaturationHSV(float min, float max) const
{
    // Avoid div-by-zero: result undefined
    if (max <= M_EPSILON)
        return 0.0f;

    // Saturation equals chroma:value ratio
    return 1.0f - (min / max);
}

float Color::SaturationHSL(float min, float max) const
{
    // Avoid div-by-zero: result undefined
    if (max <= M_EPSILON || min >= 1.0f - M_EPSILON)
        return 0.0f;

    // Chroma = max - min, lightness = (max + min) * 0.5
    float hl = (max + min);
    if (hl <= 1.0f)
        return (max - min) / hl;
    else
        return (min - max) / (hl - 2.0f);

}

void Color::FromHCM(float h, float c, float m)
{
    if (h < 0.0f || h >= 1.0f)
        h -= floorf(h);

    float hs = h * 6.0f;
    float x = c * (1.0f - Urho3D::Abs(fmodf(hs, 2.0f) - 1.0f));

    // Reconstruct r', g', b' from hue
    if (hs < 2.0f)
    {
        b_ = 0.0f;
        if (hs < 1.0f)
        {
            g_ = x;
            r_ = c;
        }
        else
        {
            g_ = c;
            r_ = x;
        }
    }
    else if (hs < 4.0f)
    {
        r_ = 0.0f;
        if (hs < 3.0f)
        {
            g_ = c;
            b_ = x;
        }
        else
        {
            g_ = x;
            b_ = c;
        }
    }
    else
    {
        g_ = 0.0f;
        if (hs < 5.0f)
        {
            r_ = x;
            b_ = c;
        }
        else
        {
            r_ = c;
            b_ = x;
        }
    }

    r_ += m;
    g_ += m;
    b_ += m;
}


const Color Color::WHITE;
const Color Color::GRAY(0.5f, 0.5f, 0.5f);
const Color Color::BLACK(0.0f, 0.0f, 0.0f);
const Color Color::RED(1.0f, 0.0f, 0.0f);
const Color Color::GREEN(0.0f, 1.0f, 0.0f);
const Color Color::BLUE(0.0f, 0.0f, 1.0f);
const Color Color::CYAN(0.0f, 1.0f, 1.0f);
const Color Color::MAGENTA(1.0f, 0.0f, 1.0f);
const Color Color::YELLOW(1.0f, 1.0f, 0.0f);
const Color Color::TRANSPARENT_BLACK(0.0f, 0.0f, 0.0f, 0.0f);
}
>>>>>>> a476f0c4
<|MERGE_RESOLUTION|>--- conflicted
+++ resolved
@@ -1,6 +1,5 @@
-<<<<<<< HEAD
-//
-// Copyright (c) 2008-2018 the Urho3D project.
+//
+// Copyright (c) 2008-2019 the Urho3D project.
 //
 // Permission is hereby granted, free of charge, to any person obtaining a copy
 // of this software and associated documentation files (the "Software"), to deal
@@ -359,359 +358,4 @@
 const Color Color::MAGENTA(1.0f, 0.0f, 1.0f);
 const Color Color::YELLOW(1.0f, 1.0f, 0.0f);
 const Color Color::TRANSPARENT_BLACK(0.0f, 0.0f, 0.0f, 0.0f);
-}
-=======
-//
-// Copyright (c) 2008-2019 the Urho3D project.
-//
-// Permission is hereby granted, free of charge, to any person obtaining a copy
-// of this software and associated documentation files (the "Software"), to deal
-// in the Software without restriction, including without limitation the rights
-// to use, copy, modify, merge, publish, distribute, sublicense, and/or sell
-// copies of the Software, and to permit persons to whom the Software is
-// furnished to do so, subject to the following conditions:
-//
-// The above copyright notice and this permission notice shall be included in
-// all copies or substantial portions of the Software.
-//
-// THE SOFTWARE IS PROVIDED "AS IS", WITHOUT WARRANTY OF ANY KIND, EXPRESS OR
-// IMPLIED, INCLUDING BUT NOT LIMITED TO THE WARRANTIES OF MERCHANTABILITY,
-// FITNESS FOR A PARTICULAR PURPOSE AND NONINFRINGEMENT. IN NO EVENT SHALL THE
-// AUTHORS OR COPYRIGHT HOLDERS BE LIABLE FOR ANY CLAIM, DAMAGES OR OTHER
-// LIABILITY, WHETHER IN AN ACTION OF CONTRACT, TORT OR OTHERWISE, ARISING FROM,
-// OUT OF OR IN CONNECTION WITH THE SOFTWARE OR THE USE OR OTHER DEALINGS IN
-// THE SOFTWARE.
-//
-
-#include "../Precompiled.h"
-
-#include "../Math/Color.h"
-
-#include <cstdio>
-
-#include "../DebugNew.h"
-
-namespace Urho3D
-{
-
-unsigned Color::ToUInt() const
-{
-    auto r = (unsigned)Clamp(((int)(r_ * 255.0f)), 0, 255);
-    auto g = (unsigned)Clamp(((int)(g_ * 255.0f)), 0, 255);
-    auto b = (unsigned)Clamp(((int)(b_ * 255.0f)), 0, 255);
-    auto a = (unsigned)Clamp(((int)(a_ * 255.0f)), 0, 255);
-    return (a << 24u) | (b << 16u) | (g << 8u) | r;
-}
-
-Vector3 Color::ToHSL() const
-{
-    float min, max;
-    Bounds(&min, &max, true);
-
-    float h = Hue(min, max);
-    float s = SaturationHSL(min, max);
-    float l = (max + min) * 0.5f;
-
-    return Vector3(h, s, l);
-}
-
-Vector3 Color::ToHSV() const
-{
-    float min, max;
-    Bounds(&min, &max, true);
-
-    float h = Hue(min, max);
-    float s = SaturationHSV(min, max);
-    float v = max;
-
-    return Vector3(h, s, v);
-}
-
-void Color::FromUInt(unsigned color)
-{
-    a_ = ((color >> 24u) & 0xffu) / 255.0f;
-    b_ = ((color >> 16u) & 0xffu) / 255.0f;
-    g_ = ((color >> 8u)  & 0xffu) / 255.0f;
-    r_ = ((color >> 0u)  & 0xffu) / 255.0f;
-}
-
-void Color::FromHSL(float h, float s, float l, float a)
-{
-    float c;
-    if (l < 0.5f)
-        c = (1.0f + (2.0f * l - 1.0f)) * s;
-    else
-        c = (1.0f - (2.0f * l - 1.0f)) * s;
-
-    float m = l - 0.5f * c;
-
-    FromHCM(h, c, m);
-
-    a_ = a;
-}
-
-void Color::FromHSV(float h, float s, float v, float a)
-{
-    float c = v * s;
-    float m = v - c;
-
-    FromHCM(h, c, m);
-
-    a_ = a;
-}
-
-float Color::Chroma() const
-{
-    float min, max;
-    Bounds(&min, &max, true);
-
-    return max - min;
-}
-
-float Color::Hue() const
-{
-    float min, max;
-    Bounds(&min, &max, true);
-
-    return Hue(min, max);
-}
-
-float Color::SaturationHSL() const
-{
-    float min, max;
-    Bounds(&min, &max, true);
-
-    return SaturationHSL(min, max);
-}
-
-float Color::SaturationHSV() const
-{
-    float min, max;
-    Bounds(&min, &max, true);
-
-    return SaturationHSV(min, max);
-}
-
-float Color::Lightness() const
-{
-    float min, max;
-    Bounds(&min, &max, true);
-
-    return (max + min) * 0.5f;
-}
-
-void Color::Bounds(float* min, float* max, bool clipped) const
-{
-    assert(min && max);
-
-    if (r_ > g_)
-    {
-        if (g_ > b_) // r > g > b
-        {
-            *max = r_;
-            *min = b_;
-        }
-        else // r > g && g <= b
-        {
-            *max = r_ > b_ ? r_ : b_;
-            *min = g_;
-        }
-    }
-    else
-    {
-        if (b_ > g_) // r <= g < b
-        {
-            *max = b_;
-            *min = r_;
-        }
-        else // r <= g && b <= g
-        {
-            *max = g_;
-            *min = r_ < b_ ? r_ : b_;
-        }
-    }
-
-    if (clipped)
-    {
-        *max = *max > 1.0f ? 1.0f : (*max < 0.0f ? 0.0f : *max);
-        *min = *min > 1.0f ? 1.0f : (*min < 0.0f ? 0.0f : *min);
-    }
-}
-
-float Color::MaxRGB() const
-{
-    if (r_ > g_)
-        return (r_ > b_) ? r_ : b_;
-    else
-        return (g_ > b_) ? g_ : b_;
-}
-
-float Color::MinRGB() const
-{
-    if (r_ < g_)
-        return (r_ < b_) ? r_ : b_;
-    else
-        return (g_ < b_) ? g_ : b_;
-}
-
-float Color::Range() const
-{
-    float min, max;
-    Bounds(&min, &max);
-    return max - min;
-}
-
-void Color::Clip(bool clipAlpha)
-{
-    r_ = (r_ > 1.0f) ? 1.0f : ((r_ < 0.0f) ? 0.0f : r_);
-    g_ = (g_ > 1.0f) ? 1.0f : ((g_ < 0.0f) ? 0.0f : g_);
-    b_ = (b_ > 1.0f) ? 1.0f : ((b_ < 0.0f) ? 0.0f : b_);
-
-    if (clipAlpha)
-        a_ = (a_ > 1.0f) ? 1.0f : ((a_ < 0.0f) ? 0.0f : a_);
-}
-
-void Color::Invert(bool invertAlpha)
-{
-    r_ = 1.0f - r_;
-    g_ = 1.0f - g_;
-    b_ = 1.0f - b_;
-
-    if (invertAlpha)
-        a_ = 1.0f - a_;
-}
-
-Color Color::Lerp(const Color& rhs, float t) const
-{
-    float invT = 1.0f - t;
-    return Color(
-        r_ * invT + rhs.r_ * t,
-        g_ * invT + rhs.g_ * t,
-        b_ * invT + rhs.b_ * t,
-        a_ * invT + rhs.a_ * t
-    );
-}
-
-String Color::ToString() const
-{
-    char tempBuffer[CONVERSION_BUFFER_LENGTH];
-    sprintf(tempBuffer, "%g %g %g %g", r_, g_, b_, a_);
-    return String(tempBuffer);
-}
-
-float Color::Hue(float min, float max) const
-{
-    float chroma = max - min;
-
-    // If chroma equals zero, hue is undefined
-    if (chroma <= M_EPSILON)
-        return 0.0f;
-
-    // Calculate and return hue
-    if (Urho3D::Equals(g_, max))
-        return (b_ + 2.0f * chroma - r_) / (6.0f * chroma);
-    else if (Urho3D::Equals(b_, max))
-        return (4.0f * chroma - g_ + r_) / (6.0f * chroma);
-    else
-    {
-        float r = (g_ - b_) / (6.0f * chroma);
-        return (r < 0.0f) ? 1.0f + r : ((r >= 1.0f) ? r - 1.0f : r);
-    }
-
-}
-
-float Color::SaturationHSV(float min, float max) const
-{
-    // Avoid div-by-zero: result undefined
-    if (max <= M_EPSILON)
-        return 0.0f;
-
-    // Saturation equals chroma:value ratio
-    return 1.0f - (min / max);
-}
-
-float Color::SaturationHSL(float min, float max) const
-{
-    // Avoid div-by-zero: result undefined
-    if (max <= M_EPSILON || min >= 1.0f - M_EPSILON)
-        return 0.0f;
-
-    // Chroma = max - min, lightness = (max + min) * 0.5
-    float hl = (max + min);
-    if (hl <= 1.0f)
-        return (max - min) / hl;
-    else
-        return (min - max) / (hl - 2.0f);
-
-}
-
-void Color::FromHCM(float h, float c, float m)
-{
-    if (h < 0.0f || h >= 1.0f)
-        h -= floorf(h);
-
-    float hs = h * 6.0f;
-    float x = c * (1.0f - Urho3D::Abs(fmodf(hs, 2.0f) - 1.0f));
-
-    // Reconstruct r', g', b' from hue
-    if (hs < 2.0f)
-    {
-        b_ = 0.0f;
-        if (hs < 1.0f)
-        {
-            g_ = x;
-            r_ = c;
-        }
-        else
-        {
-            g_ = c;
-            r_ = x;
-        }
-    }
-    else if (hs < 4.0f)
-    {
-        r_ = 0.0f;
-        if (hs < 3.0f)
-        {
-            g_ = c;
-            b_ = x;
-        }
-        else
-        {
-            g_ = x;
-            b_ = c;
-        }
-    }
-    else
-    {
-        g_ = 0.0f;
-        if (hs < 5.0f)
-        {
-            r_ = x;
-            b_ = c;
-        }
-        else
-        {
-            r_ = c;
-            b_ = x;
-        }
-    }
-
-    r_ += m;
-    g_ += m;
-    b_ += m;
-}
-
-
-const Color Color::WHITE;
-const Color Color::GRAY(0.5f, 0.5f, 0.5f);
-const Color Color::BLACK(0.0f, 0.0f, 0.0f);
-const Color Color::RED(1.0f, 0.0f, 0.0f);
-const Color Color::GREEN(0.0f, 1.0f, 0.0f);
-const Color Color::BLUE(0.0f, 0.0f, 1.0f);
-const Color Color::CYAN(0.0f, 1.0f, 1.0f);
-const Color Color::MAGENTA(1.0f, 0.0f, 1.0f);
-const Color Color::YELLOW(1.0f, 1.0f, 0.0f);
-const Color Color::TRANSPARENT_BLACK(0.0f, 0.0f, 0.0f, 0.0f);
-}
->>>>>>> a476f0c4
+}