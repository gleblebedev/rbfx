//
// Copyright (c) 2008-2020 the Urho3D project.
// Copyright (c) 2023-2023 the rbfx project.
//
// Permission is hereby granted, free of charge, to any person obtaining a copy
// of this software and associated documentation files (the "Software"), to deal
// in the Software without restriction, including without limitation the rights
// to use, copy, modify, merge, publish, distribute, sublicense, and/or sell
// copies of the Software, and to permit persons to whom the Software is
// furnished to do so, subject to the following conditions:
//
// The above copyright notice and this permission notice shall be included in
// all copies or substantial portions of the Software.
//
// THE SOFTWARE IS PROVIDED "AS IS", WITHOUT WARRANTY OF ANY KIND, EXPRESS OR
// IMPLIED, INCLUDING BUT NOT LIMITED TO THE WARRANTIES OF MERCHANTABILITY,
// FITNESS FOR A PARTICULAR PURPOSE AND NONINFRINGEMENT. IN NO EVENT SHALL THE
// AUTHORS OR COPYRIGHT HOLDERS BE LIABLE FOR ANY CLAIM, DAMAGES OR OTHER
// LIABILITY, WHETHER IN AN ACTION OF CONTRACT, TORT OR OTHERWISE, ARISING FROM,
// OUT OF OR IN CONNECTION WITH THE SOFTWARE OR THE USE OR OTHER DEALINGS IN
// THE SOFTWARE.
//

#include <Urho3D/Core/CoreEvents.h>
#include <Urho3D/Engine/Engine.h>
#include <Urho3D/Graphics/AnimatedModel.h>
#include <Urho3D/Graphics/AnimationController.h>
#include <Urho3D/Graphics/Camera.h>
#include <Urho3D/Graphics/DebugRenderer.h>
#include <Urho3D/Graphics/Light.h>
#include <Urho3D/Graphics/Material.h>
#include <Urho3D/Graphics/Octree.h>
#include <Urho3D/Graphics/Zone.h>
#include <Urho3D/Input/Input.h>
#include <Urho3D/Input/MoveAndOrbitController.h>
#include <Urho3D/IO/FileSystem.h>
#include <Urho3D/Physics/CollisionShape.h>
#include <Urho3D/Physics/KinematicCharacterController.h>
#include <Urho3D/Physics/PhysicsWorld.h>
#include <Urho3D/Physics/RigidBody.h>
#include <Urho3D/Resource/ResourceCache.h>
#include <Urho3D/Scene/PrefabReference.h>
#include <Urho3D/Scene/PrefabResource.h>
#include <Urho3D/Scene/Scene.h>
#include <Urho3D/UI/Font.h>
#include <Urho3D/UI/Text.h>
#include <Urho3D/UI/UI.h>
#include <Urho3D/Graphics/Animation.h>

#include "KinematicCharacter.h"
#include "KinematicCharacterDemo.h"

#include <Urho3D/DebugNew.h>

const float CAMERA_MIN_DIST = 1.0f;
const float CAMERA_INITIAL_DIST = 5.0f;
const float CAMERA_MAX_DIST = 20.0f;

KinematicCharacterDemo::KinematicCharacterDemo(Context* context)
    : Sample(context)
    , firstPerson_(false)
    , drawDebug_(false)
    , dPadAdapter_(context)
{
    if (!context_->IsReflected<KinematicCharacter>())
        KinematicCharacter::RegisterObject(context);
}

KinematicCharacterDemo::~KinematicCharacterDemo() = default;

void KinematicCharacterDemo::Start()
{
    // Execute base class startup
    Sample::Start();

    dPadAdapter_.SetEnabled(true);

    // Create static scene content
    CreateScene();

    // Create the controllable character
    CreateCharacter(Vector3::ZERO);

    // Create the UI content
    CreateInstructions();

    // Subscribe to necessary events
    SubscribeToEvents();

    // Set the mouse mode to use in the sample
    SetMouseMode(MM_RELATIVE);
    SetMouseVisible(false);
}

void KinematicCharacterDemo::CreateScene()
{
    auto* cache = GetSubsystem<ResourceCache>();

    scene_ = new Scene(context_);

    // Create scene subsystem components
    scene_->CreateComponent<Octree>();
    scene_->CreateComponent<PhysicsWorld>();

    // Create camera and define viewport. We will be doing load / save, so it's convenient to create the camera outside the scene,
    // so that it won't be destroyed and recreated, and we don't have to redefine the viewport on load
    cameraNode_ = new Node(context_);
    auto* camera = cameraNode_->CreateComponent<Camera>();
    camera->SetFarClip(300.0f);
    SetViewport(0, new Viewport(context_, scene_, camera));

    // Create static scene content. First create a zone for ambient lighting and fog control
    Node* zoneNode = scene_->CreateChild("Zone");
    auto* zone = zoneNode->CreateComponent<Zone>();
    zone->SetAmbientColor(Color(0.15f, 0.15f, 0.15f));
    zone->SetFogColor(Color(0.5f, 0.5f, 0.7f));
    zone->SetFogStart(100.0f);
    zone->SetFogEnd(300.0f);
    zone->SetBoundingBox(BoundingBox(-1000.0f, 1000.0f));

    // Create a directional light with cascaded shadow mapping
    Node* lightNode = scene_->CreateChild("DirectionalLight");
    lightNode->SetDirection(Vector3(0.3f, -0.5f, 0.425f));
    auto* light = lightNode->CreateComponent<Light>();
    light->SetLightType(LIGHT_DIRECTIONAL);
    light->SetCastShadows(true);
    light->SetShadowBias(BiasParameters(0.00025f, 0.5f));
    light->SetShadowCascade(CascadeParameters(10.0f, 50.0f, 200.0f, 0.0f, 0.8f));
    light->SetSpecularIntensity(0.5f);

    // Create the floor object
    Node* floorNode = scene_->CreateChild("Floor");
    floorNode->SetPosition(Vector3(0.0f, -0.5f, 0.0f));
    floorNode->SetScale(Vector3(200.0f, 1.0f, 200.0f));
    auto* object = floorNode->CreateComponent<StaticModel>();
    object->SetModel(cache->GetResource<Model>("Models/Box.mdl"));
    object->SetMaterial(cache->GetResource<Material>("Materials/Stone.xml"));

    auto* body = floorNode->CreateComponent<RigidBody>();
    // Use collision layer bit 2 to mark world scenery. This is what we will raycast against to prevent camera from going
    // inside geometry
    body->SetCollisionLayer(2);
    auto* shape = floorNode->CreateComponent<CollisionShape>();
    shape->SetBox(Vector3::ONE);

    // Create sliding door
    {
        auto* doorPrefab = cache->GetResource<PrefabResource>("Prefabs/SlidingDoor.prefab");
        Node* objectNode = scene_->CreateChild("SlidingDoor");
        objectNode->SetPosition(Vector3(-3, 0, -3));
        auto* prefabReference = objectNode->CreateComponent<PrefabReference>();
        prefabReference->SetPrefab(doorPrefab);
        prefabReference->Inline(PrefabInlineFlag::None);
    }

    // Create mushrooms of varying sizes
    const unsigned NUM_MUSHROOMS = 60;
    auto* mushroomPrefab = cache->GetResource<PrefabResource>("Prefabs/Mushroom.prefab");
    for (unsigned i = 0; i < NUM_MUSHROOMS; ++i)
    {
        Node* objectNode = scene_->CreateChild("Mushroom");
        objectNode->SetPosition(Vector3(Random(180.0f) - 90.0f, 0.0f, Random(180.0f) - 90.0f));
        objectNode->SetRotation(Quaternion(0.0f, Random(360.0f), 0.0f));
        objectNode->SetScale(2.0f + Random(5.0f));
        auto* prefabReference = objectNode->CreateComponent<PrefabReference>();
        prefabReference->SetPrefab(mushroomPrefab);
    }

    // Create movable boxes. Let them fall from the sky at first
    const unsigned NUM_BOXES = 100;
    for (unsigned i = 0; i < NUM_BOXES; ++i)
    {
        float scale = Random(2.0f) + 0.5f;

        Node* objectNode = scene_->CreateChild("Box");
        objectNode->SetPosition(Vector3(Random(180.0f) - 90.0f, Random(10.0f) + 10.0f, Random(180.0f) - 90.0f));
        objectNode->SetRotation(Quaternion(Random(360.0f), Random(360.0f), Random(360.0f)));
        objectNode->SetScale(scale);
        auto* object = objectNode->CreateComponent<StaticModel>();
        object->SetModel(cache->GetResource<Model>("Models/Box.mdl"));
        object->SetMaterial(cache->GetResource<Material>("Materials/Stone.xml"));
        object->SetCastShadows(true);

        auto* body = objectNode->CreateComponent<RigidBody>();
        body->SetCollisionLayer(2);
        // Bigger boxes will be heavier and harder to move
        body->SetMass(scale * 2.0f);
        auto* shape = objectNode->CreateComponent<CollisionShape>();
        shape->SetBox(Vector3::ONE);
    }
}

void KinematicCharacterDemo::CreateCharacter(const Vector3& position)
{
    auto* cache = GetSubsystem<ResourceCache>();

    Node* objectNode = scene_->CreateChild("Jack");
    objectNode->SetPosition(position);

    auto conf = cache->GetResource<CharacterConfiguration>("Models/Mutant/Character.xml");
    CharacterConfigurator* configurator = objectNode->CreateComponent<CharacterConfigurator>();
    configurator->SetSecondaryMaterial(cache->GetResource<Material>("Models/Mutant/Materials/mutantSilhouette.xml"));
    configurator->SetConfiguration(conf);
    configurator->Update(characterPattern_);

    // Create the rendering component + animation controller
    auto* object = objectNode->GetComponent<AnimatedModel>(true);

    // Set the head bone for manual control
    auto* headBone = object->GetSkeleton().GetBone("mixamorig:Head");
    if (headBone)
        headBone->animated_ = false;

    // Create the character logic component, which takes care of steering the fake rigidbody
    // Remember it so that we can set the controls. Use a ea::weak_ptr because the scene hierarchy already owns it
    // and keeps it alive as long as it's not removed from the hierarchy
    character_ = objectNode->CreateComponent<KinematicCharacter>();
    const auto moveAndOrbit = objectNode->CreateComponent<MoveAndOrbitController>();
    moveAndOrbit->LoadInputMap("Input/MoveAndOrbit.inputmap");
    character_->SetInputMap(moveAndOrbit->GetInputMap());

    kinematicCharacter_ = objectNode->CreateComponent<KinematicCharacterController>();
    kinematicCharacter_->SetDiameter(0.7f);
    kinematicCharacter_->SetHeight(1.8f);
    kinematicCharacter_->SetOffset(Vector3(0.0f, 0.9f, 0.0f));
}

void KinematicCharacterDemo::CreateInstructions()
{
    auto* cache = GetSubsystem<ResourceCache>();
    auto* ui = GetSubsystem<UI>();

    // Construct new Text object, set string to display and font to use
    auto* instructionText = GetUIRoot()->CreateChild<Text>();
    instructionText->SetText(
        "Use WASD keys and mouse/touch to move\n"
        "Space to jump, F to toggle 1st/3rd person\n"
        "F5 to save scene, F7 to load"
    );
    instructionText->SetFont(cache->GetResource<Font>("Fonts/Anonymous Pro.ttf"), 15);
    // The text has multiple rows. Center them in relation to each other
    instructionText->SetTextAlignment(HA_CENTER);

    // Position the text relative to the screen center
    instructionText->SetHorizontalAlignment(HA_CENTER);
    instructionText->SetVerticalAlignment(VA_CENTER);
    instructionText->SetPosition(0, GetUIRoot()->GetHeight() / 4);
}

void KinematicCharacterDemo::SubscribeToEvents()
{
    // Subscribe to PostUpdate event for updating the camera position after physics simulation
    SubscribeToEvent(E_POSTUPDATE, URHO3D_HANDLER(KinematicCharacterDemo, HandlePostUpdate));

    // Unsubscribe the SceneUpdate event from base class as the camera node is being controlled in HandlePostUpdate() in this sample
    UnsubscribeFromEvent(E_SCENEUPDATE);

    // Subscribe HandlePostRenderUpdate() function for processing the post-render update event, during which we request
    // debug geometry
    SubscribeToEvent(E_POSTRENDERUPDATE, URHO3D_HANDLER(KinematicCharacterDemo, HandlePostRenderUpdate));

}

void KinematicCharacterDemo::Update(float timeStep)
{
    using namespace Update;

    auto* input = GetSubsystem<Input>();

    if (character_)
    {
        // Update controls using keys
        auto* ui = GetSubsystem<UI>();
        if (!ui->GetFocusElement())
        {
            // Set rotation already here so that it's updated every rendering frame instead of every physics frame
            character_->GetNode()->SetRotation(Quaternion(character_->GetYaw(), Vector3::UP));

            // Switch between 1st and 3rd person
            if (input->GetKeyPress(KEY_F))
                firstPerson_ = !firstPerson_;

            // Check for loading / saving the scene
            if (input->GetKeyPress(KEY_F5))
            {
                File saveFile(context_, GetSubsystem<FileSystem>()->GetProgramDir() + "Data/Scenes/CharacterDemo.xml",
                    FILE_WRITE);
                scene_->SaveXML(saveFile);
            }
            if (input->GetKeyPress(KEY_F7))
            {
                File loadFile(
                    context_, GetSubsystem<FileSystem>()->GetProgramDir() + "Data/Scenes/CharacterDemo.xml", FILE_READ);
                scene_->LoadXML(loadFile);
                // After loading we have to reacquire the weak pointer to the Character component, as it has been
                // recreated Simply find the character's scene node by name as there's only one of them
                Node* characterNode = scene_->GetChild("Jack", true);
                if (characterNode)
                    character_ = characterNode->GetComponent<KinematicCharacter>();
            }
        }
    }

    // Toggle debug geometry with space
    if (input->GetKeyPress(KEY_M))
    {
        drawDebug_ = !drawDebug_;
        if (drawDebug_ && scene_)
        {
            scene_->GetOrCreateComponent<DebugRenderer>();
        }
    }
}

void KinematicCharacterDemo::HandlePostUpdate(StringHash eventType, VariantMap& eventData)
{
    if (!character_)
        return;

    Node* characterNode = character_->GetNode();

    // Get camera lookat dir from character yaw + pitch
    const Quaternion& rot = characterNode->GetRotation();
    Quaternion dir = rot * Quaternion(character_->GetPitch(), Vector3::RIGHT);

    // Turn head to camera pitch, but limit to avoid unnatural animation
<<<<<<< HEAD
    Node* headNode = characterNode->GetChild("mixamorig:Head", true);
    if (headNode)
    {
        float limitPitch = Clamp(character_->GetPitch(), -45.0f, 45.0f);
        Quaternion headDir = rot * Quaternion(limitPitch, Vector3(1.0f, 0.0f, 0.0f));
        // This could be expanded to look at an arbitrary target, now just look at a point in front
        Vector3 headWorldTarget = headNode->GetWorldPosition() + headDir * Vector3(0.0f, 0.0f, -1.0f);
        headNode->LookAt(headWorldTarget, Vector3(0.0f, 1.0f, 0.0f));
    }
=======
    Node* headNode = characterNode->GetChild("Mutant:Head", true);
    float limitPitch = Clamp(character_->GetPitch(), -45.0f, 45.0f);
    Quaternion headDir = rot * Quaternion(limitPitch, Vector3(1.0f, 0.0f, 0.0f));
    // This could be expanded to look at an arbitrary target, now just look at a point in front
    Vector3 headWorldTarget = headNode->GetWorldPosition() + headDir * Vector3(0.0f, 0.0f, -1.0f);
    headNode->LookAt(headWorldTarget, Vector3(0.0f, 1.0f, 0.0f));
>>>>>>> 4d0d7d83

    if (firstPerson_)
    {
        cameraNode_->SetPosition(headNode->GetWorldPosition() + rot * Vector3(0.0f, 0.15f, 0.2f));
        cameraNode_->SetRotation(dir);
    }
    else
    {
        // Third person camera: position behind the character
        Vector3 aimPoint = characterNode->GetPosition() + rot * Vector3(0.0f, 1.7f, 0.0f);

        // Collide camera ray with static physics objects (layer bitmask 2) to ensure we see the character properly
        Vector3 rayDir = dir * Vector3::BACK;
        float rayDistance = CAMERA_INITIAL_DIST;
        PhysicsRaycastResult result;
        scene_->GetComponent<PhysicsWorld>()->RaycastSingle(result, Ray(aimPoint, rayDir), rayDistance, 2);
        if (result.body_)
            rayDistance = Min(rayDistance, result.distance_);
        rayDistance = Clamp(rayDistance, CAMERA_MIN_DIST, CAMERA_MAX_DIST);

        cameraNode_->SetPosition(aimPoint + rayDir * rayDistance);
        cameraNode_->SetRotation(dir);
    }
}


void KinematicCharacterDemo::HandlePostRenderUpdate(StringHash eventType, VariantMap& eventData)
{
    if (drawDebug_)
    {
        scene_->GetComponent<PhysicsWorld>()->DrawDebugGeometry(true);
        DebugRenderer* dbgRenderer = scene_->GetComponent<DebugRenderer>();

        Node* objectNode = scene_->GetChild("Player");
        if (objectNode)
        {
            dbgRenderer->AddSphere(Sphere(objectNode->GetWorldPosition(), 0.1f), Color::YELLOW);
        }
    }
}
<|MERGE_RESOLUTION|>--- conflicted
+++ resolved
@@ -279,7 +279,6 @@
             // Switch between 1st and 3rd person
             if (input->GetKeyPress(KEY_F))
                 firstPerson_ = !firstPerson_;
-
             // Check for loading / saving the scene
             if (input->GetKeyPress(KEY_F5))
             {
@@ -324,7 +323,6 @@
     Quaternion dir = rot * Quaternion(character_->GetPitch(), Vector3::RIGHT);
 
     // Turn head to camera pitch, but limit to avoid unnatural animation
-<<<<<<< HEAD
     Node* headNode = characterNode->GetChild("mixamorig:Head", true);
     if (headNode)
     {
@@ -334,14 +332,6 @@
         Vector3 headWorldTarget = headNode->GetWorldPosition() + headDir * Vector3(0.0f, 0.0f, -1.0f);
         headNode->LookAt(headWorldTarget, Vector3(0.0f, 1.0f, 0.0f));
     }
-=======
-    Node* headNode = characterNode->GetChild("Mutant:Head", true);
-    float limitPitch = Clamp(character_->GetPitch(), -45.0f, 45.0f);
-    Quaternion headDir = rot * Quaternion(limitPitch, Vector3(1.0f, 0.0f, 0.0f));
-    // This could be expanded to look at an arbitrary target, now just look at a point in front
-    Vector3 headWorldTarget = headNode->GetWorldPosition() + headDir * Vector3(0.0f, 0.0f, -1.0f);
-    headNode->LookAt(headWorldTarget, Vector3(0.0f, 1.0f, 0.0f));
->>>>>>> 4d0d7d83
 
     if (firstPerson_)
     {
