//
// Copyright (c) 2008-2020 the Urho3D project.
//
// Permission is hereby granted, free of charge, to any person obtaining a copy
// of this software and associated documentation files (the "Software"), to deal
// in the Software without restriction, including without limitation the rights
// to use, copy, modify, merge, publish, distribute, sublicense, and/or sell
// copies of the Software, and to permit persons to whom the Software is
// furnished to do so, subject to the following conditions:
//
// The above copyright notice and this permission notice shall be included in
// all copies or substantial portions of the Software.
//
// THE SOFTWARE IS PROVIDED "AS IS", WITHOUT WARRANTY OF ANY KIND, EXPRESS OR
// IMPLIED, INCLUDING BUT NOT LIMITED TO THE WARRANTIES OF MERCHANTABILITY,
// FITNESS FOR A PARTICULAR PURPOSE AND NONINFRINGEMENT. IN NO EVENT SHALL THE
// AUTHORS OR COPYRIGHT HOLDERS BE LIABLE FOR ANY CLAIM, DAMAGES OR OTHER
// LIABILITY, WHETHER IN AN ACTION OF CONTRACT, TORT OR OTHERWISE, ARISING FROM,
// OUT OF OR IN CONNECTION WITH THE SOFTWARE OR THE USE OR OTHER DEALINGS IN
// THE SOFTWARE.
//

#include "../Precompiled.h"

#include "Urho3D/Core/Context.h"
#include "Urho3D/IO/Log.h"
#include "Urho3D/Physics/KinematicCharacterController.h"
#include "Urho3D/Physics/PhysicsEvents.h"
#include "Urho3D/Physics/PhysicsUtils.h"
#include "Urho3D/Physics/PhysicsWorld.h"
#include "Urho3D/Scene/Scene.h"

#include <Bullet/BulletDynamics/Character/btKinematicCharacterController.h>
#include <Bullet/BulletDynamics/Dynamics/btDiscreteDynamicsWorld.h>
#include <BulletCollision/CollisionDispatch/btGhostObject.h>
#include <BulletCollision/CollisionShapes/btCapsuleShape.h>
#include <BulletCollision/CollisionShapes/btConvexShape.h>

#include <cassert>

namespace Urho3D
{

btKinematicCharacterController* newKinematicCharCtrl(btPairCachingGhostObject *ghostCGO,
                                                     btConvexShape *shape, float stepHeight, const btVector3 &upVec)
{
    return new btKinematicCharacterController(ghostCGO, shape, stepHeight, upVec);
}

#include <Urho3D/DebugNew.h>

//=============================================================================
//=============================================================================
KinematicCharacterController::KinematicCharacterController(Context* context)
    : Component(context)
{
    pairCachingGhostObject_ = ea::make_unique<btPairCachingGhostObject>();
    pairCachingGhostObject_->setCollisionFlags(btCollisionObject::CF_NO_CONTACT_RESPONSE);
}

KinematicCharacterController::~KinematicCharacterController()
{
    ReleaseKinematic();
}

void KinematicCharacterController::RegisterObject(Context* context)
{
    context->AddFactoryReflection<KinematicCharacterController>(Category_Physics);

    URHO3D_ACCESSOR_ATTRIBUTE("Gravity", GetGravity, SetGravity, Vector3, Vector3(0.0f, -14.0f, 0.0f), AM_DEFAULT);
    URHO3D_ATTRIBUTE("Collision Layer", int, colLayer_, 1, AM_DEFAULT);
    URHO3D_ATTRIBUTE("Collision Mask", int, colMask_, 0xffff, AM_DEFAULT);
    URHO3D_ACCESSOR_ATTRIBUTE("Linear Damping", GetLinearDamping, SetLinearDamping, float, 0.2f, AM_DEFAULT);
    URHO3D_ACCESSOR_ATTRIBUTE("Angular Damping", GetAngularDamping, SetAngularDamping, float, 0.2f, AM_DEFAULT);
    URHO3D_ACCESSOR_ATTRIBUTE("Height", GetHeight, SetHeight, float, 1.8f, AM_DEFAULT);
    URHO3D_ACCESSOR_ATTRIBUTE("Diameter", GetDiameter, SetDiameter, float, 0.7f, AM_DEFAULT);
    URHO3D_ACCESSOR_ATTRIBUTE("Offset", GetOffset, SetOffset, Vector3, Vector3(0.0f, 0.9f, 0.0f), AM_DEFAULT);
    URHO3D_ACCESSOR_ATTRIBUTE("Step Height", GetStepHeight, SetStepHeight, float, 0.4f, AM_DEFAULT);
    URHO3D_ACCESSOR_ATTRIBUTE("Max Jump Height", GetMaxJumpHeight, SetMaxJumpHeight, float, 2.0f, AM_DEFAULT);
    URHO3D_ACCESSOR_ATTRIBUTE("Fall Speed", GetFallSpeed, SetFallSpeed, float, 55.0f, AM_DEFAULT);
    URHO3D_ACCESSOR_ATTRIBUTE("Jump Speed", GetJumpSpeed, SetJumpSpeed, float, 9.0f, AM_DEFAULT);
    URHO3D_ACCESSOR_ATTRIBUTE("Max Slope", GetMaxSlope, SetMaxSlope, float, 45.0f, AM_DEFAULT);
    URHO3D_ATTRIBUTE("Activate Triggers", bool, activateTriggers_, true, AM_DEFAULT);
}

void KinematicCharacterController::OnSetAttribute(const AttributeInfo& attr, const Variant& src)
{
    Serializable::OnSetAttribute(attr, src);

    readdToWorld_ = true;
}

void KinematicCharacterController::ApplyAttributes()
{
    AddKinematicToWorld();
    if (readdToWorld_)
    {
        ApplySettings(true);
        readdToWorld_ = false;
    }
}

void KinematicCharacterController::ReleaseKinematic()
{
    if (kinematicController_ != nullptr)
    {
        RemoveKinematicFromWorld();
    }

    kinematicController_.reset();
    pairCachingGhostObject_.reset();
}

void KinematicCharacterController::OnNodeSet(Node* previousNode, Node* currentNode)
{
    if (node_)
        node_->AddListener(this);
}

void KinematicCharacterController::OnSceneSet(Scene* scene)
{
    if (scene)
    {
        if (scene == node_)
            URHO3D_LOGWARNING(GetTypeName() + " should not be created to the root scene node");

        physicsWorld_ = scene->GetOrCreateComponent<PhysicsWorld>();

        if (physicsWorld_)
        {
            AddKinematicToWorld();
        }
        SubscribeToEvent(physicsWorld_, E_PHYSICSPREUPDATE, URHO3D_HANDLER(KinematicCharacterController, HandlePhysicsPreUpdate));
        SubscribeToEvent(physicsWorld_, E_PHYSICSPOSTSTEP, URHO3D_HANDLER(KinematicCharacterController, HandlePhysicsPostStep));
        SubscribeToEvent(physicsWorld_, E_PHYSICSPOSTUPDATE, URHO3D_HANDLER(KinematicCharacterController, HandlePhysicsPostUpdate));
    }
    else
    {
        RemoveKinematicFromWorld();
        UnsubscribeFromEvent(physicsWorld_, E_PHYSICSPREUPDATE);
        UnsubscribeFromEvent(physicsWorld_, E_PHYSICSPOSTSTEP);
        UnsubscribeFromEvent(physicsWorld_, E_PHYSICSPOSTUPDATE);
    }
}

void KinematicCharacterController::HandlePhysicsPreUpdate(StringHash eventType, VariantMap& eventData)
{
    const Vector3 position = node_->GetWorldPosition();
    if (!position.Equals(latestPosition_, M_LARGE_EPSILON))
    {
        WarpKinematic(position);
    }
}

void KinematicCharacterController::HandlePhysicsPostStep(StringHash eventType, VariantMap& eventData)
{
    previousPosition_ = nextPosition_;
    nextPosition_ = GetRawPosition();
}

void KinematicCharacterController::HandlePhysicsPostUpdate(StringHash eventType, VariantMap& eventData)
{
<<<<<<< HEAD
    if (rigidBody_ || (rigidBody_ = GetComponent<RigidBody>()))
    {
        physicsCollisionData_[PhysicsCollision::P_NODEA] = GetNode();
        physicsCollisionData_[PhysicsCollision::P_BODYA] = rigidBody_;
        physicsCollisionData_[PhysicsCollision::P_TRIGGER] = true;
        physicsCollisionData_[PhysicsCollision::P_CONTACTS] = VariantVector{};
        
        activeTriggerFlag_ = !activeTriggerFlag_;
        const int num = kinematicController_->getGhostObject()->getNumOverlappingObjects();
        for (int i = 0; i < num; ++i)
        {
            if (const auto* other = kinematicController_->getGhostObject()->getOverlappingObject(i))
            {
                // Send event when touching trigger
                if (other->getUserPointer() && !other->hasContactResponse())
                {
                    SharedPtr<RigidBody> body{static_cast<RigidBody*>(other->getUserPointer())};
                    if (body == rigidBody_)
                        continue;

                    auto itPair = activeTriggerContacts_.emplace(body, activeTriggerFlag_);
                    if (!itPair.second)
                    {
                        itPair.first->second = activeTriggerFlag_;

                        using namespace PhysicsCollisionStart;
                        physicsCollisionData_[P_NODEB] = body->GetNode();
                        physicsCollisionData_[P_BODYB] = body;
                        SendEvent(E_PHYSICSCOLLISION, physicsCollisionData_);
                    }
                    else
                    {
                        using namespace PhysicsCollisionStart;
                        physicsCollisionData_[P_NODEB] = body->GetNode();
                        physicsCollisionData_[P_BODYB] = body;
                        SendEvent(E_PHYSICSCOLLISIONSTART, physicsCollisionData_);
                    }
                }
            }
        }

        for (auto itKV = activeTriggerContacts_.begin(), last = activeTriggerContacts_.end();
             itKV != last;)
        {
            if(itKV->second != activeTriggerFlag_)
            {
                using namespace PhysicsCollisionEnd;
                physicsCollisionData_[P_NODEB] = itKV->first->GetNode();
                physicsCollisionData_[P_BODYB] = itKV->first;
                SendEvent(E_PHYSICSCOLLISIONEND, physicsCollisionData_);
                itKV = activeTriggerContacts_.erase(itKV);
            }
            else
            {
                ++itKV;
            }
        }
    }
=======
    ActivateTriggers();
>>>>>>> 96c6b02a

    if (physicsWorld_ && physicsWorld_->GetInterpolation())
    {
        const float timeStep = eventData[PhysicsPostUpdate::P_TIMESTEP].GetFloat();
        const float overtime = eventData[PhysicsPostUpdate::P_OVERTIME].GetFloat();
        const float updateFrequency = physicsWorld_->GetFps();
        positionOffset_ = Lerp(positionOffset_, Vector3::ZERO, ExpSmoothing(smoothingConstant_, timeStep));
        latestPosition_ = Lerp(previousPosition_, nextPosition_, overtime * updateFrequency) + positionOffset_;
    }
    else
    {
        latestPosition_ = nextPosition_;
    }

    node_->SetWorldPosition(latestPosition_);
}

void KinematicCharacterController::ActivateTriggers()
{
    if (!activateTriggers_)
        return;

    physicsCollisionData_[PhysicsCollision::P_NODEA] = GetNode();
    physicsCollisionData_[PhysicsCollision::P_BODYA] = static_cast<RigidBody*>(nullptr);
    physicsCollisionData_[PhysicsCollision::P_TRIGGER] = true;
    physicsCollisionData_[PhysicsCollision::P_CONTACTS] = VariantVector{};

    activeTriggerFlag_ = !activeTriggerFlag_;
    const int num = kinematicController_->getGhostObject()->getNumOverlappingObjects();
    for (int i = 0; i < num; ++i)
    {
        if (const auto* other = kinematicController_->getGhostObject()->getOverlappingObject(i))
        {
            // Send event when touching trigger
            if (other->getUserPointer() && !other->hasContactResponse())
            {
                SharedPtr<RigidBody> body{static_cast<RigidBody*>(other->getUserPointer())};

                auto itPair = activeTriggerContacts_.emplace(body, activeTriggerFlag_);
                if (!itPair.second)
                {
                    itPair.first->second = activeTriggerFlag_;

                    using namespace PhysicsCollisionStart;
                    physicsCollisionData_[P_NODEB] = body->GetNode();
                    physicsCollisionData_[P_BODYB] = body;
                    SendEvent(E_PHYSICSCOLLISION, physicsCollisionData_);
                }
                else
                {
                    using namespace PhysicsCollisionStart;
                    physicsCollisionData_[P_NODEB] = body->GetNode();
                    physicsCollisionData_[P_BODYB] = body;
                    SendEvent(E_PHYSICSCOLLISIONSTART, physicsCollisionData_);
                }
            }
        }
    }

    for (auto itKV = activeTriggerContacts_.begin(), last = activeTriggerContacts_.end(); itKV != last;)
    {
        if (itKV->second != activeTriggerFlag_)
        {
            using namespace PhysicsCollisionEnd;
            physicsCollisionData_[P_NODEB] = itKV->first->GetNode();
            physicsCollisionData_[P_BODYB] = itKV->first;
            SendEvent(E_PHYSICSCOLLISIONEND, physicsCollisionData_);
            itKV = activeTriggerContacts_.erase(itKV);
        }
        else
        {
            ++itKV;
        }
    }
}

btCapsuleShape* KinematicCharacterController::GetOrCreateShape()
{
    if (!shape_)
    {
        ResetShape();
    }
    return shape_.get();
}

void KinematicCharacterController::ResetShape()
{
    shape_ = ea::make_unique<btCapsuleShape>(diameter_ * 0.5f, Max(height_ - diameter_, 0.0f));
    if (pairCachingGhostObject_)
    {
        pairCachingGhostObject_->setCollisionShape(shape_.get());
    }
    if (kinematicController_)
    {
        kinematicController_->setCollisionShape(shape_.get());
    }
}

void KinematicCharacterController::AddKinematicToWorld()
{
    if (physicsWorld_)
    {
        if (kinematicController_ == nullptr)
        {
            btCapsuleShape* btColShape = GetOrCreateShape();
            pairCachingGhostObject_->setCollisionShape(btColShape);

            kinematicController_ = ea::make_unique<btKinematicCharacterController>(pairCachingGhostObject_.get(),
                                                       btColShape,
                                                       stepHeight_, ToBtVector3(Vector3::UP));
            // apply default settings
            ApplySettings(false);

            btDiscreteDynamicsWorld *phyicsWorld = physicsWorld_->GetWorld();
            phyicsWorld->addCollisionObject(pairCachingGhostObject_.get(), colLayer_, colMask_);
            phyicsWorld->addAction(kinematicController_.get());
        }
    }
}

void KinematicCharacterController::ApplySettings(bool readdToWorld)
{
    kinematicController_->setGravity(ToBtVector3(gravity_));
    kinematicController_->setLinearDamping(linearDamping_);
    kinematicController_->setAngularDamping(angularDamping_);
    kinematicController_->setStepHeight(stepHeight_);
    kinematicController_->setMaxJumpHeight(maxJumpHeight_);
    kinematicController_->setMaxSlope(M_DEGTORAD * maxSlope_);
    kinematicController_->setJumpSpeed(jumpSpeed_);
    kinematicController_->setFallSpeed(fallSpeed_);

    if (readdToWorld && pairCachingGhostObject_)
    {
        btDiscreteDynamicsWorld *phyicsWorld = physicsWorld_->GetWorld();
        phyicsWorld->removeCollisionObject(pairCachingGhostObject_.get());
        phyicsWorld->addCollisionObject(pairCachingGhostObject_.get(), colLayer_, colMask_);
    }

    WarpKinematic(node_->GetWorldPosition());
}

void KinematicCharacterController::RemoveKinematicFromWorld()
{
    if (kinematicController_ && physicsWorld_)
    {
        btDiscreteDynamicsWorld *phyicsWorld = physicsWorld_->GetWorld();
        phyicsWorld->removeCollisionObject(pairCachingGhostObject_.get());
        phyicsWorld->removeAction(kinematicController_.get());
    }
}

void KinematicCharacterController::SetCollisionLayer(unsigned layer)
{
    if (physicsWorld_)
    {
        if (layer != colLayer_)
        {
            colLayer_ = layer;
            btDiscreteDynamicsWorld *phyicsWorld = physicsWorld_->GetWorld();
            phyicsWorld->removeCollisionObject(pairCachingGhostObject_.get());
            phyicsWorld->addCollisionObject(pairCachingGhostObject_.get(), static_cast<int>(colLayer_), static_cast<int>(colMask_));
        }
    }
}

void KinematicCharacterController::SetCollisionMask(unsigned mask)
{
    if (physicsWorld_)
    {
        if (mask != colMask_)
        {
            colMask_ = mask;
            btDiscreteDynamicsWorld *phyicsWorld = physicsWorld_->GetWorld();
            phyicsWorld->removeCollisionObject(pairCachingGhostObject_.get());
            phyicsWorld->addCollisionObject(pairCachingGhostObject_.get(), static_cast<int>(colLayer_), static_cast<int>(colMask_));
        }
    }
}

void KinematicCharacterController::SetCollisionLayerAndMask(unsigned layer, unsigned mask)
{
    if (physicsWorld_)
    {
        if (layer != colLayer_ || mask != colMask_)
        {
            colLayer_ = layer;
            colMask_ = mask;
            btDiscreteDynamicsWorld *phyicsWorld = physicsWorld_->GetWorld();
            phyicsWorld->removeCollisionObject(pairCachingGhostObject_.get());
            phyicsWorld->addCollisionObject(pairCachingGhostObject_.get(), static_cast<int>(colLayer_), static_cast<int>(colMask_));
        }
    }
}

Vector3 KinematicCharacterController::GetRawPosition() const
{
    btTransform t = pairCachingGhostObject_->getWorldTransform();
    return ToVector3(t.getOrigin()) - colShapeOffset_;
}

void KinematicCharacterController::AdjustRawPosition(const Vector3& offset, float smoothConstant)
{
    smoothingConstant_ = smoothConstant;
    positionOffset_ -= offset;
    WarpKinematic(GetRawPosition() + offset);
    node_->SetWorldPosition(latestPosition_);
}

void KinematicCharacterController::WarpKinematic(const Vector3& position)
{
    latestPosition_ = position + positionOffset_;
    previousPosition_ = position;
    nextPosition_ = position;

    const btVector3 objectPosition = ToBtVector3(position + colShapeOffset_);
    pairCachingGhostObject_->setWorldTransform(btTransform(btQuaternion::getIdentity(), objectPosition));
}

void KinematicCharacterController::SetLinearDamping(float linearDamping)
{
    if (linearDamping != linearDamping_)
    {
        linearDamping_ = linearDamping;
        kinematicController_->setLinearDamping(linearDamping_);
    }
}

void KinematicCharacterController::SetAngularDamping(float angularDamping)
{
    if (angularDamping != angularDamping_)
    {
        angularDamping_ = angularDamping;
        kinematicController_->setAngularDamping(angularDamping_);
    }
}

void KinematicCharacterController::SetGravity(const Vector3 &gravity)
{
    if (gravity != gravity_)
    {
        gravity_ = gravity;
        kinematicController_->setGravity(ToBtVector3(gravity_));
    }
}

void KinematicCharacterController::SetHeight(float height)
{
    if (height != height_)
    {
        height_ = height;
        ResetShape();
    }
}

void KinematicCharacterController::SetDiameter(float diameter)
{
    if (diameter != diameter_)
    {
        diameter_ = diameter;
        ResetShape();
    }
}

void KinematicCharacterController::SetActivateTriggers(bool activateTriggers)
{
    activateTriggers_ = activateTriggers;
}

void KinematicCharacterController::SetOffset(const Vector3& offset)
{
    if (offset != colShapeOffset_)
    {
        auto diff = offset - colShapeOffset_;
        colShapeOffset_ = offset;
        if (pairCachingGhostObject_)
        {
            auto transform = pairCachingGhostObject_->getWorldTransform();
            transform.setOrigin(transform.getOrigin() + ToBtVector3(diff));
            pairCachingGhostObject_->setWorldTransform(transform);
        }
    }
}

void KinematicCharacterController::SetStepHeight(float stepHeight)
{
    if (stepHeight != stepHeight_)
    {
        stepHeight_ = stepHeight;
        kinematicController_->setStepHeight(stepHeight_);
    }
}

void KinematicCharacterController::SetMaxJumpHeight(float maxJumpHeight)
{
    if (maxJumpHeight != maxJumpHeight_)
    {
        maxJumpHeight_ =  maxJumpHeight;
        kinematicController_->setMaxJumpHeight(maxJumpHeight_);
    }
}

void KinematicCharacterController::SetFallSpeed(float fallSpeed)
{
    if (fallSpeed != fallSpeed_)
    {
        fallSpeed_ = fallSpeed;
        kinematicController_->setFallSpeed(fallSpeed_);
    }
}

void KinematicCharacterController::SetJumpSpeed(float jumpSpeed)
{
    if (jumpSpeed != jumpSpeed_)
    {
        jumpSpeed_ = jumpSpeed;
        kinematicController_->setJumpSpeed(jumpSpeed_);
    }
}

void KinematicCharacterController::SetMaxSlope(float maxSlope)
{
    if (maxSlope != maxSlope_)
    {
        maxSlope_ = maxSlope;
        kinematicController_->setMaxSlope(M_DEGTORAD * maxSlope_);
    }
}

void KinematicCharacterController::SetWalkIncrement(const Vector3& walkDir)
{
    kinematicController_->setWalkDirection(ToBtVector3(walkDir));
}

bool KinematicCharacterController::OnGround() const
{
    return kinematicController_->onGround();
}

void KinematicCharacterController::Jump(const Vector3 &jump)
{
    kinematicController_->jump(ToBtVector3(jump));
}

bool KinematicCharacterController::CanJump() const
{
    return kinematicController_->canJump();
}

void KinematicCharacterController::ApplyImpulse(const Vector3 &impulse)
{
	kinematicController_->applyImpulse(ToBtVector3(impulse));
}

void KinematicCharacterController::SetAngularVelocity(const Vector3 &velocity)
{
	kinematicController_->setAngularVelocity(ToBtVector3(velocity));
}

const Vector3 KinematicCharacterController::GetAngularVelocity() const
{
    return ToVector3(kinematicController_->getAngularVelocity());
}

void KinematicCharacterController::SetLinearVelocity(const Vector3 &velocity)
{
	kinematicController_->setLinearVelocity(ToBtVector3(velocity));
}

const Vector3 KinematicCharacterController::GetLinearVelocity() const
{
    return ToVector3(kinematicController_->getLinearVelocity());
}

void KinematicCharacterController::DrawDebugGeometry()
{
    kinematicController_->debugDraw(physicsWorld_);
}

}<|MERGE_RESOLUTION|>--- conflicted
+++ resolved
@@ -160,68 +160,7 @@
 
 void KinematicCharacterController::HandlePhysicsPostUpdate(StringHash eventType, VariantMap& eventData)
 {
-<<<<<<< HEAD
-    if (rigidBody_ || (rigidBody_ = GetComponent<RigidBody>()))
-    {
-        physicsCollisionData_[PhysicsCollision::P_NODEA] = GetNode();
-        physicsCollisionData_[PhysicsCollision::P_BODYA] = rigidBody_;
-        physicsCollisionData_[PhysicsCollision::P_TRIGGER] = true;
-        physicsCollisionData_[PhysicsCollision::P_CONTACTS] = VariantVector{};
-        
-        activeTriggerFlag_ = !activeTriggerFlag_;
-        const int num = kinematicController_->getGhostObject()->getNumOverlappingObjects();
-        for (int i = 0; i < num; ++i)
-        {
-            if (const auto* other = kinematicController_->getGhostObject()->getOverlappingObject(i))
-            {
-                // Send event when touching trigger
-                if (other->getUserPointer() && !other->hasContactResponse())
-                {
-                    SharedPtr<RigidBody> body{static_cast<RigidBody*>(other->getUserPointer())};
-                    if (body == rigidBody_)
-                        continue;
-
-                    auto itPair = activeTriggerContacts_.emplace(body, activeTriggerFlag_);
-                    if (!itPair.second)
-                    {
-                        itPair.first->second = activeTriggerFlag_;
-
-                        using namespace PhysicsCollisionStart;
-                        physicsCollisionData_[P_NODEB] = body->GetNode();
-                        physicsCollisionData_[P_BODYB] = body;
-                        SendEvent(E_PHYSICSCOLLISION, physicsCollisionData_);
-                    }
-                    else
-                    {
-                        using namespace PhysicsCollisionStart;
-                        physicsCollisionData_[P_NODEB] = body->GetNode();
-                        physicsCollisionData_[P_BODYB] = body;
-                        SendEvent(E_PHYSICSCOLLISIONSTART, physicsCollisionData_);
-                    }
-                }
-            }
-        }
-
-        for (auto itKV = activeTriggerContacts_.begin(), last = activeTriggerContacts_.end();
-             itKV != last;)
-        {
-            if(itKV->second != activeTriggerFlag_)
-            {
-                using namespace PhysicsCollisionEnd;
-                physicsCollisionData_[P_NODEB] = itKV->first->GetNode();
-                physicsCollisionData_[P_BODYB] = itKV->first;
-                SendEvent(E_PHYSICSCOLLISIONEND, physicsCollisionData_);
-                itKV = activeTriggerContacts_.erase(itKV);
-            }
-            else
-            {
-                ++itKV;
-            }
-        }
-    }
-=======
     ActivateTriggers();
->>>>>>> 96c6b02a
 
     if (physicsWorld_ && physicsWorld_->GetInterpolation())
     {
