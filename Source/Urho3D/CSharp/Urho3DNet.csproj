--- conflicted
+++ resolved
@@ -40,7 +40,9 @@
     <Compile Include="Managed/**/*.cs" />
   </ItemGroup>
   <ItemGroup>
-<<<<<<< HEAD
+      <PackageReference Include="System.Text.Json" Version="8.0.3" />
+  </ItemGroup>
+  <ItemGroup>
     <EmbeddedResource Remove="bin\**" />
     <EmbeddedResource Remove="obj\**" />
     <None Remove="bin\**" />
@@ -52,17 +54,6 @@
         <Message Importance="high" Text="URHO3D_CSHARP_BIND_CONFIG = $(URHO3D_CSHARP_BIND_CONFIG)" />
         <Message Importance="high" Text="GeneratedCodePath = $(GeneratedCodePath)" />
     </Target>
-=======
-      <PackageReference Include="System.Text.Json" Version="8.0.3" />
-  </ItemGroup>
-  <Choose>
-        <When Condition="$(TargetFramework) == 'netstandard2.0'">
-      <ItemGroup>
-        <PackageReference Include="Microsoft.Bcl.HashCode" Version="1.1.1" />
-      </ItemGroup>
-    </When>
-  </Choose>
->>>>>>> 683cb760
   <Target Name="GatherBuildFilesUrho3D" BeforeTargets="BeforeCompile" Condition="Exists('$(GeneratedCodePath)Urho3DCSharp_$(URHO3D_CSHARP_BIND_CONFIG)')">
     <CreateItem Include="$([System.IO.Directory]::GetFiles(&quot;$(GeneratedCodePath)Urho3DCSharp_$(URHO3D_CSHARP_BIND_CONFIG)&quot;, &quot;*.cs&quot;))">
       <Output TaskParameter="Include" ItemName="Compile" />
