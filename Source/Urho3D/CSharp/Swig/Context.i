--- conflicted
+++ resolved
@@ -45,18 +45,11 @@
 %director Urho3D::ScriptRuntimeApi;
 %inheritable(Urho3D, Object);
 %inheritable(Urho3D, Application);
-<<<<<<< HEAD
-%inheritable(Urho3D, Serializable);         %addOnSetupInstance(Urho3D::Serializable);
-%inheritable(Urho3D, Animatable);           %addOnSetupInstance(Urho3D::Animatable);
-%inheritable(Urho3D, Component);            %addOnSetupInstance(Urho3D::Component);
-%inheritable(Urho3D, LogicComponent);       %addOnSetupInstance(Urho3D::LogicComponent);
-// %inheritable(Urho3D, UIElement);            %addOnSetupInstance(Urho3D::UIElement);
-=======
 %inheritable(Urho3D, Serializable);
 %inheritable(Urho3D, Animatable);
 %inheritable(Urho3D, Component);
 %inheritable(Urho3D, LogicComponent);
->>>>>>> aeb6eb3f
+// %inheritable(Urho3D, UIElement);            %addOnSetupInstance(Urho3D::UIElement);
 %inheritable(Urho3D, PluginApplication);
 %inheritable(Urho3D, Drawable);
 %inheritable(Urho3D, Drawable2D);
