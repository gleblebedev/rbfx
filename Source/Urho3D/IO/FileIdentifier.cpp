--- conflicted
+++ resolved
@@ -22,37 +22,11 @@
 
 #include "Urho3D/IO/FileIdentifier.h"
 
-#include "FileSystem.h"
+#include "Urho3D/IO/FileSystem.h"
 #include "Urho3D/Container/Str.h"
 
 namespace Urho3D
 {
-
-namespace
-{
-
-ea::string ResolveRelativePath(const ea::string& path)
-{
-    const auto components = path.split('/');
-    ea::vector<ea::string> newComponents;
-    for (const ea::string& component : components)
-    {
-        if (component == "..")
-        {
-            if (newComponents.empty())
-                newComponents.push_back("..");
-            else
-                newComponents.pop_back();
-        }
-        else if (component != ".")
-        {
-            newComponents.push_back(component);
-        }
-    }
-    return ea::string::joined(newComponents, "/");
-}
-
-}
 
 const FileIdentifier FileIdentifier::Empty{};
 
@@ -143,21 +117,8 @@
 
 ea::string FileIdentifier::SanitizeFileName(ea::string_view fileName)
 {
-<<<<<<< HEAD
     // Resolve path and prevent references outside of data folder, except absolute path which is treated differently.
     return ResolvePath(fileName, true);
-=======
-    ea::string sanitizedName{fileName};
-    sanitizedName.replace('\\', '/');
-
-    if (sanitizedName.contains("../"))
-        sanitizedName = ResolveRelativePath(sanitizedName);
-    else
-        sanitizedName.replace("./", "");
-
-    sanitizedName.trim();
-    return sanitizedName;
->>>>>>> 7843e3ff
 }
 
 } // namespace Urho3D