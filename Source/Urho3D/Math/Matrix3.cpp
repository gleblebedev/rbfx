--- conflicted
+++ resolved
@@ -59,10 +59,6 @@
     m22_ = cosAngle + normAxis.z_ * normAxis.z_ * _cosAngle;
 }
 
-<<<<<<< HEAD
-
-=======
->>>>>>> efc31acb
 float Matrix3::Determinant() const
 {
     return m00_ * m11_ * m22_ +
