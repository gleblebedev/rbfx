--- conflicted
+++ resolved
@@ -165,13 +165,8 @@
     return nullptr;
 }
 
-<<<<<<< HEAD
-void PackageFile::Scan(ea::vector<ea::string>& result, const ea::string& pathName, const ea::string& filter,
-    unsigned flags, bool recursive) const
-=======
 void PackageFile::Scan(
     ea::vector<ea::string>& result, const ea::string& pathName, const ea::string& filter, ScanFlags flags) const
->>>>>>> d7af87e3
 {
     if (!flags.Test(SCAN_APPEND))
         result.clear();
