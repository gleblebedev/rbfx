<<<<<<< HEAD
//
// Copyright (c) 2008-2019 the Urho3D project.
//
// Permission is hereby granted, free of charge, to any person obtaining a copy
// of this software and associated documentation files (the "Software"), to deal
// in the Software without restriction, including without limitation the rights
// to use, copy, modify, merge, publish, distribute, sublicense, and/or sell
// copies of the Software, and to permit persons to whom the Software is
// furnished to do so, subject to the following conditions:
//
// The above copyright notice and this permission notice shall be included in
// all copies or substantial portions of the Software.
//
// THE SOFTWARE IS PROVIDED "AS IS", WITHOUT WARRANTY OF ANY KIND, EXPRESS OR
// IMPLIED, INCLUDING BUT NOT LIMITED TO THE WARRANTIES OF MERCHANTABILITY,
// FITNESS FOR A PARTICULAR PURPOSE AND NONINFRINGEMENT. IN NO EVENT SHALL THE
// AUTHORS OR COPYRIGHT HOLDERS BE LIABLE FOR ANY CLAIM, DAMAGES OR OTHER
// LIABILITY, WHETHER IN AN ACTION OF CONTRACT, TORT OR OTHERWISE, ARISING FROM,
// OUT OF OR IN CONNECTION WITH THE SOFTWARE OR THE USE OR OTHER DEALINGS IN
// THE SOFTWARE.
//

#pragma once

#include "../Core/Variant.h"
#include "../Resource/Resource.h"

namespace Urho3D
{

class Archive;
class ArchiveBlock;
class XMLElement;
class JSONValue;

/// Interpolation method.
enum InterpMethod
{
    /// No interpolation.
    IM_NONE = 0,
    /// Linear interpolation (default).
    IM_LINEAR,
    /// Cardinal spline interpolation, default tension value is 0.5f. For more information please refer to http://cubic.org/docs/hermite.htm.
    IM_SPLINE,
};

/// Value animation key frame.
struct VAnimKeyFrame
{
    /// Time.
    float time_{};
    /// Value.
    Variant value_{};
};

/// Value animation event frame.
struct VAnimEventFrame
{
    /// Time.
    float time_{};
    /// Event type.
    StringHash eventType_{};
    /// Event data.
    VariantMap eventData_{};
};

/// Value animation class.
class URHO3D_API ValueAnimation : public Resource
{
    URHO3D_OBJECT(ValueAnimation, Resource);

public:
    /// Construct.
    explicit ValueAnimation(Context* context);
    /// Destruct.
    ~ValueAnimation() override;
    /// Register object factory.
    static void RegisterObject(Context* context);

    /// Serialize from/to archive. Return true if successful.
    bool Serialize(Archive& archive) override;
    /// Serialize content from/to archive. Return true if successful.
    bool Serialize(Archive& archive, ArchiveBlock& block);

    /// Load resource from stream. May be called from a worker thread. Return true if successful.
    bool BeginLoad(Deserializer& source) override;
    /// Save resource. Return true if successful.
    bool Save(Serializer& dest) const override;
    /// Load from XML data. Return true if successful.
    bool LoadXML(const XMLElement& source);
    /// Save as XML data. Return true if successful.
    bool SaveXML(XMLElement& dest) const;
    /// Load from JSON data. Return true if successful.
    bool LoadJSON(const JSONValue& source);
    /// Save as XML data. Return true if successful.
    bool SaveJSON(JSONValue& dest) const;

    /// Set owner.
    void SetOwner(void* owner);
    /// Set interpolation method.
    void SetInterpolationMethod(InterpMethod method);
    /// Set spline tension, should be between 0.0f and 1.0f, but this is not a must.
    void SetSplineTension(float tension);
    /// Set value type.
    void SetValueType(VariantType valueType);

    /// Set key frame.
    bool SetKeyFrame(float time, const Variant& value);
    /// Set event frame.
    void SetEventFrame(float time, const StringHash& eventType, const VariantMap& eventData = VariantMap());

    /// Return animation is valid.
    bool IsValid() const;

    /// Return owner.
    void* GetOwner() const { return owner_; }

    /// Return interpolation method.
    InterpMethod GetInterpolationMethod() const { return interpolationMethod_; }

    /// Return spline tension.
    float GetSplineTension() const { return splineTension_; }

    /// Return value type.
    VariantType GetValueType() const { return valueType_; }

    /// Return begin time.
    float GetBeginTime() const { return beginTime_; }

    /// Return end time.
    float GetEndTime() const { return endTime_; }

    /// Return animation value.
    Variant GetAnimationValue(float scaledTime) const;

    /// Return all key frames.
    const ea::vector<VAnimKeyFrame>& GetKeyFrames() const { return keyFrames_; }

    /// Has event frames.
    bool HasEventFrames() const { return !eventFrames_.empty(); }

    /// Return all event frames between time.
    void GetEventFrames(float beginTime, float endTime, ea::vector<const VAnimEventFrame*>& eventFrames) const;

protected:
    /// Linear interpolation.
    Variant LinearInterpolation(unsigned index1, unsigned index2, float scaledTime) const;
    /// Spline interpolation.
    Variant SplineInterpolation(unsigned index1, unsigned index2, float scaledTime) const;
    /// Update spline tangents.
    void UpdateSplineTangents() const;
    /// Return (value1 - value2) * t.
    Variant SubstractAndMultiply(const Variant& value1, const Variant& value2, float t) const;

    /// Owner.
    void* owner_;
    /// Interpolation method.
    InterpMethod interpolationMethod_;
    /// Spline tension.
    float splineTension_;
    /// Value type.
    VariantType valueType_;
    /// Interpolatable flag.
    bool interpolatable_;
    /// Begin time.
    float beginTime_;
    /// End time.
    float endTime_;
    /// Key frames.
    ea::vector<VAnimKeyFrame> keyFrames_;
    /// Spline tangents.
    mutable VariantVector splineTangents_;
    /// Spline tangents dirty.
    mutable bool splineTangentsDirty_;
    /// Event frames.
    ea::vector<VAnimEventFrame> eventFrames_;
};

}
=======
//
// Copyright (c) 2008-2019 the Urho3D project.
//
// Permission is hereby granted, free of charge, to any person obtaining a copy
// of this software and associated documentation files (the "Software"), to deal
// in the Software without restriction, including without limitation the rights
// to use, copy, modify, merge, publish, distribute, sublicense, and/or sell
// copies of the Software, and to permit persons to whom the Software is
// furnished to do so, subject to the following conditions:
//
// The above copyright notice and this permission notice shall be included in
// all copies or substantial portions of the Software.
//
// THE SOFTWARE IS PROVIDED "AS IS", WITHOUT WARRANTY OF ANY KIND, EXPRESS OR
// IMPLIED, INCLUDING BUT NOT LIMITED TO THE WARRANTIES OF MERCHANTABILITY,
// FITNESS FOR A PARTICULAR PURPOSE AND NONINFRINGEMENT. IN NO EVENT SHALL THE
// AUTHORS OR COPYRIGHT HOLDERS BE LIABLE FOR ANY CLAIM, DAMAGES OR OTHER
// LIABILITY, WHETHER IN AN ACTION OF CONTRACT, TORT OR OTHERWISE, ARISING FROM,
// OUT OF OR IN CONNECTION WITH THE SOFTWARE OR THE USE OR OTHER DEALINGS IN
// THE SOFTWARE.
//

/// \file

#pragma once

#include "../Core/Variant.h"
#include "../Resource/Resource.h"

namespace Urho3D
{

class XMLElement;
class JSONValue;

/// Interpolation method.
enum InterpMethod
{
    /// No interpolation.
    IM_NONE = 0,
    /// Linear interpolation (default).
    IM_LINEAR,
    /// Cardinal spline interpolation, default tension value is 0.5f. For more information please refer to http://cubic.org/docs/hermite.htm.
    IM_SPLINE,
};

/// Value animation key frame.
struct VAnimKeyFrame
{
    /// Time.
    float time_;
    /// Value.
    Variant value_;
};

/// Value animation event frame.
struct VAnimEventFrame
{
    /// Time.
    float time_;
    /// Event type.
    StringHash eventType_;
    /// Event data.
    VariantMap eventData_;
};

/// Value animation class.
class URHO3D_API ValueAnimation : public Resource
{
    URHO3D_OBJECT(ValueAnimation, Resource);

public:
    /// Construct.
    explicit ValueAnimation(Context* context);
    /// Destruct.
    ~ValueAnimation() override;
    /// Register object factory.
    static void RegisterObject(Context* context);

    /// Load resource from stream. May be called from a worker thread. Return true if successful.
    bool BeginLoad(Deserializer& source) override;
    /// Save resource. Return true if successful.
    bool Save(Serializer& dest) const override;
    /// Load from XML data. Return true if successful.
    bool LoadXML(const XMLElement& source);
    /// Save as XML data. Return true if successful.
    bool SaveXML(XMLElement& dest) const;
    /// Load from JSON data. Return true if successful.
    bool LoadJSON(const JSONValue& source);
    /// Save as XML data. Return true if successful.
    bool SaveJSON(JSONValue& dest) const;

    /// Set owner.
    void SetOwner(void* owner);
    /// Set interpolation method.
    void SetInterpolationMethod(InterpMethod method);
    /// Set spline tension, should be between 0.0f and 1.0f, but this is not a must.
    void SetSplineTension(float tension);
    /// Set value type.
    void SetValueType(VariantType valueType);

    /// Set key frame.
    bool SetKeyFrame(float time, const Variant& value);
    /// Set event frame.
    void SetEventFrame(float time, const StringHash& eventType, const VariantMap& eventData = VariantMap());

    /// Return animation is valid.
    bool IsValid() const;

    /// Return owner.
    void* GetOwner() const { return owner_; }

    /// Return interpolation method.
    InterpMethod GetInterpolationMethod() const { return interpolationMethod_; }

    /// Return spline tension.
    float GetSplineTension() const { return splineTension_; }

    /// Return value type.
    VariantType GetValueType() const { return valueType_; }

    /// Return begin time.
    float GetBeginTime() const { return beginTime_; }

    /// Return end time.
    float GetEndTime() const { return endTime_; }

    /// Return animation value.
    Variant GetAnimationValue(float scaledTime) const;

    /// Return all key frames.
    const Vector<VAnimKeyFrame>& GetKeyFrames() const { return keyFrames_; }

    /// Has event frames.
    bool HasEventFrames() const { return !eventFrames_.Empty(); }

    /// Return all event frames between time.
    void GetEventFrames(float beginTime, float endTime, PODVector<const VAnimEventFrame*>& eventFrames) const;

protected:
    /// Linear interpolation.
    Variant LinearInterpolation(unsigned index1, unsigned index2, float scaledTime) const;
    /// Spline interpolation.
    Variant SplineInterpolation(unsigned index1, unsigned index2, float scaledTime) const;
    /// Update spline tangents.
    void UpdateSplineTangents() const;
    /// Return (value1 - value2) * t.
    Variant SubstractAndMultiply(const Variant& value1, const Variant& value2, float t) const;

    /// Owner.
    void* owner_;
    /// Interpolation method.
    InterpMethod interpolationMethod_;
    /// Spline tension.
    float splineTension_;
    /// Value type.
    VariantType valueType_;
    /// Interpolatable flag.
    bool interpolatable_;
    /// Begin time.
    float beginTime_;
    /// End time.
    float endTime_;
    /// Key frames.
    Vector<VAnimKeyFrame> keyFrames_;
    /// Spline tangents.
    mutable VariantVector splineTangents_;
    /// Spline tangents dirty.
    mutable bool splineTangentsDirty_;
    /// Event frames.
    Vector<VAnimEventFrame> eventFrames_;
};

}
>>>>>>> 61258e20
<|MERGE_RESOLUTION|>--- conflicted
+++ resolved
@@ -1,4 +1,3 @@
-<<<<<<< HEAD
 //
 // Copyright (c) 2008-2019 the Urho3D project.
 //
@@ -20,6 +19,8 @@
 // OUT OF OR IN CONNECTION WITH THE SOFTWARE OR THE USE OR OTHER DEALINGS IN
 // THE SOFTWARE.
 //
+
+/// \file
 
 #pragma once
 
@@ -177,180 +178,4 @@
     ea::vector<VAnimEventFrame> eventFrames_;
 };
 
-}
-=======
-//
-// Copyright (c) 2008-2019 the Urho3D project.
-//
-// Permission is hereby granted, free of charge, to any person obtaining a copy
-// of this software and associated documentation files (the "Software"), to deal
-// in the Software without restriction, including without limitation the rights
-// to use, copy, modify, merge, publish, distribute, sublicense, and/or sell
-// copies of the Software, and to permit persons to whom the Software is
-// furnished to do so, subject to the following conditions:
-//
-// The above copyright notice and this permission notice shall be included in
-// all copies or substantial portions of the Software.
-//
-// THE SOFTWARE IS PROVIDED "AS IS", WITHOUT WARRANTY OF ANY KIND, EXPRESS OR
-// IMPLIED, INCLUDING BUT NOT LIMITED TO THE WARRANTIES OF MERCHANTABILITY,
-// FITNESS FOR A PARTICULAR PURPOSE AND NONINFRINGEMENT. IN NO EVENT SHALL THE
-// AUTHORS OR COPYRIGHT HOLDERS BE LIABLE FOR ANY CLAIM, DAMAGES OR OTHER
-// LIABILITY, WHETHER IN AN ACTION OF CONTRACT, TORT OR OTHERWISE, ARISING FROM,
-// OUT OF OR IN CONNECTION WITH THE SOFTWARE OR THE USE OR OTHER DEALINGS IN
-// THE SOFTWARE.
-//
-
-/// \file
-
-#pragma once
-
-#include "../Core/Variant.h"
-#include "../Resource/Resource.h"
-
-namespace Urho3D
-{
-
-class XMLElement;
-class JSONValue;
-
-/// Interpolation method.
-enum InterpMethod
-{
-    /// No interpolation.
-    IM_NONE = 0,
-    /// Linear interpolation (default).
-    IM_LINEAR,
-    /// Cardinal spline interpolation, default tension value is 0.5f. For more information please refer to http://cubic.org/docs/hermite.htm.
-    IM_SPLINE,
-};
-
-/// Value animation key frame.
-struct VAnimKeyFrame
-{
-    /// Time.
-    float time_;
-    /// Value.
-    Variant value_;
-};
-
-/// Value animation event frame.
-struct VAnimEventFrame
-{
-    /// Time.
-    float time_;
-    /// Event type.
-    StringHash eventType_;
-    /// Event data.
-    VariantMap eventData_;
-};
-
-/// Value animation class.
-class URHO3D_API ValueAnimation : public Resource
-{
-    URHO3D_OBJECT(ValueAnimation, Resource);
-
-public:
-    /// Construct.
-    explicit ValueAnimation(Context* context);
-    /// Destruct.
-    ~ValueAnimation() override;
-    /// Register object factory.
-    static void RegisterObject(Context* context);
-
-    /// Load resource from stream. May be called from a worker thread. Return true if successful.
-    bool BeginLoad(Deserializer& source) override;
-    /// Save resource. Return true if successful.
-    bool Save(Serializer& dest) const override;
-    /// Load from XML data. Return true if successful.
-    bool LoadXML(const XMLElement& source);
-    /// Save as XML data. Return true if successful.
-    bool SaveXML(XMLElement& dest) const;
-    /// Load from JSON data. Return true if successful.
-    bool LoadJSON(const JSONValue& source);
-    /// Save as XML data. Return true if successful.
-    bool SaveJSON(JSONValue& dest) const;
-
-    /// Set owner.
-    void SetOwner(void* owner);
-    /// Set interpolation method.
-    void SetInterpolationMethod(InterpMethod method);
-    /// Set spline tension, should be between 0.0f and 1.0f, but this is not a must.
-    void SetSplineTension(float tension);
-    /// Set value type.
-    void SetValueType(VariantType valueType);
-
-    /// Set key frame.
-    bool SetKeyFrame(float time, const Variant& value);
-    /// Set event frame.
-    void SetEventFrame(float time, const StringHash& eventType, const VariantMap& eventData = VariantMap());
-
-    /// Return animation is valid.
-    bool IsValid() const;
-
-    /// Return owner.
-    void* GetOwner() const { return owner_; }
-
-    /// Return interpolation method.
-    InterpMethod GetInterpolationMethod() const { return interpolationMethod_; }
-
-    /// Return spline tension.
-    float GetSplineTension() const { return splineTension_; }
-
-    /// Return value type.
-    VariantType GetValueType() const { return valueType_; }
-
-    /// Return begin time.
-    float GetBeginTime() const { return beginTime_; }
-
-    /// Return end time.
-    float GetEndTime() const { return endTime_; }
-
-    /// Return animation value.
-    Variant GetAnimationValue(float scaledTime) const;
-
-    /// Return all key frames.
-    const Vector<VAnimKeyFrame>& GetKeyFrames() const { return keyFrames_; }
-
-    /// Has event frames.
-    bool HasEventFrames() const { return !eventFrames_.Empty(); }
-
-    /// Return all event frames between time.
-    void GetEventFrames(float beginTime, float endTime, PODVector<const VAnimEventFrame*>& eventFrames) const;
-
-protected:
-    /// Linear interpolation.
-    Variant LinearInterpolation(unsigned index1, unsigned index2, float scaledTime) const;
-    /// Spline interpolation.
-    Variant SplineInterpolation(unsigned index1, unsigned index2, float scaledTime) const;
-    /// Update spline tangents.
-    void UpdateSplineTangents() const;
-    /// Return (value1 - value2) * t.
-    Variant SubstractAndMultiply(const Variant& value1, const Variant& value2, float t) const;
-
-    /// Owner.
-    void* owner_;
-    /// Interpolation method.
-    InterpMethod interpolationMethod_;
-    /// Spline tension.
-    float splineTension_;
-    /// Value type.
-    VariantType valueType_;
-    /// Interpolatable flag.
-    bool interpolatable_;
-    /// Begin time.
-    float beginTime_;
-    /// End time.
-    float endTime_;
-    /// Key frames.
-    Vector<VAnimKeyFrame> keyFrames_;
-    /// Spline tangents.
-    mutable VariantVector splineTangents_;
-    /// Spline tangents dirty.
-    mutable bool splineTangentsDirty_;
-    /// Event frames.
-    Vector<VAnimEventFrame> eventFrames_;
-};
-
-}
->>>>>>> 61258e20
+}