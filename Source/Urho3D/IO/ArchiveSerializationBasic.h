--- conflicted
+++ resolved
@@ -150,22 +150,14 @@
 template <class T> struct EnumStringSafeCaster
 {
     using UnderlyingInteger = std::underlying_type_t<T>;
-<<<<<<< HEAD
-    ea::span<const char*> enumConstants_{};
-=======
     ea::span<ea::string_view> enumConstants_{};
->>>>>>> 4d0d7d83
 
     ea::string ToArchive(Archive& archive, const char* name, const T& value) const
     {
         UnderlyingInteger index = static_cast<UnderlyingInteger>(value);
         if (index < 0 || index >= enumConstants_.size())
             return ea::to_string(index);
-<<<<<<< HEAD
-        return enumConstants_[index];
-=======
         return ea::string{enumConstants_[index]};
->>>>>>> 4d0d7d83
     }
 
     T FromArchive(Archive& archive, const char* name, const ea::string& value) const
@@ -184,15 +176,9 @@
 
 template <> struct EnumStringSafeCaster<unsigned>
 {
-<<<<<<< HEAD
-    ea::span<const char*> enumConstants_{};
-
-    ea::string ToArchive(Archive& archive, const char* name, const unsigned& value) const
-=======
     ea::span<ea::string_view> enumConstants_{};
 
     ea::string_view ToArchive(Archive& archive, const char* name, const unsigned& value) const
->>>>>>> 4d0d7d83
     {
         if (value >= enumConstants_.size())
             return ea::to_string(value);
@@ -202,11 +188,7 @@
     unsigned FromArchive(Archive& archive, const char* name, const ea::string& value) const
     {
         constexpr unsigned invalidIndex = ea::numeric_limits<unsigned>::max();
-<<<<<<< HEAD
-        unsigned index = GetStringListIndex(value.c_str(), enumConstants_, invalidIndex);
-=======
         unsigned index = GetStringListIndex(value, enumConstants_, invalidIndex);
->>>>>>> 4d0d7d83
         if (index == invalidIndex)
         {
             char* end;
@@ -334,21 +316,13 @@
 
 /// Serialize enum as integer or as string.
 template <class EnumType, class UnderlyingInteger = std::underlying_type_t<EnumType>>
-<<<<<<< HEAD
-void SerializeEnum(Archive& archive, const char* name, EnumType& value, const ea::span<const char*> enumConstants)
-=======
 void SerializeEnum(Archive& archive, const char* name, EnumType& value, const ea::span<ea::string_view> enumConstants)
->>>>>>> 4d0d7d83
 {
     if (!archive.IsHumanReadable())
         SerializeValueAsType<UnderlyingInteger>(archive, name, value);
     else
-<<<<<<< HEAD
-        SerializeValueAsType<ea::string>(archive, name, value, Detail::EnumStringSafeCaster<EnumType>{enumConstants});
-=======
         SerializeValueAsType<ea::string>(
             archive, name, value, Detail::EnumStringSafeCaster<EnumType>{enumConstants});
->>>>>>> 4d0d7d83
 }
 
 /// Serialize optional element or block.
