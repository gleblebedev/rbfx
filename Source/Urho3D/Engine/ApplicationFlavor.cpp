--- conflicted
+++ resolved
@@ -28,10 +28,7 @@
 #include "../IO/Log.h"
 
 #include <EASTL/map.h>
-<<<<<<< HEAD
-=======
 #include <EASTL/set.h>
->>>>>>> 531b987a
 #include <EASTL/sort.h>
 
 #include <regex>
