--- conflicted
+++ resolved
@@ -1,6 +1,5 @@
-<<<<<<< HEAD
 //
-// Copyright (c) 2008-2019 the Urho3D project.
+// Copyright (c) 2008-2020 the Urho3D project.
 //
 // Permission is hereby granted, free of charge, to any person obtaining a copy
 // of this software and associated documentation files (the "Software"), to deal
@@ -155,151 +154,4 @@
     unsigned rootBoneIndex_;
 };
 
-}
-=======
-//
-// Copyright (c) 2008-2020 the Urho3D project.
-//
-// Permission is hereby granted, free of charge, to any person obtaining a copy
-// of this software and associated documentation files (the "Software"), to deal
-// in the Software without restriction, including without limitation the rights
-// to use, copy, modify, merge, publish, distribute, sublicense, and/or sell
-// copies of the Software, and to permit persons to whom the Software is
-// furnished to do so, subject to the following conditions:
-//
-// The above copyright notice and this permission notice shall be included in
-// all copies or substantial portions of the Software.
-//
-// THE SOFTWARE IS PROVIDED "AS IS", WITHOUT WARRANTY OF ANY KIND, EXPRESS OR
-// IMPLIED, INCLUDING BUT NOT LIMITED TO THE WARRANTIES OF MERCHANTABILITY,
-// FITNESS FOR A PARTICULAR PURPOSE AND NONINFRINGEMENT. IN NO EVENT SHALL THE
-// AUTHORS OR COPYRIGHT HOLDERS BE LIABLE FOR ANY CLAIM, DAMAGES OR OTHER
-// LIABILITY, WHETHER IN AN ACTION OF CONTRACT, TORT OR OTHERWISE, ARISING FROM,
-// OUT OF OR IN CONNECTION WITH THE SOFTWARE OR THE USE OR OTHER DEALINGS IN
-// THE SOFTWARE.
-//
-
-/// \file
-
-#pragma once
-
-#include "../Math/BoundingBox.h"
-#include "../Scene/Node.h"
-
-namespace Urho3D
-{
-
-enum BoneCollisionShape : unsigned char
-{
-    BONECOLLISION_NONE = 0x0,
-    BONECOLLISION_SPHERE = 0x1,
-    BONECOLLISION_BOX = 0x2,
-};
-URHO3D_FLAGSET(BoneCollisionShape, BoneCollisionShapeFlags);
-
-class Deserializer;
-class ResourceCache;
-class Serializer;
-
-/// %Bone in a skeleton.
-struct Bone
-{
-    /// Construct with defaults.
-    Bone() :
-        parentIndex_(0),
-        initialPosition_(Vector3::ZERO),
-        initialRotation_(Quaternion::IDENTITY),
-        initialScale_(Vector3::ONE),
-        animated_(true),
-        radius_(0.0f)
-    {
-    }
-
-    /// Bone name.
-    String name_;
-    /// Bone name hash.
-    StringHash nameHash_;
-    /// Parent bone index.
-    unsigned parentIndex_;
-    /// Reset position.
-    Vector3 initialPosition_;
-    /// Reset rotation.
-    Quaternion initialRotation_;
-    /// Reset scale.
-    Vector3 initialScale_;
-    /// Offset matrix.
-    Matrix3x4 offsetMatrix_;
-    /// Animation enable flag.
-    bool animated_;
-    /// Supported collision types.
-    BoneCollisionShapeFlags collisionMask_ = BONECOLLISION_NONE;
-    /// Radius.
-    float radius_;
-    /// Local-space bounding box.
-    BoundingBox boundingBox_;
-    /// Scene node.
-    WeakPtr<Node> node_;
-};
-
-/// Hierarchical collection of bones.
-class URHO3D_API Skeleton
-{
-public:
-    /// Construct an empty skeleton.
-    Skeleton();
-    /// Destruct.
-    ~Skeleton();
-
-    /// Read from a stream. Return true if successful.
-    bool Load(Deserializer& source);
-    /// Write to a stream. Return true if successful.
-    bool Save(Serializer& dest) const;
-    /// Define from another skeleton.
-    void Define(const Skeleton& src);
-    /// Set root bone's index.
-    void SetRootBoneIndex(unsigned index);
-    /// Clear bones.
-    void ClearBones();
-    /// Reset all animating bones to initial positions.
-    void Reset();
-
-    /// Return all bones.
-    const Vector<Bone>& GetBones() const { return bones_; }
-
-    /// Return modifiable bones.
-    Vector<Bone>& GetModifiableBones() { return bones_; }
-
-    /// Return number of bones.
-    unsigned GetNumBones() const { return bones_.Size(); }
-
-    /// Return root bone.
-    Bone* GetRootBone();
-    /// Return index of the bone by name. Return M_MAX_UNSIGNED if not found.
-    unsigned GetBoneIndex(const String& boneName) const;
-    /// Return index of the bone by name hash. Return M_MAX_UNSIGNED if not found.
-    unsigned GetBoneIndex(const StringHash& boneNameHash) const;
-    /// Return index of the bone by the bone pointer. Return M_MAX_UNSIGNED if not found.
-    unsigned GetBoneIndex(const Bone* bone) const;
-    /// Return parent of the given bone. Return null for root bones.
-    Bone* GetBoneParent(const Bone* bone);
-    /// Return bone by index.
-    Bone* GetBone(unsigned index);
-    /// Return bone by name.
-    Bone* GetBone(const String& name);
-    /// Return bone by name.
-    Bone* GetBone(const char* name);
-    /// Return bone by name hash.
-    Bone* GetBone(const StringHash& boneNameHash);
-
-    /// Reset all animating bones to initial positions without marking the nodes dirty. Requires the node dirtying to be performed later.
-    void ResetSilent();
-
-private:
-    /// Bones.
-    Vector<Bone> bones_;
-    /// Root bone index.
-    unsigned rootBoneIndex_;
-};
-
-}
->>>>>>> 6296d22e
+}