--- conflicted
+++ resolved
@@ -184,8 +184,6 @@
     node_->SetWorldPosition(latestPosition_);
 }
 
-<<<<<<< HEAD
-=======
 void KinematicCharacterController::SendCollisionEvent(StringHash physicsEvent, StringHash nodeEvent,
     RigidBody* otherBody)
 {
@@ -217,7 +215,6 @@
     }
 }
 
->>>>>>> 34a33fe5
 void KinematicCharacterController::ActivateTriggers()
 {
     if (!activateTriggers_)
@@ -225,11 +222,6 @@
 
     physicsCollisionData_[PhysicsCollision::P_NODEA] = GetNode();
     physicsCollisionData_[PhysicsCollision::P_BODYA] = static_cast<RigidBody*>(nullptr);
-<<<<<<< HEAD
-    physicsCollisionData_[PhysicsCollision::P_TRIGGER] = true;
-    physicsCollisionData_[PhysicsCollision::P_CONTACTS] = VariantVector{};
-=======
->>>>>>> 34a33fe5
 
     activeTriggerFlag_ = !activeTriggerFlag_;
     const int num = kinematicController_->getGhostObject()->getNumOverlappingObjects();
@@ -241,25 +233,6 @@
             if (other->getUserPointer() && !other->hasContactResponse())
             {
                 SharedPtr<RigidBody> body{static_cast<RigidBody*>(other->getUserPointer())};
-<<<<<<< HEAD
-
-                auto itPair = activeTriggerContacts_.emplace(body, activeTriggerFlag_);
-                if (!itPair.second)
-                {
-                    itPair.first->second = activeTriggerFlag_;
-
-                    using namespace PhysicsCollisionStart;
-                    physicsCollisionData_[P_NODEB] = body->GetNode();
-                    physicsCollisionData_[P_BODYB] = body;
-                    SendEvent(E_PHYSICSCOLLISION, physicsCollisionData_);
-                }
-                else
-                {
-                    using namespace PhysicsCollisionStart;
-                    physicsCollisionData_[P_NODEB] = body->GetNode();
-                    physicsCollisionData_[P_BODYB] = body;
-                    SendEvent(E_PHYSICSCOLLISIONSTART, physicsCollisionData_);
-=======
                 if (body && body->GetNode())
                 {
                     auto itPair = activeTriggerContacts_.emplace(body, activeTriggerFlag_);
@@ -273,7 +246,6 @@
                     {
                         SendCollisionEvent(E_PHYSICSCOLLISIONSTART, E_NODECOLLISIONSTART, body);
                     }
->>>>>>> 34a33fe5
                 }
             }
         }
@@ -283,15 +255,8 @@
     {
         if (itKV->second != activeTriggerFlag_)
         {
-<<<<<<< HEAD
-            using namespace PhysicsCollisionEnd;
-            physicsCollisionData_[P_NODEB] = itKV->first->GetNode();
-            physicsCollisionData_[P_BODYB] = itKV->first;
-            SendEvent(E_PHYSICSCOLLISIONEND, physicsCollisionData_);
-=======
             SendCollisionEvent(E_PHYSICSCOLLISIONEND, E_NODECOLLISIONEND, itKV->first);
 
->>>>>>> 34a33fe5
             itKV = activeTriggerContacts_.erase(itKV);
         }
         else
