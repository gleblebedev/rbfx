--- conflicted
+++ resolved
@@ -338,12 +338,7 @@
         /// </summary>
         public static Matrix3 Parse(string value)
         {
-<<<<<<< HEAD
-            var parser = new SpaceSeparatedValueHelper(value);
-            return new Matrix3(parser.ReadFloat(), parser.ReadFloat(), parser.ReadFloat(), parser.ReadFloat(), parser.ReadFloat(), parser.ReadFloat(), parser.ReadFloat(), parser.ReadFloat(), parser.ReadFloat());
-=======
             return string.IsNullOrWhiteSpace(value) ? default : Urho3D.ToMatrix3(value);
->>>>>>> 1e3618d0
         }
 
         public float M00;
