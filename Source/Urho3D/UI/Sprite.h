<<<<<<< HEAD
//
// Copyright (c) 2008-2020 the Urho3D project.
//
// Permission is hereby granted, free of charge, to any person obtaining a copy
// of this software and associated documentation files (the "Software"), to deal
// in the Software without restriction, including without limitation the rights
// to use, copy, modify, merge, publish, distribute, sublicense, and/or sell
// copies of the Software, and to permit persons to whom the Software is
// furnished to do so, subject to the following conditions:
//
// The above copyright notice and this permission notice shall be included in
// all copies or substantial portions of the Software.
//
// THE SOFTWARE IS PROVIDED "AS IS", WITHOUT WARRANTY OF ANY KIND, EXPRESS OR
// IMPLIED, INCLUDING BUT NOT LIMITED TO THE WARRANTIES OF MERCHANTABILITY,
// FITNESS FOR A PARTICULAR PURPOSE AND NONINFRINGEMENT. IN NO EVENT SHALL THE
// AUTHORS OR COPYRIGHT HOLDERS BE LIABLE FOR ANY CLAIM, DAMAGES OR OTHER
// LIABILITY, WHETHER IN AN ACTION OF CONTRACT, TORT OR OTHERWISE, ARISING FROM,
// OUT OF OR IN CONNECTION WITH THE SOFTWARE OR THE USE OR OTHER DEALINGS IN
// THE SOFTWARE.
//

#pragma once

#include "../Math/Matrix3x4.h"
#include "../UI/UIElement.h"

namespace Urho3D
{

/// %UI element which allows sub-pixel positioning and size, as well as rotation. Only other Sprites should be added as child elements.
class URHO3D_API Sprite : public UIElement
{
    URHO3D_OBJECT(Sprite, UIElement);

public:
    /// Construct.
    explicit Sprite(Context* context);
    /// Destruct.
    ~Sprite() override;
    /// Register object factory.
    static void RegisterObject(Context* context);

    /// Return whether is visible and inside a scissor rectangle and should be rendered.
    bool IsWithinScissor(const IntRect& currentScissor) override;
    /// Update and return screen position.
    const IntVector2& GetScreenPosition() const override;
    /// Return UI rendering batches.
    void GetBatches(ea::vector<UIBatch>& batches, ea::vector<float>& vertexData, const IntRect& currentScissor) override;
    /// React to position change.
    void OnPositionSet(const IntVector2& newPosition) override;
    /// Convert screen coordinates to element coordinates.
    IntVector2 ScreenToElement(const IntVector2& screenPosition) override;
    /// Convert element coordinates to screen coordinates.
    IntVector2 ElementToScreen(const IntVector2& position) override;

    /// Set floating point position.
    /// @property
    void SetPosition(const Vector2& position);
    /// Set floating point position.
    void SetPosition(float x, float y);
    /// Set hotspot for positioning and rotation.
    /// @property
    void SetHotSpot(const IntVector2& hotSpot);
    /// Set hotspot for positioning and rotation.
    void SetHotSpot(int x, int y);
    /// Set scale. Scale also affects child sprites.
    /// @property
    void SetScale(const Vector2& scale);
    /// Set scale. Scale also affects child sprites.
    void SetScale(float x, float y);
    /// Set uniform scale. Scale also affects child sprites.
    void SetScale(float scale);
    /// Set rotation angle.
    /// @property
    void SetRotation(float angle);
    /// Set texture.
    /// @property
    void SetTexture(Texture* texture);
    /// Set part of texture to use as the image.
    /// @property
    void SetImageRect(const IntRect& rect);
    /// Use whole texture as the image.
    void SetFullImageRect();
    /// Set blend mode.
    /// @property
    void SetBlendMode(BlendMode mode);

    /// Return floating point position.
    /// @property
    const Vector2& GetPosition() const { return floatPosition_; }

    /// Return hotspot.
    /// @property
    const IntVector2& GetHotSpot() const { return hotSpot_; }

    /// Return scale.
    /// @property
    const Vector2& GetScale() const { return scale_; }

    /// Return rotation angle.
    /// @property
    float GetRotation() const { return rotation_; }

    /// Return texture.
    /// @property
    Texture* GetTexture() const { return texture_; }

    /// Return image rectangle.
    /// @property
    const IntRect& GetImageRect() const { return imageRect_; }

    /// Return blend mode.
    /// @property
    BlendMode GetBlendMode() const { return blendMode_; }

    /// Set texture attribute.
    void SetTextureAttr(const ResourceRef& value);
    /// Return texture attribute.
    ResourceRef GetTextureAttr() const;
    /// Update and return rendering transform, also used to transform child sprites.
    const Matrix3x4& GetTransform() const;

protected:
    /// Floating point position.
    Vector2 floatPosition_;
    /// Hotspot for positioning and rotation.
    IntVector2 hotSpot_;
    /// Scale.
    Vector2 scale_;
    /// Rotation angle.
    float rotation_;
    /// Texture.
    SharedPtr<Texture> texture_;
    /// Image rectangle.
    IntRect imageRect_;
    /// Blend mode flag.
    BlendMode blendMode_;
    /// Transform matrix.
    mutable Matrix3x4 transform_;
};

}
=======
//
// Copyright (c) 2008-2020 the Urho3D project.
//
// Permission is hereby granted, free of charge, to any person obtaining a copy
// of this software and associated documentation files (the "Software"), to deal
// in the Software without restriction, including without limitation the rights
// to use, copy, modify, merge, publish, distribute, sublicense, and/or sell
// copies of the Software, and to permit persons to whom the Software is
// furnished to do so, subject to the following conditions:
//
// The above copyright notice and this permission notice shall be included in
// all copies or substantial portions of the Software.
//
// THE SOFTWARE IS PROVIDED "AS IS", WITHOUT WARRANTY OF ANY KIND, EXPRESS OR
// IMPLIED, INCLUDING BUT NOT LIMITED TO THE WARRANTIES OF MERCHANTABILITY,
// FITNESS FOR A PARTICULAR PURPOSE AND NONINFRINGEMENT. IN NO EVENT SHALL THE
// AUTHORS OR COPYRIGHT HOLDERS BE LIABLE FOR ANY CLAIM, DAMAGES OR OTHER
// LIABILITY, WHETHER IN AN ACTION OF CONTRACT, TORT OR OTHERWISE, ARISING FROM,
// OUT OF OR IN CONNECTION WITH THE SOFTWARE OR THE USE OR OTHER DEALINGS IN
// THE SOFTWARE.
//

#pragma once

#include "../Math/Matrix3x4.h"
#include "../UI/UIElement.h"

namespace Urho3D
{

/// %UI element which allows sub-pixel positioning and size, as well as rotation. Only other Sprites should be added as child elements.
class URHO3D_API Sprite : public UIElement
{
    URHO3D_OBJECT(Sprite, UIElement);

public:
    /// Construct.
    explicit Sprite(Context* context);
    /// Destruct.
    ~Sprite() override;
    /// Register object factory.
    /// @nobind
    static void RegisterObject(Context* context);

    /// Return whether is visible and inside a scissor rectangle and should be rendered.
    bool IsWithinScissor(const IntRect& currentScissor) override;
    /// Update and return screen position.
    const IntVector2& GetScreenPosition() const override;
    /// Return UI rendering batches.
    void GetBatches(PODVector<UIBatch>& batches, PODVector<float>& vertexData, const IntRect& currentScissor) override;
    /// React to position change.
    void OnPositionSet(const IntVector2& newPosition) override;
    /// Convert screen coordinates to element coordinates.
    IntVector2 ScreenToElement(const IntVector2& screenPosition) override;
    /// Convert element coordinates to screen coordinates.
    IntVector2 ElementToScreen(const IntVector2& position) override;

    /// Set floating point position.
    /// @property
    void SetPosition(const Vector2& position);
    /// Set floating point position.
    void SetPosition(float x, float y);
    /// Set hotspot for positioning and rotation.
    /// @property
    void SetHotSpot(const IntVector2& hotSpot);
    /// Set hotspot for positioning and rotation.
    void SetHotSpot(int x, int y);
    /// Set scale. Scale also affects child sprites.
    /// @property
    void SetScale(const Vector2& scale);
    /// Set scale. Scale also affects child sprites.
    void SetScale(float x, float y);
    /// Set uniform scale. Scale also affects child sprites.
    void SetScale(float scale);
    /// Set rotation angle.
    /// @property
    void SetRotation(float angle);
    /// Set texture.
    /// @property
    void SetTexture(Texture* texture);
    /// Set part of texture to use as the image.
    /// @property
    void SetImageRect(const IntRect& rect);
    /// Use whole texture as the image.
    void SetFullImageRect();
    /// Set blend mode.
    /// @property
    void SetBlendMode(BlendMode mode);

    /// Return floating point position.
    /// @property
    const Vector2& GetPosition() const { return floatPosition_; }

    /// Return hotspot.
    /// @property
    const IntVector2& GetHotSpot() const { return hotSpot_; }

    /// Return scale.
    /// @property
    const Vector2& GetScale() const { return scale_; }

    /// Return rotation angle.
    /// @property
    float GetRotation() const { return rotation_; }

    /// Return texture.
    /// @property
    Texture* GetTexture() const { return texture_; }

    /// Return image rectangle.
    /// @property
    const IntRect& GetImageRect() const { return imageRect_; }

    /// Return blend mode.
    /// @property
    BlendMode GetBlendMode() const { return blendMode_; }

    /// Set texture attribute.
    void SetTextureAttr(const ResourceRef& value);
    /// Return texture attribute.
    ResourceRef GetTextureAttr() const;
    /// Update and return rendering transform, also used to transform child sprites.
    const Matrix3x4& GetTransform() const;

protected:
    /// Floating point position.
    Vector2 floatPosition_;
    /// Hotspot for positioning and rotation.
    IntVector2 hotSpot_;
    /// Scale.
    Vector2 scale_;
    /// Rotation angle.
    float rotation_;
    /// Texture.
    SharedPtr<Texture> texture_;
    /// Image rectangle.
    IntRect imageRect_;
    /// Blend mode flag.
    BlendMode blendMode_;
    /// Transform matrix.
    mutable Matrix3x4 transform_;
};

}
>>>>>>> fff115a0
<|MERGE_RESOLUTION|>--- conflicted
+++ resolved
@@ -1,4 +1,3 @@
-<<<<<<< HEAD
 //
 // Copyright (c) 2008-2020 the Urho3D project.
 //
@@ -40,6 +39,7 @@
     /// Destruct.
     ~Sprite() override;
     /// Register object factory.
+    /// @nobind
     static void RegisterObject(Context* context);
 
     /// Return whether is visible and inside a scissor rectangle and should be rendered.
@@ -141,150 +141,4 @@
     mutable Matrix3x4 transform_;
 };
 
-}
-=======
-//
-// Copyright (c) 2008-2020 the Urho3D project.
-//
-// Permission is hereby granted, free of charge, to any person obtaining a copy
-// of this software and associated documentation files (the "Software"), to deal
-// in the Software without restriction, including without limitation the rights
-// to use, copy, modify, merge, publish, distribute, sublicense, and/or sell
-// copies of the Software, and to permit persons to whom the Software is
-// furnished to do so, subject to the following conditions:
-//
-// The above copyright notice and this permission notice shall be included in
-// all copies or substantial portions of the Software.
-//
-// THE SOFTWARE IS PROVIDED "AS IS", WITHOUT WARRANTY OF ANY KIND, EXPRESS OR
-// IMPLIED, INCLUDING BUT NOT LIMITED TO THE WARRANTIES OF MERCHANTABILITY,
-// FITNESS FOR A PARTICULAR PURPOSE AND NONINFRINGEMENT. IN NO EVENT SHALL THE
-// AUTHORS OR COPYRIGHT HOLDERS BE LIABLE FOR ANY CLAIM, DAMAGES OR OTHER
-// LIABILITY, WHETHER IN AN ACTION OF CONTRACT, TORT OR OTHERWISE, ARISING FROM,
-// OUT OF OR IN CONNECTION WITH THE SOFTWARE OR THE USE OR OTHER DEALINGS IN
-// THE SOFTWARE.
-//
-
-#pragma once
-
-#include "../Math/Matrix3x4.h"
-#include "../UI/UIElement.h"
-
-namespace Urho3D
-{
-
-/// %UI element which allows sub-pixel positioning and size, as well as rotation. Only other Sprites should be added as child elements.
-class URHO3D_API Sprite : public UIElement
-{
-    URHO3D_OBJECT(Sprite, UIElement);
-
-public:
-    /// Construct.
-    explicit Sprite(Context* context);
-    /// Destruct.
-    ~Sprite() override;
-    /// Register object factory.
-    /// @nobind
-    static void RegisterObject(Context* context);
-
-    /// Return whether is visible and inside a scissor rectangle and should be rendered.
-    bool IsWithinScissor(const IntRect& currentScissor) override;
-    /// Update and return screen position.
-    const IntVector2& GetScreenPosition() const override;
-    /// Return UI rendering batches.
-    void GetBatches(PODVector<UIBatch>& batches, PODVector<float>& vertexData, const IntRect& currentScissor) override;
-    /// React to position change.
-    void OnPositionSet(const IntVector2& newPosition) override;
-    /// Convert screen coordinates to element coordinates.
-    IntVector2 ScreenToElement(const IntVector2& screenPosition) override;
-    /// Convert element coordinates to screen coordinates.
-    IntVector2 ElementToScreen(const IntVector2& position) override;
-
-    /// Set floating point position.
-    /// @property
-    void SetPosition(const Vector2& position);
-    /// Set floating point position.
-    void SetPosition(float x, float y);
-    /// Set hotspot for positioning and rotation.
-    /// @property
-    void SetHotSpot(const IntVector2& hotSpot);
-    /// Set hotspot for positioning and rotation.
-    void SetHotSpot(int x, int y);
-    /// Set scale. Scale also affects child sprites.
-    /// @property
-    void SetScale(const Vector2& scale);
-    /// Set scale. Scale also affects child sprites.
-    void SetScale(float x, float y);
-    /// Set uniform scale. Scale also affects child sprites.
-    void SetScale(float scale);
-    /// Set rotation angle.
-    /// @property
-    void SetRotation(float angle);
-    /// Set texture.
-    /// @property
-    void SetTexture(Texture* texture);
-    /// Set part of texture to use as the image.
-    /// @property
-    void SetImageRect(const IntRect& rect);
-    /// Use whole texture as the image.
-    void SetFullImageRect();
-    /// Set blend mode.
-    /// @property
-    void SetBlendMode(BlendMode mode);
-
-    /// Return floating point position.
-    /// @property
-    const Vector2& GetPosition() const { return floatPosition_; }
-
-    /// Return hotspot.
-    /// @property
-    const IntVector2& GetHotSpot() const { return hotSpot_; }
-
-    /// Return scale.
-    /// @property
-    const Vector2& GetScale() const { return scale_; }
-
-    /// Return rotation angle.
-    /// @property
-    float GetRotation() const { return rotation_; }
-
-    /// Return texture.
-    /// @property
-    Texture* GetTexture() const { return texture_; }
-
-    /// Return image rectangle.
-    /// @property
-    const IntRect& GetImageRect() const { return imageRect_; }
-
-    /// Return blend mode.
-    /// @property
-    BlendMode GetBlendMode() const { return blendMode_; }
-
-    /// Set texture attribute.
-    void SetTextureAttr(const ResourceRef& value);
-    /// Return texture attribute.
-    ResourceRef GetTextureAttr() const;
-    /// Update and return rendering transform, also used to transform child sprites.
-    const Matrix3x4& GetTransform() const;
-
-protected:
-    /// Floating point position.
-    Vector2 floatPosition_;
-    /// Hotspot for positioning and rotation.
-    IntVector2 hotSpot_;
-    /// Scale.
-    Vector2 scale_;
-    /// Rotation angle.
-    float rotation_;
-    /// Texture.
-    SharedPtr<Texture> texture_;
-    /// Image rectangle.
-    IntRect imageRect_;
-    /// Blend mode flag.
-    BlendMode blendMode_;
-    /// Transform matrix.
-    mutable Matrix3x4 transform_;
-};
-
-}
->>>>>>> fff115a0
+}