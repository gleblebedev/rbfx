//
// Copyright (c) 2008-2022 the Urho3D project.
//
// Permission is hereby granted, free of charge, to any person obtaining a copy
// of this software and associated documentation files (the "Software"), to deal
// in the Software without restriction, including without limitation the rights
// to use, copy, modify, merge, publish, distribute, sublicense, and/or sell
// copies of the Software, and to permit persons to whom the Software is
// furnished to do so, subject to the following conditions:
//
// The above copyright notice and this permission notice shall be included in
// all copies or substantial portions of the Software.
//
// THE SOFTWARE IS PROVIDED "AS IS", WITHOUT WARRANTY OF ANY KIND, EXPRESS OR
// IMPLIED, INCLUDING BUT NOT LIMITED TO THE WARRANTIES OF MERCHANTABILITY,
// FITNESS FOR A PARTICULAR PURPOSE AND NONINFRINGEMENT. IN NO EVENT SHALL THE
// AUTHORS OR COPYRIGHT HOLDERS BE LIABLE FOR ANY CLAIM, DAMAGES OR OTHER
// LIABILITY, WHETHER IN AN ACTION OF CONTRACT, TORT OR OTHERWISE, ARISING FROM,
// OUT OF OR IN CONNECTION WITH THE SOFTWARE OR THE USE OR OTHER DEALINGS IN
// THE SOFTWARE.
//

#pragma once

#include "../IO/VectorBuffer.h"
#include "../Math/WrappedScalar.h"
#include "../Scene/Component.h"
#include "../Graphics/AnimationState.h"
#include "../Graphics/AnimationStateSource.h"

#include <EASTL/optional.h>
#include <EASTL/span.h>

namespace Urho3D
{

class AnimatedModel;
class Animation;
struct AnimationTriggerPoint;
struct Bone;

/// State and parameters of playing Animation.
class URHO3D_API AnimationParameters
{
public:
    AnimationParameters() = default;
    explicit AnimationParameters(Animation* animation);
    AnimationParameters(Animation* animation, float minTime, float maxTime);
    AnimationParameters(Context* context, const ea::string& animationName);
    AnimationParameters(Context* context, const ea::string& animationName, float minTime, float maxTime);

    /// Helper utility to fade animation out and remove it later.
    bool RemoveDelayed(float fadeTime);

    /// Factory helpers.
    /// @{
    AnimationParameters& Looped();
    AnimationParameters& StartBone(const ea::string& startBone);
    AnimationParameters& Layer(unsigned layer);
    AnimationParameters& Time(float time);
    AnimationParameters& Additive();
    AnimationParameters& Weight(float weight);
    AnimationParameters& Speed(float speed);
    AnimationParameters& AutoFadeOut(float fadeOut);
    AnimationParameters& KeepOnCompletion();
    AnimationParameters& KeepOnZeroWeight();
    /// @}

    /// Getters for read-only properties.
    /// Use constructor to set Animation to the parameters.
    /// @{
    Animation* GetAnimation() const { return animation_; }
    StringHash GetAnimationName() const { return animationName_; }
    const WrappedScalar<float>& GetAnimationTime() const { return time_; }
    /// @}


    /// Time operations.
    /// @{
    float GetTime() const { return time_.Value(); }
<<<<<<< HEAD
    void SetTime(float time);
=======
    void SetTime(float time) { time_.Set(time); }
>>>>>>> d3bade6a
    WrappedScalarRange<float> Update(float scaledTimeStep);
    /// @}

    unsigned instanceIndex_{};

    /// Static animation parameters that change rarely.
    /// @{
    bool looped_{};
    bool removeOnCompletion_{true};
    unsigned layer_{};
    AnimationBlendMode blendMode_{};
    ea::string startBone_;
    float autoFadeOutTime_{};
    /// @}

    /// Dynamic animation parameters that change often.
    /// @{
    float speed_{1.0f};

    bool removeOnZeroWeight_{};
    float weight_{1.0f};
    float targetWeight_{1.0f};
    float targetWeightDelay_{};
    /// @}

    /// Internal flags for easier algorithms. Never stored between API calls.
    bool removed_{};
    bool merged_{};

    /// Serialization, test and misc utilities.
    /// @{
    static constexpr unsigned NumVariants = 15;
    static AnimationParameters FromVariantSpan(Context* context, ea::span<const Variant> variants);
    void ToVariantSpan(ea::span<Variant> variants) const;

    static AnimationParameters Deserialize(Animation* animation, Deserializer& src);
    void Serialize(Serializer& dest) const;

    bool IsMergeableWith(const AnimationParameters& rhs) const;

    bool operator==(const AnimationParameters& rhs) const;
    bool operator!=(const AnimationParameters& rhs) const { return !(*this == rhs); }
    /// @}

    /// Empty AnimationParameters.
    static const AnimationParameters EMPTY;
<<<<<<< HEAD
=======

>>>>>>> d3bade6a
private:
    /// Animation to be played.
    /// Animation can be replicated over network only if is exists as named Resource on all machines.
    Animation* animation_{};
    StringHash animationName_;
    WrappedScalar<float> time_{0.0f, 0.0f, M_LARGE_VALUE};
};

/// %Component that drives an AnimatedModel's animations.
class URHO3D_API AnimationController : public AnimationStateSource
{
    URHO3D_OBJECT(AnimationController, AnimationStateSource);

public:
    /// Construct.
    explicit AnimationController(Context* context);
    /// Destruct.
    ~AnimationController() override;
    /// Register object factory.
    /// @nobind
    static void RegisterObject(Context* context);

    /// Apply attribute changes that can not be applied immediately. Called after scene load or a network update.
    void ApplyAttributes() override;
    /// Handle enabled/disabled state change.
    void OnSetEnabled() override;
    /// Mark that animation state tracks are dirty and should be reconnected.
    /// Should be called on every substantial change in animated structure.
    void MarkAnimationStateTracksDirty() override;

    /// Update the animations. Is called from HandleScenePostUpdate().
    virtual void Update(float timeStep);
    /// Smoothly replace existing animations with animations from external source.
    void ReplaceAnimations(ea::span<const AnimationParameters> newAnimations, float elapsedTime, float fadeTime);

    /// Manage played animations on low level.
    /// @{
    void AddAnimation(const AnimationParameters& params);
    void UpdateAnimation(unsigned index, const AnimationParameters& params);
    void RemoveAnimation(unsigned index);
    void GetAnimationParameters(ea::vector<AnimationParameters>& result) const;
    ea::vector<AnimationParameters> GetAnimationParameters() const;
    unsigned GetNumAnimations() const { return animations_.size(); }
    unsigned GetAnimationLayer(unsigned index) const { return (index < animations_.size()) ? animations_[index].params_.layer_ : 0u; }
    const AnimationParameters& GetAnimationParameters(unsigned index) const;
    unsigned GetRevision() const { return revision_; }
    void UpdatePose();
    /// @}

    /// Manage played animations on high level.
    /// @{
    unsigned FindLastAnimation(Animation* animation, unsigned layer = M_MAX_UNSIGNED) const;
    const AnimationParameters* GetLastAnimationParameters(Animation* animation, unsigned layer = M_MAX_UNSIGNED) const;
    bool IsPlaying(Animation* animation) const;
    unsigned PlayNew(const AnimationParameters& params, float fadeInTime = 0.0f);
    unsigned PlayNewExclusive(const AnimationParameters& params, float fadeInTime = 0.0f);
    unsigned PlayExisting(const AnimationParameters& params, float fadeInTime = 0.0f);
    unsigned PlayExistingExclusive(const AnimationParameters& params, float fadeInTime = 0.0f);
    void Fade(Animation* animation, float targetWeight, float fadeTime);
    void Stop(Animation* animation, float fadeTime = 0.0f);
    void StopLayer(unsigned layer, float fadeTime = 0.0f);
    void StopLayerExcept(unsigned layer, unsigned exceptionIndex, float fadeTime = 0.0f);
    void StopAll(float fadeTime = 0.0f);

    bool UpdateAnimationTime(Animation* animation, float time);
    bool UpdateAnimationWeight(Animation* animation, float weight, float fadeTime = 0.0f);
    bool UpdateAnimationSpeed(Animation* animation, float speed);
    /// @}

    /// Deprecated.
    /// @{
    bool Play(const ea::string& name, unsigned char layer, bool looped, float fadeTime = 0.0f);
    bool PlayExclusive(const ea::string& name, unsigned char layer, bool looped, float fadeTime = 0.0f);
    bool Fade(const ea::string& name, float targetWeight, float fadeTime = 0.0f);
    bool Stop(const ea::string& name, float fadeTime = 0.0f);

    bool SetTime(const ea::string& name, float time);
    bool SetWeight(const ea::string& name, float weight);
    bool SetSpeed(const ea::string& name, float speed);

    bool IsPlaying(const ea::string& name) const;
    float GetTime(const ea::string& name) const;
    float GetWeight(const ea::string& name) const;
    float GetSpeed(const ea::string& name) const;
    /// @}

    bool IsSkeletonReset() const { return resetSkeleton_; }
    void SetSkeletonReset(bool resetSkeleton) { resetSkeleton_ = resetSkeleton; }

    /// Set animation parameters attribute.
    void SetAnimationsAttr(const VariantVector& value);
    /// Return animation parameters attribute.
    VariantVector GetAnimationsAttr() const;

protected:
    /// Handle node being assigned.
    void OnNodeSet(Node* previousNode, Node* currentNode) override;
    /// Handle scene being assigned.
    void OnSceneSet(Scene* scene) override;

private:
    /// Handle scene post-update event.
    void HandleScenePostUpdate(StringHash eventType, VariantMap& eventData);
    /// Sort animations states according to the layers.
    void SortAnimationStates();
    /// Update animation state tracks so they are connected to correct animatable objects.
    void UpdateAnimationStateTracks(AnimationState* state);
    /// Connect to AnimatedModel if possible.
    void ConnectToAnimatedModel();
    /// Parse animatable path from starting node.
    AnimatedAttributeReference ParseAnimatablePath(ea::string_view path, Node* startNode);
    /// Get animated node (bone or owner node) by track name hash
    Node* GetTrackNodeByNameHash(StringHash trackNameHash, Node* startBone) const;
    /// Deprecated. Get animation by resource name.
    Animation* GetAnimationByName(const ea::string& name) const;

    /// Update single animation.
    /// @{
    void UpdateInstance(AnimationParameters& params, float timeStep, bool fireTriggers);
    ea::optional<float> UpdateInstanceTime(AnimationParameters& params, float timeStep, bool fireTriggers);
    void ApplyInstanceAutoFadeOut(AnimationParameters& params, float overtime) const;
    void UpdateInstanceWeight(AnimationParameters& params, float timeStep) const;
    void ApplyInstanceRemoval(AnimationParameters& params, bool isCompleted) const;

    void EnsureStateInitialized(AnimationState* state, const AnimationParameters& params);
    void UpdateState(AnimationState* state, const AnimationParameters& params) const;
    /// @}

    void CommitNodeAndAttributeAnimations();
    void SendTriggerEvents();

    /// Whether to reset AnimatedModel skeleton to bind pose every frame.
    bool resetSkeleton_{};

    /// Currently playing animations.
    struct AnimationInstance
    {
        AnimationParameters params_;
        SharedPtr<AnimationState> state_;
    };
    ea::vector<AnimationInstance> animations_;
    ea::vector<AnimationInstance> tempAnimations_;

    /// Triggers to be fired. Processed all at once due to possible side effects.
    ea::vector<ea::pair<Animation*, const AnimationTriggerPoint*>> pendingTriggers_;
    /// Revision that tracks substantial updates of animation state.
    unsigned revision_{};

    /// Internal dirty flags cleaned on Update.
    /// @{
    bool animationStatesDirty_{};
    bool revisionDirty_{};
    /// @}

    /// Temporary buffers for animated values.
    /// TODO: Nodes may be expired for unused elements!
    /// TODO: Revisit allocations?
    ea::unordered_map<Node*, NodeAnimationOutput> animatedNodes_;
    ea::unordered_map<AnimatedAttributeReference, Variant> animatedAttributes_;
};

}<|MERGE_RESOLUTION|>--- conflicted
+++ resolved
@@ -78,11 +78,7 @@
     /// Time operations.
     /// @{
     float GetTime() const { return time_.Value(); }
-<<<<<<< HEAD
-    void SetTime(float time);
-=======
     void SetTime(float time) { time_.Set(time); }
->>>>>>> d3bade6a
     WrappedScalarRange<float> Update(float scaledTimeStep);
     /// @}
 
@@ -129,10 +125,7 @@
 
     /// Empty AnimationParameters.
     static const AnimationParameters EMPTY;
-<<<<<<< HEAD
-=======
-
->>>>>>> d3bade6a
+
 private:
     /// Animation to be played.
     /// Animation can be replicated over network only if is exists as named Resource on all machines.
