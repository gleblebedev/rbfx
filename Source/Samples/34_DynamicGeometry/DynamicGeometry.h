--- conflicted
+++ resolved
@@ -70,18 +70,11 @@
     void CreateInstructions();
     /// Set up a viewport for displaying the scene.
     void SetupViewport();
-<<<<<<< HEAD
-    /// Subscribe to application-wide logic update events.
-    void SubscribeToEvents();
 
-=======
-    /// Read input and move the camera.
-    void MoveCamera(float timeStep);
->>>>>>> 4c6e1c2d
     /// Animate the vertex data of the objects.
     void AnimateObjects(float timeStep);
     /// Handle the logic update event.
-    void Update(float timeStep);
+    void Update(float timeStep) override;
 
     /// Cloned models' vertex buffers that we will animate.
     ea::vector<SharedPtr<VertexBuffer> > animatingBuffers_;
