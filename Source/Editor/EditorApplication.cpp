--- conflicted
+++ resolved
@@ -626,17 +626,13 @@
         if (!isHeadless)
             InitializeUI();
 
-<<<<<<< HEAD
-        project_ = MakeShared<Project>(context_, pendingOpenProject_, settingsJsonPath_, implicitPlugin_, readOnly_);
-=======
         ProjectFlags projectFlags;
         if (readOnly_)
             projectFlags |= ProjectFlag::ReadOnly;
         if (singleProcess_)
             projectFlags |= ProjectFlag::SingleProcess;
 
-        project_ = MakeShared<Project>(context_, pendingOpenProject_, settingsJsonPath_, projectFlags);
->>>>>>> c2976a2a
+        project_ = MakeShared<Project>(context_, pendingOpenProject_, settingsJsonPath_, implicitPlugin_, readOnly_);
         project_->OnShallowSaved.Subscribe(this, &EditorApplication::SaveTempJson);
 
         recentProjects_.erase_first(pendingOpenProject_);
