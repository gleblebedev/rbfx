#
# Copyright (c) 2008-2017 the Urho3D project.
#
# Permission is hereby granted, free of charge, to any person obtaining a copy
# of this software and associated documentation files (the "Software"), to deal
# in the Software without restriction, including without limitation the rights
# to use, copy, modify, merge, publish, distribute, sublicense, and/or sell
# copies of the Software, and to permit persons to whom the Software is
# furnished to do so, subject to the following conditions:
#
# The above copyright notice and this permission notice shall be included in
# all copies or substantial portions of the Software.
#
# THE SOFTWARE IS PROVIDED "AS IS", WITHOUT WARRANTY OF ANY KIND, EXPRESS OR
# IMPLIED, INCLUDING BUT NOT LIMITED TO THE WARRANTIES OF MERCHANTABILITY,
# FITNESS FOR A PARTICULAR PURPOSE AND NONINFRINGEMENT. IN NO EVENT SHALL THE
# AUTHORS OR COPYRIGHT HOLDERS BE LIABLE FOR ANY CLAIM, DAMAGES OR OTHER
# LIABILITY, WHETHER IN AN ACTION OF CONTRACT, TORT OR OTHERWISE, ARISING FROM,
# OUT OF OR IN CONNECTION WITH THE SOFTWARE OR THE USE OR OTHER DEALINGS IN
# THE SOFTWARE.
#

macro (define_engine_source_files)
    cmake_parse_arguments(DEFINE_SRC_FILES "NORECURSE" "" "" ${ARGN} )
    if (DEFINE_SRC_FILES_NORECURSE)
        set (_action GLOB)
    else ()
        set (_action GLOB_RECURSE)
    endif ()
    foreach (path ${DEFINE_SRC_FILES_UNPARSED_ARGUMENTS})
        # Get header files
        file (${_action} _files RELATIVE ${CMAKE_CURRENT_SOURCE_DIR} ${path}/*.h)
        list (REMOVE_ITEM _files
            Urho3D.h
            Graphics/Direct3D11/D3D11GraphicsImpl.cpp
            Graphics/Direct3D11/D3D11GraphicsImpl.h
            Graphics/GraphicsImpl.h
            Graphics/OpenGL/OGLGraphicsImpl.h
            IK/IKConverters.h
        )
        list (APPEND HEADER_FILES ${_files})
        # Install them
        install (FILES ${_files} DESTINATION ${DEST_INCLUDE_DIR}/${path})
        # Get source files
        file (${_action} _files RELATIVE ${CMAKE_CURRENT_SOURCE_DIR} ${path}/*.cpp)
        list (APPEND SOURCE_FILES ${_files})
    endforeach ()
endmacro()

define_engine_source_files (Container Core IO Math)

<<<<<<< HEAD
if (NOT MINI_URHO)
    define_engine_source_files (Audio Engine Input PatternMatching Plugins RenderPipeline Resource Scene Script Shader UI Utility)
    define_engine_source_files (NORECURSE . Graphics)
    list (REMOVE_ITEM SOURCE_FILES BindAll.cpp)     # Utility file for BindTool.
    if (URHO3D_OPENGL)
        define_engine_source_files (Graphics/OpenGL)
    elseif (URHO3D_D3D11)
        define_engine_source_files (Graphics/Direct3D11)
    endif ()
else ()
    # URHO_MINI is a reduced version of library meant for native tools. Scripting is not needed.
    set (URHO3D_CSHARP OFF)
=======
define_engine_source_files (Audio Engine Input Plugins RenderPipeline Resource Scene Script Shader UI Utility)
define_engine_source_files (NORECURSE . Graphics)
list (REMOVE_ITEM SOURCE_FILES BindAll.cpp)     # Utility file for BindTool.
if (URHO3D_OPENGL)
    define_engine_source_files (Graphics/OpenGL)
elseif (URHO3D_D3D11)
    define_engine_source_files (Graphics/Direct3D11)
>>>>>>> aaba15c6
endif ()

if (URHO3D_PARTICLE_GRAPH)
    define_engine_source_files (Particles)
endif ()

if (URHO3D_RMLUI)
    define_engine_source_files (RmlUI)
endif ()

if (URHO3D_GLOW)
    define_engine_source_files (Glow)
endif ()

if (URHO3D_IK)
    define_engine_source_files (IK)
endif ()

if (URHO3D_NAVIGATION)
    define_engine_source_files (Navigation)
endif ()

if (URHO3D_NETWORK)
    define_engine_source_files (Network)
    define_engine_source_files (Replica)
endif ()

if (URHO3D_PHYSICS)
    define_engine_source_files (Physics)
endif ()

if (URHO3D_URHO2D)
    define_engine_source_files (Urho2D)
endif ()

if (URHO3D_PHYSICS2D)
    define_engine_source_files (Physics2D)
endif ()

if (URHO3D_SYSTEMUI)
    define_engine_source_files (SystemUI)
endif ()

if (URHO3D_ACTIONS)
    define_engine_source_files (Actions)
endif ()

# Remove compute source files as needed
if (NOT URHO3D_COMPUTE)
    list(REMOVE_ITEM SOURCE_FILES
        Graphics/Direct3D11/D3D11ComputeBuffer.cpp
        Graphics/Direct3D11/D3D11ComputeDevice.cpp
        Graphics/OpenGL/OGLComputeBuffer.cpp
        Graphics/OpenGL/OGLComputeDevice.cpp
        Graphics/ComputeBuffer.cpp
        Graphics/ComputeBuffer.h
        Graphics/ComputeDevice.cpp
        Graphics/ComputeDevice.h
    )
endif ()

# Group source code in VS solution
group_sources()

if (APPLE AND NOT IOS)
    list (APPEND SOURCE_FILES IO/MacFileWatcher.m)
endif ()

add_library(Urho3D ${SOURCE_FILES} ${HEADER_FILES} $<$<CXX_COMPILER_ID:MSVC>:${rbfx_SOURCE_DIR}/script/rbfx.natvis>)
target_include_directories(Urho3D PUBLIC
    $<BUILD_INTERFACE:${CMAKE_CURRENT_BINARY_DIR}/..>        # For parent projects to find auto-generated engine headers
    $<BUILD_INTERFACE:${CMAKE_CURRENT_BINARY_DIR}>           # Misc configured headers
    $<BUILD_INTERFACE:${CMAKE_CURRENT_BINARY_DIR}/$<CONFIG>> # Urho3D.h
    $<BUILD_INTERFACE:${CMAKE_CURRENT_SOURCE_DIR}/..>        # For parent projects to find engine headers
    $<BUILD_INTERFACE:${CMAKE_CURRENT_SOURCE_DIR}/../ThirdParty> # For accessing includes of some third party libs that do not have 'include' folder with headers (like tracy).
    $<INSTALL_INTERFACE:${DEST_BASE_INCLUDE_DIR}>
    $<INSTALL_INTERFACE:${DEST_THIRDPARTY_HEADERS_DIR}>
)

if (URHO3D_PCH)
    target_precompile_headers(Urho3D PRIVATE $<BUILD_INTERFACE:$<$<COMPILE_LANGUAGE:CXX>:${CMAKE_CURRENT_SOURCE_DIR}/Precompiled.h>>)
endif ()

# Add any variables starting with URHO3D_ as project defines, with some exceptions
get_cmake_property(__cmake_variables VARIABLES)
set (IGNORED_URHO3D_OPTIONS "URHO3D_PLAYER;URHO3D_EDITOR;URHO3D_EXTRAS;URHO3D_TOOLS;URHO3D_SAMPLES;URHO3D_MERGE_STATIC_LIBS;URHO3D_NO_EDITOR_PLAYER_EXE")
foreach (var ${__cmake_variables})
    list (FIND IGNORED_URHO3D_OPTIONS ${var} _index)
    if ("${var}" MATCHES "^URHO3D_" AND NOT "${var}" MATCHES "_AVAILABLE$" AND _index EQUAL -1)
        if ("${${var}}")
            target_compile_definitions(Urho3D PUBLIC -D${var})
        endif ()
    endif ()
endforeach()

target_compile_definitions(Urho3D PUBLIC -DNOMINMAX -DURHO3D_DEBUG=$<OR:$<CONFIG:Debug>,$<CONFIG:RelWithDebInfo>>)

# Set platform definitions
foreach(def LINUX ANDROID IOS APPLE MACOS MOBILE DESKTOP UWP)
    if (${def})
        target_compile_definitions(Urho3D PUBLIC -D${def}=1)
    endif ()
endforeach()

# Define generated source files
if (NOT EXISTS ${CMAKE_CURRENT_BINARY_DIR}/librevision.h)
    execute_process (COMMAND ${CMAKE_COMMAND} -DFILENAME=${CMAKE_CURRENT_BINARY_DIR}/librevision.h -P ${rbfx_SOURCE_DIR}/CMake/Modules/GetUrhoRevision.cmake
        WORKING_DIRECTORY ${CMAKE_CURRENT_SOURCE_DIR} OUTPUT_QUIET ERROR_QUIET)
endif ()

# Public dependencies that are available to the user or are exposed in the public API or headers
set (PUBLIC_THIRD_PARTY_DEPENDENCIES
    FreeType
    LZ4
    PugiXml
    rapidjson
    SDL2-static
    StanHull
    STB
    IconFontCppHeaders
    Civetweb
    SLikeNet
    Detour
    DetourCrowd
    DetourTileCache
    Recast
    Box2D
    WebP
    ImGui
    GLEW
    nativefiledialog
    CLI11
    fmt
    spdlog
    EASTL
    ETCPACK
    xatlas
    embree
    RmlUi
    tinygltf
    enkiTS
)

# Private dependencies that are hidden from the user and are not exposed in the public API or headers
set (PRIVATE_THIRD_PARTY_DEPENDENCIES
    glslang
    SPIRV
    spirv-cross-core
    spirv-cross-glsl
    spirv-cross-msl
    spirv-cross-hlsl
    SPIRV-Tools
    SPIRV-Tools-opt
)

if (URHO3D_MERGE_STATIC_LIBS)
    list (APPEND PUBLIC_THIRD_PARTY_DEPENDENCIES Bullet)
elseif (TARGET Bullet)
    # This library can not be exported from .dll on windows platforms.
    if (WEB AND BUILD_SHARED_LIBS)
        # With this configuration public linking causes some symbols to be multiply defined.
        target_link_libraries(Urho3D PRIVATE Bullet)
        target_include_directories(Urho3D PUBLIC $<BUILD_INTERFACE:${CMAKE_CURRENT_SOURCE_DIR}/../ThirdParty/Bullet>)
    else ()
        target_link_libraries(Urho3D PUBLIC Bullet)
    endif ()
endif ()

foreach (dep ${PUBLIC_THIRD_PARTY_DEPENDENCIES})
    if (TARGET "${dep}")
        # By linking them as private but inheriting definitions/options/dirs we avoid having
        # to export third party lib targets in a monolithic dll build.
        get_target_property(_TARGET_TYPE ${dep} TYPE)
        if (${_TARGET_TYPE} STREQUAL "STATIC_LIBRARY")
            if (BUILD_SHARED_LIBS)
                if (MSVC)
                    set_property(TARGET Urho3D APPEND_STRING PROPERTY LINK_FLAGS " /WHOLEARCHIVE:${dep}")
                elseif (APPLE)
                    set_property(TARGET Urho3D APPEND PROPERTY LINK_LIBRARIES -force_load ${dep})
                endif ()
            elseif (UWP)
                set_property(TARGET Urho3D APPEND_STRING PROPERTY LINK_FLAGS " /WHOLEARCHIVE:${dep}")
            endif ()
        endif ()
        get_target_property(VALUE ${dep} INTERFACE_COMPILE_DEFINITIONS)
        if (VALUE)
            target_compile_definitions(Urho3D PUBLIC ${VALUE})
        endif ()
        get_target_property(VALUE ${dep} INTERFACE_COMPILE_OPTIONS)
        if (VALUE)
            target_compile_options(Urho3D PUBLIC ${VALUE})
        endif ()
        get_target_property(VALUE ${dep} INTERFACE_INCLUDE_DIRECTORIES)
        if (VALUE)
            target_include_directories(Urho3D PUBLIC ${VALUE})
        endif ()
        get_target_property(VALUE ${dep} INTERFACE_LINK_LIBRARIES)
        if (VALUE)
            foreach (dep_lib ${VALUE})
                string(FIND "${dep_lib}" "$" DOLLAR_OFFSET)
                if (DOLLAR_OFFSET LESS 0 AND NOT TARGET "${dep_lib}")
                    target_link_libraries (Urho3D PUBLIC "${dep_lib}")
                endif ()
            endforeach ()
        endif ()
        if (BUILD_SHARED_LIBS OR NOT URHO3D_MERGE_STATIC_LIBS)
            if (BUILD_SHARED_LIBS AND NOT MSVC AND NOT APPLE)
                target_link_libraries(Urho3D PRIVATE -Wl,--whole-archive)
            endif ()
            target_link_libraries(Urho3D PRIVATE ${dep})
            if (BUILD_SHARED_LIBS AND NOT MSVC AND NOT APPLE)
                target_link_libraries(Urho3D PRIVATE -Wl,--no-whole-archive)
            endif ()
        else ()
            if (${_TARGET_TYPE} STREQUAL "STATIC_LIBRARY")
                list (APPEND DEPENDENCY_TARGET_FILES $<TARGET_FILE:${dep}>)
            endif ()
        endif ()
    endif ()
endforeach()

foreach (dep ${PRIVATE_THIRD_PARTY_DEPENDENCIES})
    if (TARGET "${dep}")
        target_link_libraries(Urho3D PRIVATE ${dep})

        get_target_property(_TARGET_TYPE ${dep} TYPE)
        if (URHO3D_MERGE_STATIC_LIBS AND NOT BUILD_SHARED_LIBS AND ${_TARGET_TYPE} STREQUAL "STATIC_LIBRARY")
            list (APPEND DEPENDENCY_TARGET_FILES $<TARGET_FILE:${dep}>)
        endif ()
    endif ()
endforeach ()

if (URHO3D_SSE)
    if (MSVC)
        if (URHO3D_64BIT AND "${URHO3D_SSE}" MATCHES "SSE2?")
            # 64bit instruction set has sse2 included and thus it is always enabled.
            # Specifying this parameter to msvc creates a warning.
        else ()
            target_compile_options (Urho3D PUBLIC /arch:${URHO3D_SSE})
        endif ()
    else ()
        target_compile_options (Urho3D PUBLIC -m${URHO3D_SSE})
    endif ()
    target_compile_definitions (Urho3D PUBLIC -DURHO3D_SSE)
endif ()

if (WIN32)
    if (URHO3D_MINIDUMPS OR URHO3D_PROFILING)
        target_link_libraries (Urho3D PUBLIC dbghelp)
    endif ()
    if (UWP)
        target_compile_definitions (Urho3D PUBLIC -DUWP=1)
    endif ()
    target_link_libraries (Urho3D PUBLIC rpcrt4)
else ()
    target_link_libraries (Urho3D PUBLIC dl)
    if (ANDROID)
        target_link_libraries (Urho3D PUBLIC log android)
        target_compile_definitions (Urho3D PUBLIC -DANDROID_ABI=${ANDROID_ABI})
    elseif (DESKTOP)
        target_link_libraries (Urho3D PUBLIC m pthread)
        if (NOT APPLE)
            target_link_libraries (Urho3D PUBLIC rt uuid)
        endif ()
    endif ()
endif ()

# Disable very annoying warning
if (GNU OR Clang)
    target_compile_options(Urho3D PRIVATE $<$<COMPILE_LANGUAGE:CXX>:-Wno-invalid-offsetof>)
endif ()

if (URHO3D_PROFILING)
    target_link_libraries(Urho3D PUBLIC Tracy)
endif ()

# Graphics
if (URHO3D_OPENGL)
    if (APPLE)
        # Do nothing
    elseif (WIN32)
        target_link_libraries (Urho3D PUBLIC opengl32)
    elseif (ANDROID OR ARM)
        if (URHO3D_GLES2)
            target_link_libraries (Urho3D PUBLIC GLESv1_CM GLESv2)
        elseif (URHO3D_GLES3)
            target_link_libraries (Urho3D PUBLIC GLESv3)
        endif ()
    else ()
        target_link_libraries (Urho3D PUBLIC GL)
    endif ()
else ()
    find_package(DirectX REQUIRED D3D11)
    target_link_libraries (Urho3D PUBLIC ${DIRECT3D_LIBRARIES})
endif ()

if (WEB)
    target_link_libraries(Urho3D PUBLIC "-s WASM=$<BOOL:EMSCRIPTEN_WASM>")
    if (URHO3D_THREADING)
        target_compile_options(Urho3D PRIVATE "-s USE_PTHREADS=1")
    endif ()
    set_target_properties(Urho3D PROPERTIES COMPILE_OPTIONS $<$<OR:$<CONFIG:Release>,$<CONFIG:MinSizeRel>>:-O3>)
    set_target_properties(Urho3D PROPERTIES LINK_FLAGS_RELEASE -sAGGRESSIVE_VARIABLE_ELIMINATION=1)
    target_compile_options(Urho3D PUBLIC $<$<OR:$<CONFIG:Debug>,$<CONFIG:RelWithDebInfo>>:${EMCC_WITH_SOURCE_MAPS_FLAG}>)
    target_link_libraries(Urho3D PUBLIC -sDISABLE_EXCEPTION_CATCHING=1 -sFORCE_FILESYSTEM=1 -sDISABLE_DEPRECATED_FIND_EVENT_TARGET_BEHAVIOR=0 -lidbfs.js)
    target_link_libraries(Urho3D PUBLIC "-s ${EXTRA_}EXPORTED_RUNTIME_METHODS=['Pointer_stringify']" --bind)
    if (NOT EMSCRIPTEN_TOTAL_MEMORY OR "${EMSCRIPTEN_TOTAL_MEMORY}" STREQUAL "0")
        target_link_libraries(Urho3D PUBLIC "-s ALLOW_MEMORY_GROWTH=1" --no-heap-copy)
    else ()
        math(EXPR EMSCRIPTEN_TOTAL_MEMORY_BYTES "${EMSCRIPTEN_TOTAL_MEMORY} * 1024 * 1024")
        target_link_libraries(Urho3D PUBLIC "-s INITIAL_MEMORY=${EMSCRIPTEN_TOTAL_MEMORY_BYTES}")
    endif ()
endif ()

if (BUILD_SHARED_LIBS)
    target_compile_definitions(Urho3D
        PRIVATE -DURHO3D_EXPORTS=1 -DAL_EXPORTS=1 -DBOX2D_EXPORTS=1 -DCIVETWEB_DLL_EXPORTS=1 -DEASTL_EXPORTS=1
            -DEASTDC_EXPORTS=1 -DURHO3D_EXPORTS=1 -DFMT_EXPORT=1 -DGLEW_BUILD=1 -DIMGUI_EXPORTS=1
            -DLZ4_DLL_EXPORT=1 -DNFD_EXPORTS=1 -DPUGIXML_EXPORTS=1 -DSDL_EXPORTS=1 -DTRACY_EXPORTS=1 -DRmlCore_EXPORTS=1
            -DRmlDebugger_EXPORTS=1 -DGLSLANG_EXPORTING=1
    )
else ()
    target_compile_definitions (Urho3D PUBLIC -DURHO3D_STATIC)
endif ()

# Check existence of various header files and their functions required by some of the third-party libraries and Urho3D library
# Set the CMake variables in this scope but only add the compiler defines in the respective library's scope
include (CheckIncludeFile)
foreach (HEADER stdint.h inttypes.h malloc.h)
    string (TOUPPER HAVE_${HEADER} HAVE_HEADER)
    string (REPLACE . _ HAVE_HEADER ${HAVE_HEADER})
    check_include_file (${HEADER} ${HAVE_HEADER})
endforeach ()
include (CheckFunctionExists)
foreach (FUNCT __sincosf sincosf malloc_usable_size)
    string (TOUPPER HAVE_${FUNCT} HAVE_FUNCT)
    check_symbol_exists (${FUNCT} "math.h;malloc.h" ${HAVE_FUNCT})
endforeach ()
if (MINGW)
    include (CheckStructHasMember)
    check_struct_has_member (RTL_OSVERSIONINFOW dwOSVersionInfoSize minwindef.h\;winnt.h HAVE_RTL_OSVERSIONINFOW)
    if (EXISTS ${CMAKE_BINARY_DIR}/MinGW-crosscompiler-includes)
        target_include_directories(Urho3D PUBLIC $<BUILD_INTERFACE:${CMAKE_BINARY_DIR}/MinGW-crosscompiler-includes>)
    endif ()
endif ()

# Workarounds
if (WEB OR ANDROID)
    if (URHO3D_CXX_STANDARD)
        target_compile_options(Urho3D PUBLIC $<$<COMPILE_LANGUAGE:CXX>:-std=gnu++${URHO3D_CXX_STANDARD}>)
    endif ()
endif ()

if (CLANG AND NOT WEB)
    if (APPLE)
        target_compile_options(Urho3D INTERFACE $<INSTALL_INTERFACE:-stdlib=libc++>)
        target_link_libraries(Urho3D INTERFACE $<INSTALL_INTERFACE:c++ c++abi>)
    else ()
        target_link_libraries(Urho3D INTERFACE $<INSTALL_INTERFACE:stdc++ m>)
    endif ()
endif ()

# Group them together under 'Resources' in Xcode IDE
source_group(Resources FILES ${RESOURCE_FILES})     # RESOURCE_PAKS could be empty if packaging is not requested
target_sources(Urho3D PRIVATE ${RESOURCE_DIRS})

if (URHO3D_CSHARP)
    csharp_bind_target(
        TARGET Urho3D
        SWIG CSharp/Swig/Urho3D.i
        CSPROJ ${CMAKE_CURRENT_SOURCE_DIR}/CSharp/Urho3DNet.csproj
        NAMESPACE Urho3DNet
    )
    if (URHO3D_SYSTEMUI)
        csharp_bind_target(
            TARGET ImGui
            NATIVE Urho3D
            SWIG CSharp/Swig/ImGui.i
            NAMESPACE ImGuiNet
            INCLUDE_DIRS "${CMAKE_CURRENT_SOURCE_DIR}/.."
        )
    endif ()
    unset (CMAKE_SWIG_OUTDIR)

    add_target_csharp(
        TARGET Urho3DNet.Scripts
        PROJECT ${CMAKE_CURRENT_SOURCE_DIR}/CSharp/Urho3DNet.Scripts.csproj
        OUTPUT ${NET_OUTPUT_DIRECTORY}/Urho3DNet.Scripts.dll
        DEPENDS Urho3DNet
    )

    add_target_csharp(
        TARGET Urho3DNet.Android
        PROJECT ${CMAKE_CURRENT_SOURCE_DIR}/CSharpPlatforms/Urho3DNet.Android/Urho3DNet.Android.csproj
        OUTPUT ${NET_OUTPUT_DIRECTORY}/Urho3DNet.Android.dll
        DEPENDS Urho3DNet
    )

    add_target_csharp(
        TARGET Urho3DNet.Desktop
        PROJECT ${CMAKE_CURRENT_SOURCE_DIR}/CSharpPlatforms/Urho3DNet.Desktop/Urho3DNet.Desktop.csproj
        OUTPUT ${NET_OUTPUT_DIRECTORY}/Urho3DNet.Desktop.dll
        DEPENDS Urho3DNet
    )

    add_target_csharp(
        TARGET Urho3DNet.IOS
        PROJECT ${CMAKE_CURRENT_SOURCE_DIR}/CSharpPlatforms/Urho3DNet.IOS/Urho3DNet.IOS.csproj
        OUTPUT ${NET_OUTPUT_DIRECTORY}/Urho3DNet.IOS.dll
        DEPENDS Urho3DNet
    )

    add_target_csharp(
        TARGET Urho3DNet.UWP
        PROJECT ${CMAKE_CURRENT_SOURCE_DIR}/CSharpPlatforms/Urho3DNet.UWP/Urho3DNet.UWP.csproj
        OUTPUT ${NET_OUTPUT_DIRECTORY}/Urho3DNet.UWP.dll
        DEPENDS Urho3DNet
    )

    file (GLOB_RECURSE EXTRA_NATIVE_FILES ${CMAKE_CURRENT_SOURCE_DIR}/CSharp/Native/*.h ${CMAKE_CURRENT_SOURCE_DIR}/CSharp/Native/*.cpp)
    file (GLOB_RECURSE WRAPPER_FILES)

    target_sources(Urho3D PRIVATE ${EXTRA_NATIVE_FILES} ${CMAKE_CURRENT_BINARY_DIR}/Urho3DCSharp/Urho3DCSHARP_wrap.cxx)
    if (URHO3D_SYSTEMUI)
        target_sources(Urho3D PRIVATE ${CMAKE_CURRENT_BINARY_DIR}/ImGuiCSharp/ImGuiCSHARP_wrap.cxx)
    endif ()
    if (MSVC)
        target_compile_options(Urho3D PRIVATE /bigobj)
    endif ()
endif ()

# Install C# dependencies
if (URHO3D_CSHARP)
   install (SCRIPT ${rbfx_SOURCE_DIR}/CMake/Install.cmake)
endif ()

################################################### SDK preparation ####################################################

if (URHO3D_MERGE_STATIC_LIBS)
    # Merge static libraries of third party dependencies to final engine static library
    add_custom_command (TARGET Urho3D PRE_BUILD COMMAND ${CMAKE_COMMAND} -E remove -f $<TARGET_FILE:Urho3D>)
    if (MSVC)
        # If merged library is not deleted in this step then sometimes build system will try to merge dependencies
        # to already merged library inflating it further.
        add_custom_command (TARGET Urho3D POST_BUILD
            COMMAND lib.exe /OUT:$<TARGET_FILE:Urho3D>.engine $<TARGET_FILE:Urho3D> ${DEPENDENCY_TARGET_FILES}
            COMMAND ${CMAKE_COMMAND} -E rename $<TARGET_FILE:Urho3D>.engine $<TARGET_FILE:Urho3D>
            COMMENT "Merging all archives into a single static library using lib.exe")
    elseif (APPLE)
        # Apple libtool takes archives directly as input
        add_custom_command (TARGET Urho3D POST_BUILD
            COMMAND libtool -static $<TARGET_FILE:Urho3D> ${DEPENDENCY_TARGET_FILES} -o $<TARGET_FILE:Urho3D>.engine
            COMMAND ${CMAKE_COMMAND} -E rename $<TARGET_FILE:Urho3D>.engine $<TARGET_FILE:Urho3D>
            COMMENT "Merging all archives into a single static library using libtool")
    else ()
        # GCC ar does not take archives directly as input like Apple libtool, however, it can be scripted to do so
        add_custom_command (TARGET Urho3D POST_BUILD
            COMMAND ${CMAKE_COMMAND} -E rename $<TARGET_FILE:Urho3D> $<TARGET_FILE:Urho3D>.engine
            COMMAND echo CREATE $<TARGET_FILE:Urho3D> >script.ar
            COMMAND echo ADDLIB $<TARGET_FILE:Urho3D>.engine >>script.ar)
        foreach (ARCHIVE ${DEPENDENCY_TARGET_FILES})
            add_custom_command (TARGET Urho3D POST_BUILD COMMAND echo ADDLIB ${ARCHIVE} >>script.ar)
        endforeach ()
        add_custom_command (TARGET Urho3D POST_BUILD
            COMMAND echo SAVE >>script.ar
            COMMAND echo END >>script.ar
            COMMAND ${CMAKE_AR} -M <script.ar
            COMMAND ${CMAKE_COMMAND} -E remove $<TARGET_FILE:Urho3D>.engine script.ar
            COMMENT "Merging all archives into a single static library using ar")
    endif ()
endif ()

if (IOS)
set_target_properties(Urho3D PROPERTIES
  FRAMEWORK TRUE
  FRAMEWORK_VERSION C
  MACOSX_FRAMEWORK_IDENTIFIER com.github.Urho3D
  MACOSX_FRAMEWORK_INFO_PLIST ${CMAKE_CURRENT_SOURCE_DIR}/Info.plist
#  PUBLIC_HEADER dynamicFramework.h
  XCODE_ATTRIBUTE_CODE_SIGN_IDENTITY "iPhone Developer"
)
endif ()

# SDK installation
install(TARGETS Urho3D
    EXPORT Urho3D
    LIBRARY DESTINATION ${DEST_LIBRARY_DIR_CONFIG}
    FRAMEWORK DESTINATION ${DEST_LIBRARY_DIR_CONFIG}
    RUNTIME DESTINATION ${DEST_BIN_DIR_CONFIG}
    ARCHIVE DESTINATION ${DEST_ARCHIVE_DIR_CONFIG}
)

if (URHO3D_MONOLITHIC_HEADER)
    # Generate include header with all engine headers
    list (REMOVE_ITEM HEADER_FILES Urho3D.h DebugNew.h Precompiled.h WindowsSupport.h Core/Main.h Core/PE.h)
    string (REPLACE ";" ">\n#include <Urho3D/" HEADER_FILES "${HEADER_FILES}")
    set (HEADER_FILES "#include <Urho3D/${HEADER_FILES}>")
    configure_file (${CMAKE_CURRENT_SOURCE_DIR}/Urho3DAll.h.in ${CMAKE_CURRENT_BINARY_DIR}/Urho3DAll.h @ONLY)
    install (FILES ${CMAKE_CURRENT_BINARY_DIR}/Urho3DAll.h DESTINATION ${DEST_INCLUDE_DIR})
endif ()

# Generate import/export header with engine configuration defines
get_property(URHO3D_ENGINE_CONFIG TARGET Urho3D PROPERTY INTERFACE_COMPILE_DEFINITIONS)
list (REMOVE_ITEM URHO3D_ENGINE_CONFIG URHO3D_64BIT)
# TODO: Maybe these should be directly in header?
foreach(HAVE HAVE___SINCOSF HAVE_MALLOC_USABLE_SIZE HAVE_STDINT_H HAVE_INTTYPES_H HAVE_MALLOC_H HAVE_SINCOSF HAVE_RTL_OSVERSIONINFOW)
    if (${${HAVE}})
        list (APPEND URHO3D_ENGINE_CONFIG ${HAVE})
    endif ()
endforeach()
list (REMOVE_DUPLICATES URHO3D_ENGINE_CONFIG)
list (APPEND URHO3D_ENGINE_CONFIG "")   # For last item to be processed correctly.
# Give defines without value a value "1".
string (REPLACE ";" "=1;" URHO3D_ENGINE_CONFIG "${URHO3D_ENGINE_CONFIG}")                   # Append =1 to all defines
string (REGEX REPLACE "(\=[0-9]+)+;" "\\1;" URHO3D_ENGINE_CONFIG "${URHO3D_ENGINE_CONFIG}")   # Clear =1 from defines that already had a value
# Turn list into c++ preprocessor code
string (REGEX REPLACE "([^=]+)=([^;]+);" "#ifndef \\1\n#   define \\1 \\2\n#endif\n" URHO3D_ENGINE_CONFIG "${URHO3D_ENGINE_CONFIG}")
# This will be commented out line in the header.
list (INSERT URHO3D_ENGINE_CONFIG 0 "Engine configuration")
string (REPLACE ";" "\n" URHO3D_ENGINE_CONFIG "${URHO3D_ENGINE_CONFIG}")
file (READ ${CMAKE_CURRENT_SOURCE_DIR}/Urho3D.h URHO3D_H_DATA)
string (REPLACE "@URHO3D_ENGINE_CONFIG@" "${URHO3D_ENGINE_CONFIG}" URHO3D_H_DATA "${URHO3D_H_DATA}")
foreach (config Debug RelWithDebInfo Release MinSizeRel)
    file (MAKE_DIRECTORY ${CMAKE_CURRENT_BINARY_DIR}/${config})
endforeach ()
file (GENERATE OUTPUT ${CMAKE_CURRENT_BINARY_DIR}/$<CONFIG>/Urho3D.h CONTENT ${URHO3D_H_DATA})
install (FILES ${CMAKE_CURRENT_BINARY_DIR}/$<CONFIG>/Urho3D.h DESTINATION ${DEST_INCLUDE_DIR})<|MERGE_RESOLUTION|>--- conflicted
+++ resolved
@@ -49,28 +49,13 @@
 
 define_engine_source_files (Container Core IO Math)
 
-<<<<<<< HEAD
-if (NOT MINI_URHO)
-    define_engine_source_files (Audio Engine Input PatternMatching Plugins RenderPipeline Resource Scene Script Shader UI Utility)
-    define_engine_source_files (NORECURSE . Graphics)
-    list (REMOVE_ITEM SOURCE_FILES BindAll.cpp)     # Utility file for BindTool.
-    if (URHO3D_OPENGL)
-        define_engine_source_files (Graphics/OpenGL)
-    elseif (URHO3D_D3D11)
-        define_engine_source_files (Graphics/Direct3D11)
-    endif ()
-else ()
-    # URHO_MINI is a reduced version of library meant for native tools. Scripting is not needed.
-    set (URHO3D_CSHARP OFF)
-=======
-define_engine_source_files (Audio Engine Input Plugins RenderPipeline Resource Scene Script Shader UI Utility)
+define_engine_source_files (Audio Engine Input PatternMatching Plugins RenderPipeline Resource Scene Script Shader UI Utility)
 define_engine_source_files (NORECURSE . Graphics)
 list (REMOVE_ITEM SOURCE_FILES BindAll.cpp)     # Utility file for BindTool.
 if (URHO3D_OPENGL)
     define_engine_source_files (Graphics/OpenGL)
 elseif (URHO3D_D3D11)
     define_engine_source_files (Graphics/Direct3D11)
->>>>>>> aaba15c6
 endif ()
 
 if (URHO3D_PARTICLE_GRAPH)
